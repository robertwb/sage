--- conflicted
+++ resolved
@@ -538,12 +538,7 @@
 
     def _synchronize(self):
         if self._expect is None: return
-<<<<<<< HEAD
-        r = random.randrange(10000)
-        cmd = "1+%s;\n"%r
-=======
         r = random.randrange(2147483647)
->>>>>>> ec0c3394
         s = str(r+1)
         cmd = "1+%s;\n"%r
         self._send(cmd)
