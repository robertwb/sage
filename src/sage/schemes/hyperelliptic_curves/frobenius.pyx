r"""
Frobenius on Monsky-Washnitzer cohomology, for largish p

This is a wrapper for the frobenius() function in frobenius_cpp.cpp.

AUTHOR:
    -- David Harvey (2007-05)
"""

#################################################################################
#       Copyright (C) 2007 David Harvey <dmharvey@math.harvard.edu>
#                          William Stein <wstein@gmail.com>
#
#  Distributed under the terms of the GNU General Public License (GPL)
#
#                  http://www.gnu.org/licenses/
#*****************************************************************************


from sage.libs.ntl.ntl cimport ntl_ZZ, ntl_ZZX, ntl_mat_ZZ
from sage.libs.ntl.all import ZZ, ZZX
from sage.matrix.all import Matrix
from sage.rings.all import Qp, O as big_oh
<<<<<<< HEAD
=======
from sage.rings.arith import is_prime
>>>>>>> 24decacc

include "sage/libs/ntl/decl.pxi"
include "sage/ext/interrupt.pxi"


cdef extern from "frobenius_cpp.h":
     int frobenius_cpp "frobenius" (mat_ZZ output, ntl_c_ZZ p, int N, ntl_c_ZZX Q)


def frobenius(p, N, Q):
   r"""
   Computes the matrix of Frobenius acting on the Monsky-Washnitzer cohomology
   of a hyperelliptic curve $y^2 = Q(x)$, with respect to the basis $x^i dx/y$,
   $0 \leq i < 2g$.

   INPUT:
      p -- a prime
      Q -- a monic polynomial in $\Z[x]$ of odd degree. Must have no multiple
           roots mod p.
      N -- precision parameter; the output matrix will be correct modulo $p^N$.

   PRECONDITIONS:
      Must have $p > (2g+1)(2N-1)$, where $g = (\deg(Q)-1)/2$ is the genus
      of the curve.

   ALGORITHM:
      Described in ``Kedlaya's algorithm in larger characteristic'' by David
      Harvey. Running time is theoretically soft-$O(p^{1/2} N^{5/2} g^3)$.

   TODO:
      Remove the restriction on $p$. Probably by merging in Robert's code,
      which eventually needs a fast C++/NTL implementation.

   EXAMPLES:
      sage: from sage.schemes.hyperelliptic_curves.frobenius import frobenius
      sage: R.<x> = PolynomialRing(ZZ)
      sage: f = x^5 + 2*x^2 + x + 1; p = 101
      sage: M = frobenius(p, 4, f); M
<<<<<<< HEAD
       [     51*101 + 14*101^2 + 89*101^3 + O(101^4)      11*101 + 17*101^2 + 37*101^3 + O(101^4) 93 + 14*101 + 19*101^2 + 43*101^3 + O(101^4)  62 + 4*101 + 51*101^2 + 11*101^3 + O(101^4)]
       [     22*101 + 77*101^2 + 90*101^3 + O(101^4)      22*101 + 55*101^2 + 47*101^3 + O(101^4) 55 + 79*101 + 72*101^2 + 51*101^3 + O(101^4)  19 + 7*101 + 63*101^2 + 59*101^3 + O(101^4)]
       [      8*101 + 63*101^2 + 75*101^3 + O(101^4)      13*101 + 88*101^2 + 58*101^3 + O(101^4) 65 + 97*101 + 26*101^2 + 98*101^3 + O(101^4) 42 + 94*101 + 58*101^2 + 54*101^3 + O(101^4)]
       [     84*101 + 92*101^2 + 56*101^3 + O(101^4)      77*101 + 32*101^2 + 79*101^3 + O(101^4) 89 + 39*101 + 79*101^2 + 82*101^3 + O(101^4)  29 + 31*101 + 4*101^2 + 68*101^3 + O(101^4)]
=======
       [ 91844754 + O(101^4)  38295665 + O(101^4)  44498269 + O(101^4)  11854028 + O(101^4)]
       [ 93514789 + O(101^4)  48987424 + O(101^4)  53287857 + O(101^4)  61431148 + O(101^4)]
       [ 77916046 + O(101^4)  60656459 + O(101^4) 101244586 + O(101^4)  56237448 + O(101^4)]
       [ 58643832 + O(101^4)  81727988 + O(101^4)  85294589 + O(101^4)  70104432 + O(101^4)]
>>>>>>> 24decacc
      sage: -M.trace()
       7 + O(101^4)
      sage: sum([legendre_symbol(f(i), p) for i in range(p)])
       7
      sage: ZZ(M.det())
       10201
      sage: M = frobenius(p, 1, f); M
       [ 0 + O(101^1)  0 + O(101^1) 93 + O(101^1) 62 + O(101^1)]
       [ 0 + O(101^1)  0 + O(101^1) 55 + O(101^1) 19 + O(101^1)]
       [ 0 + O(101^1)  0 + O(101^1) 65 + O(101^1) 42 + O(101^1)]
       [ 0 + O(101^1)  0 + O(101^1) 89 + O(101^1) 29 + O(101^1)]

   AUTHORS:
      -- David Harvey (2007-05)

   """

   # SAGE objects that wrap the NTL objects
   cdef ntl_ZZ pp
   cdef ntl_ZZX QQ
   cdef ntl_mat_ZZ mm   # the result will go in mm
   cdef int i, j

   if N < 1:
      raise ValueError, "N must be an integer >= 1"

   Q = Q.list()
   if len(Q) < 4 or len(Q) % 2 or Q[-1] != 1:
      raise ValueError, "Q must be a monic polynomial of odd degree >= 3"
   QQ = ZZX(Q)

   bound = (len(Q) - 1) * (2*N - 1)
   if p <= bound:
      raise ValueError, "In the current implementation, p must be greater than (2g+1)(2N-1) = %s" % bound

   if not is_prime(p):
      raise ValueError, "p (= %s) must be prime" % p

   pp = ZZ(p)

   cdef int g    # the genus
   g = (len(Q) / 2) - 1

   # Note: the C++ code actually resets the size of the matrix, but this seems
   # to confuse the SAGE NTL wrapper. So to be safe I'm setting it ahead of
   # time.
   mm = ntl_mat_ZZ(2*g, 2*g)

   # actual NTL objects
   cdef ntl_c_ZZ ppp
   cdef ntl_c_ZZX QQQ
   cdef mat_ZZ* mmm
   ppp = pp.x[0]
   QQQ = QQ.x[0]
   mmm = mm.x

   cdef int result
   _sig_on
   result = frobenius_cpp(mmm[0], ppp, N, QQQ)
   _sig_off

   if not result:
      raise ValueError, "Could not compute frobenius matrix, because the curve is singular at p."

<<<<<<< HEAD
   R = Qp(p, N)
=======
   R = Qp(p, N, print_mode="terse")
>>>>>>> 24decacc
   prec = big_oh(p**N)
   data = [[mm[j, i].get_as_sage_int() + prec for i from 0 <= i < 2*g] for j from 0 <= j < 2*g]
   return Matrix(R, data)


################ end of file<|MERGE_RESOLUTION|>--- conflicted
+++ resolved
@@ -21,10 +21,7 @@
 from sage.libs.ntl.all import ZZ, ZZX
 from sage.matrix.all import Matrix
 from sage.rings.all import Qp, O as big_oh
-<<<<<<< HEAD
-=======
 from sage.rings.arith import is_prime
->>>>>>> 24decacc
 
 include "sage/libs/ntl/decl.pxi"
 include "sage/ext/interrupt.pxi"
@@ -63,17 +60,10 @@
       sage: R.<x> = PolynomialRing(ZZ)
       sage: f = x^5 + 2*x^2 + x + 1; p = 101
       sage: M = frobenius(p, 4, f); M
-<<<<<<< HEAD
-       [     51*101 + 14*101^2 + 89*101^3 + O(101^4)      11*101 + 17*101^2 + 37*101^3 + O(101^4) 93 + 14*101 + 19*101^2 + 43*101^3 + O(101^4)  62 + 4*101 + 51*101^2 + 11*101^3 + O(101^4)]
-       [     22*101 + 77*101^2 + 90*101^3 + O(101^4)      22*101 + 55*101^2 + 47*101^3 + O(101^4) 55 + 79*101 + 72*101^2 + 51*101^3 + O(101^4)  19 + 7*101 + 63*101^2 + 59*101^3 + O(101^4)]
-       [      8*101 + 63*101^2 + 75*101^3 + O(101^4)      13*101 + 88*101^2 + 58*101^3 + O(101^4) 65 + 97*101 + 26*101^2 + 98*101^3 + O(101^4) 42 + 94*101 + 58*101^2 + 54*101^3 + O(101^4)]
-       [     84*101 + 92*101^2 + 56*101^3 + O(101^4)      77*101 + 32*101^2 + 79*101^3 + O(101^4) 89 + 39*101 + 79*101^2 + 82*101^3 + O(101^4)  29 + 31*101 + 4*101^2 + 68*101^3 + O(101^4)]
-=======
        [ 91844754 + O(101^4)  38295665 + O(101^4)  44498269 + O(101^4)  11854028 + O(101^4)]
        [ 93514789 + O(101^4)  48987424 + O(101^4)  53287857 + O(101^4)  61431148 + O(101^4)]
        [ 77916046 + O(101^4)  60656459 + O(101^4) 101244586 + O(101^4)  56237448 + O(101^4)]
        [ 58643832 + O(101^4)  81727988 + O(101^4)  85294589 + O(101^4)  70104432 + O(101^4)]
->>>>>>> 24decacc
       sage: -M.trace()
        7 + O(101^4)
       sage: sum([legendre_symbol(f(i), p) for i in range(p)])
@@ -138,11 +128,7 @@
    if not result:
       raise ValueError, "Could not compute frobenius matrix, because the curve is singular at p."
 
-<<<<<<< HEAD
-   R = Qp(p, N)
-=======
    R = Qp(p, N, print_mode="terse")
->>>>>>> 24decacc
    prec = big_oh(p**N)
    data = [[mm[j, i].get_as_sage_int() + prec for i from 0 <= i < 2*g] for j from 0 <= j < 2*g]
    return Matrix(R, data)
