--- conflicted
+++ resolved
@@ -983,11 +983,7 @@
 
         EXAMPLES:
             sage: E = EllipticCurve('389a')
-<<<<<<< HEAD
-            sage: E.gens()
-=======
             sage: E.gens()                 # random output
->>>>>>> 710cf728
             [(-1 : 1 : 1), (0 : 0 : 1)]
         """
         try:
