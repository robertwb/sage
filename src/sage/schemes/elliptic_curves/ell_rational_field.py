"""
Elliptic curves over the rational numbers

AUTHORS:
   -- William Stein (2005): first version
   -- William Stein (2006-02-26): fixed Lseries_extended which didn't work
            because of changes elsewhere in SAGE.
   -- David Harvey (2006-09): Added padic_E2, padic_sigma, padic_height,
            padic_regulator methods.
   -- David Harvey (2007-02): reworked padic-height related code
"""

#*****************************************************************************
#       Copyright (C) 2005 William Stein <wstein@gmail.com>
#
#  Distributed under the terms of the GNU General Public License (GPL)
#
#    This code is distributed in the hope that it will be useful,
#    but WITHOUT ANY WARRANTY; without even the implied warranty of
#    MERCHANTABILITY or FITNESS FOR A PARTICULAR PURPOSE.  See the GNU
#    General Public License for more details.
#
#  The full text of the GPL is available at:
#
#                  http://www.gnu.org/licenses/
#*****************************************************************************

import ell_point
import formal_group
import rational_torsion
from ell_field import EllipticCurve_field

import sage.groups.all
import sage.rings.arith as arith
import sage.rings.all as rings
import sage.rings.number_field.number_field as number_field
import sage.misc.misc as misc
import sage.functions.constants as constants
import sage.modular.modform.constructor
import sage.modular.modform.element
from sage.misc.functional import log
from sage.rings.padics.factory import Zp, Qp

# Use some interval arithmetic to guarantee correctness.  We assume
# that alpha is computed to the precision of a float.
IR = rings.RIF
#from sage.rings.interval import IntervalRing; IR = IntervalRing()

import sage.matrix.all as matrix
import sage.databases.cremona
from   sage.libs.pari.all import pari
import sage.functions.transcendental as transcendental
import math
import sage.libs.mwrank.all as mwrank
import constructor
from sage.interfaces.all import gp

import ell_modular_symbols
import padic_lseries

import mod5family

from sage.rings.all import (
    PowerSeriesRing, LaurentSeriesRing, O,
    infinity as oo,
    Integer,
    Integers,
    IntegerRing, RealField,
    ComplexField, RationalField)

import gp_cremona
import padic_height
import monsky_washnitzer
import sage.schemes.hyperelliptic_curves.frobenius
import sea

from gp_simon import simon_two_descent

factor = arith.factor
sqrt = math.sqrt
exp = math.exp
mul = misc.mul
next_prime = arith.next_prime

Q = RationalField()
C = ComplexField()
R = RealField()


_MAX_HEIGHT=21

class EllipticCurve_rational_field(EllipticCurve_field):
    """
    Elliptic curve over the Rational Field.
    """
    def __init__(self, ainvs, extra=None):
        if extra != None:   # possibility of two arguments (the first would be the field)
            ainvs = extra
        if isinstance(ainvs, str):
            label = ainvs
            X = sage.databases.cremona.CremonaDatabase()[label]
            EllipticCurve_field.__init__(self, [Q(a) for a in X.a_invariants()])
            for attr in ['rank', 'torsion_order', 'cremona_label', 'conductor',
                         'modular_degree', 'gens', 'regulator']:
                s = "_EllipticCurve_rational_field__"+attr
                if hasattr(X,s):
                    setattr(self, s, getattr(X, s))
            return
        EllipticCurve_field.__init__(self, [Q(x) for x in ainvs])
        self.__np = {}
        if self.base_ring() != Q:
            raise TypeError, "Base field (=%s) must be the Rational Field."%self.base_ring()

    def _set_rank(self, r):
        self.__rank = Integer(r)
    def _set_torsion_order(self, t):
        self.__torsion_order = Integer(t)
    def _set_cremona_label(self, L):
        self.__cremona_label = L
    def _set_conductor(self, N):
        self.__conductor_pari = Integer(N)
    def _set_modular_degree(self, deg):
        self.__modular_degree = Integer(deg)

    def _set_gens(self, gens):
        self.__gens = [self.point(x, check=True) for x in gens]
        self.__gens_certain = True
        self.__gens.sort()

    def is_integral(self):
        try:
            return self.__is_integral
        except AttributeError:
            one = Integer(1)
            self.__is_integral = bool(misc.mul([x.denominator() == 1 for x in self.ainvs()]))
            return self.__is_integral


    def mwrank(self, options=''):
        """
        Run Cremona's mwrank program on this elliptic curve and
        return the result as a string.

        INPUT:
            options -- string; passed when starting mwrank.  The format is
        q p<precision> v<verbosity> b<hlim_q> x<naux>  c<hlim_c> l t o s d>]

        OUTPUT:
            string -- output of mwrank on this curve
        """
        if options == "":
            from sage.interfaces.all import mwrank
        else:
            from sage.interfaces.all import Mwrank
            mwrank = Mwrank(options=options)
        return mwrank(self.a_invariants())

    def conductor(self, algorithm="pari"):
        """
        Returns the conductor of the elliptic curve.

        INPUT:
            algorithm -- str, (default: "pari")
                   "pari"   -- use the PARI C-library ellglobalred
                               implementation of Tate's algorithm
                   "mwrank" -- use Cremona's mwrank implementation of
                               Tate's algorithm; can be faster if the
                               curve has integer coefficients (TODO:
                               limited to small conductor until mwrank
                               gets integer factorization)
                   "gp" -- use the GP interpreter.
                   "all" -- use both implementations, verify that the
                            results are the same (or raise an error),
                            and output the common value.

        EXAMPLE:
            sage: E = EllipticCurve([1, -1, 1, -29372, -1932937])
            sage: E.conductor(algorithm="pari")
            3006
            sage: E.conductor(algorithm="mwrank")
            3006
            sage: E.conductor(algorithm="gp")
            3006
            sage: E.conductor(algorithm="all")
            3006

        NOTE: The conductor computed using each algorithm is cached separately.
        Thus calling E.conductor("pari"), then E.conductor("mwrank") and
        getting the same result checks that both systems compute the same answer.
        """

        if algorithm == "pari":
            try:
                return self.__conductor_pari
            except AttributeError:
                self.__conductor_pari = Integer(self.pari_mincurve().ellglobalred()[0])
            return self.__conductor_pari

        elif algorithm == "gp":
            try:
                return self.__conductor_gp
            except AttributeError:
                self.__conductor_gp = Integer(gp.eval('ellglobalred(ellinit(%s,0))[1]'%self.a_invariants()))
                return self.__conductor_gp

        elif algorithm == "mwrank":
            try:
                return self.__conductor_mwrank
            except AttributeError:
                if self.is_integral():
                    self.__conductor_mwrank = Integer(self.mwrank_curve().conductor())
                else:
                    self.__conductor_mwrank = Integer(self.minimal_model().mwrank_curve().conductor())
            return self.__conductor_mwrank

        elif algorithm == "all":
            N1 = self.conductor("pari")
            N2 = self.conductor("mwrank")
            N3 = self.conductor("gp")
            if N1 != N2 or N2 != N3:
                raise ArithmeticError, "Pari, mwrank and gp compute different conductors (%s,%s,%s) for %s"%(
                    N1, N2, N3, self)
            return N1
        else:
            raise RuntimeError, "algorithm '%s' is not known."%algorithm

    ####################################################################
    #  Access to PARI curves related to this curve.
    ####################################################################

    def __pari_double_prec(self):
        """
        Double the precision of computations with this curve.
        """
        self.pari_curve()
        prec = 2 * self.__pari_curve[1]
        self.__pari_curve = (pari(self.ainvs()).ellinit(precision=prec), prec)
        try:
            del self.__pari_mincurve
        except AttributeError:
            pass

    def pari_curve(self):
        """
        Return the PARI curve corresponding to this elliptic curve.

        EXAMPLES:
            sage: E = EllipticCurve([0, 0,1,-1,0])
            sage: e = E.pari_curve()
            sage: type(e)
            <type 'sage.libs.pari.gen.gen'>
            sage: e.type()
            't_VEC'
            sage: e.ellan(10)
            [1, -2, -3, 2, -2, 6, -1, 0, 6, 4]

            sage: E = EllipticCurve(RationalField(), ['1/3', '2/3'])
            sage: e = E.pari_curve()
            sage: e.type()
            't_VEC'
            sage: e[:5]
            [0, 0, 0, 1/3, 2/3]
        """
        try:
            return self.__pari_curve[0]
        except AttributeError:
            self.__pari_curve = (pari(self.a_invariants()).ellinit(precision=10), 10)
        return self.__pari_curve[0]

    def pari_mincurve(self):
        """
        Return the PARI curve corresponding to a minimal model
        for this elliptic curve.

        EXAMPLES:
            sage: E = EllipticCurve(RationalField(), ['1/3', '2/3'])
            sage: e = E.pari_mincurve()
            sage: e[:5]
            [0, 0, 0, 27, 486]
            sage: E.conductor()
            47232
            sage: e.ellglobalred()
            [47232, [1, 0, 0, 0], 2]
        """
        try:
            return self.__pari_mincurve
        except AttributeError:
            e = self.pari_curve()
            mc, change = e.ellminimalmodel()
            self.__pari_mincurve = mc
            # self.__min_transform = change
        return self.__pari_mincurve

    def database_curve(self):
        """
        Return the curve in the elliptic curve database isomorphic to
        this curve, if possible.  Otherwise raise a RuntimeError
        exception.

        EXAMPLES:
            sage: E = EllipticCurve([0,1,2,3,4])
            sage: E.database_curve()
            Elliptic Curve defined by y^2  = x^3 + x^2 + 3*x + 5 over Rational Field

        NOTES: The model of the curve in the database can be different
               than the Weierstrass model for this curve, e.g.,
               database models are always minimal.
        """
        try:
            return self.__database_curve
        except AttributeError:
            misc.verbose("Looking up %s in the database."%self)
            D = sage.databases.cremona.CremonaDatabase()
            ainvs = self.minimal_model().ainvs()
            try:
                self.__database_curve = D.elliptic_curve_from_ainvs(self.conductor(), ainvs)
            except RuntimeError:
                raise RuntimeError, "Elliptic curve %s not in the database."%self
            return self.__database_curve


    def Np(self, p):
        """
        The number of points on E modulo p, where p is a prime, not
        necessarily of good reduction.  (When p is a bad prime, also
        counts the singular point.)

        EXAMPLES:
            sage: E = EllipticCurve([0, -1, 1, -10, -20])
            sage: E.Np(2)
            5
            sage: E.Np(3)
            5
            sage: E.conductor()
            11
            sage: E.Np(11)
            11
        """
        if self.conductor() % p == 0:
            return p + 1 - self.ap(p)
        #raise ArithmeticError, "p (=%s) must be a prime of good reduction"%p
        if p < 1125899906842624:   # TODO: choose more wisely?
            return p+1 - self.ap(p)
        else:
            return self.sea(p)

    def sea(self, p, early_abort=False):
        r"""
        Return the number of points on $E$ over $\F_p$ computed using
        the SEA algorithm, as implemented in PARI by Christophe Doche
        and Sylvain Duquesne.

        INPUT:
            p -- a prime number
            early_abort -- bool (default: Falst); if True an early abort technique
                       is used and the computation is interrupted as soon
                       as a small divisor of the order is detected.

        \note{As of 2006-02-02 this function does not work on
        Microsoft Windows under Cygwin (though it works under
        vmware of course).}

        EXAMPLES:
            sage: E = EllipticCurve('37a')
            sage: E.sea(next_prime(10^30))
            1000000000000001426441464441649
        """
        p = rings.Integer(p)
        return sea.ellsea(self.minimal_model().a_invariants(), p, early_abort=early_abort)

    def __pari_double_prec(self):
        EllipticCurve_field._EllipticCurve__pari_double_prec(self)
        try:
            del self.__pari_mincurve
        except AttributeError:
            pass

    ####################################################################
    #  Access to mwrank
    ####################################################################
    def mwrank_curve(self, verbose=False):
        try:
            return self.__mwrank_curve
        except AttributeError:
            pass
        self.__mwrank_curve = mwrank.mwrank_EllipticCurve(
            self.ainvs(), verbose=verbose)
        return self.__mwrank_curve

    def two_descent(self, verbose=True,
                    selmer_only = False,
                    first_limit = 20,
                    second_limit = 8,
                    n_aux = -1,
                    second_descent = 1):
        """
        Compute 2-descent data for this curve.

        INPUT:
            verbose     -- (default: True) print what mwrank is doing
            selmer_only -- (default: False) selmer_only switch
            first_limit -- (default: 20) firstlim is bound on |x|+|z|
            second_limit-- (default: 8)  secondlim is bound on log max {|x|,|z| },
                                         i.e. logarithmic
            n_aux       -- (default: -1) n_aux only relevant for general
                           2-descent when 2-torsion trivial; n_aux=-1 causes default
                           to be used (depends on method)
            second_descent -- (default: True) second_descent only relevant for
                           descent via 2-isogeny
        OUTPUT:
            Nothing -- nothing is returned (though much is printed)
        """
        self.mwrank_curve().two_descent(verbose, selmer_only,
                                        first_limit, second_limit,
                                        n_aux, second_descent)


    ####################################################################
    #  Etc.
    ####################################################################

    def aplist(self, n, python_ints=False):
        r"""
        The Fourier coefficients up to and including $a_p$ of the
        modular form attached to this elliptic curve, for all primes
        $p\leq n$.

        INPUT:
            n -- integer
            python_ints -- bool (default: False); if True return a list of
                      Python ints instead of SAGE integers.

        OUTPUT:
            -- list of integers

        EXAMPLES:
            sage: e = EllipticCurve('37a')
            sage: e.aplist(1)
            []
            sage: e.aplist(2)
            [-2]
            sage: e.aplist(10)
            [-2, -3, -2, -1]
            sage: v = e.aplist(13); v
            [-2, -3, -2, -1, -5, -2]
            sage: type(v[0])
            <type 'sage.rings.integer.Integer'>
            sage: type(e.aplist(13, python_ints=True)[0])
            <type 'int'>
        """
        e = self.pari_mincurve()
        v = e.ellaplist(n, python_ints=True)
        if python_ints:
            return v
        else:
            return [Integer(a) for a in v]



    def anlist(self, n, python_ints=False):
        """
        The Fourier coefficients up to and including $a_n$ of the
        modular form attached to this elliptic curve.  The ith element
        of the return list is a[i].

        INPUT:
            n -- integer
            python_ints -- bool (default: False); if True return a list of
                      Python ints instead of SAGE integers.

        OUTPUT:
            -- list of integers

        EXAMPLES:
            sage: E = EllipticCurve([0, -1, 1, -10, -20])
            sage: E.anlist(3)
            [0, 1, -2, -1]

            sage: E = EllipticCurve([0,1])
            sage: E.anlist(20)
            [0, 1, 0, 0, 0, 0, 0, -4, 0, 0, 0, 0, 0, 2, 0, 0, 0, 0, 0, 8, 0]
        """
        n = int(n)
        e = self.pari_mincurve()
        if n >= 2147483648:
            raise RuntimeError, "anlist: n (=%s) must be < 2147483648."%n

<<<<<<< HEAD
        if not pari_ints:
            ZZ = rings.Integer
            v = [ZZ(0)] + [ZZ(x) for x in E.ellan(n)]
        else:
            v = E.ellan(n, python_ints=True)
        if not pari_ints:
            self.__anlist = v
=======
        v = [0] + e.ellan(n, python_ints=True)
        if not python_ints:
            v = [Integer(x) for x in v]
>>>>>>> 24decacc
        return v


        # There is some overheard associated with coercing the PARI
        # list back to Python, but it's not bad.  It's better to do it
        # this way instead of trying to eval the whole list, since the
        # int conversion is done very sensibly.  NOTE: This would fail
        # if a_n won't fit in a C int, i.e., is bigger than
        # 2147483648; however, we wouldn't realistically compute
        # anlist for n that large anyways.
        #
        # Some relevant timings:
        #
        # E <--> [0, 1, 1, -2, 0]   389A
        #  E = EllipticCurve([0, 1, 1, -2, 0]);   // SAGE or MAGMA
        #  e = E.pari_mincurve()
        #  f = ellinit([0,1,1,-2,0]);
        #
        #  Computation                                              Time (1.6Ghz Pentium-4m laptop)
        #  time v:=TracesOfFrobenius(E,10000);  // MAGMA            0.120
        #  gettime;v=ellan(f,10000);gettime/1000                    0.046
        #  time v=e.ellan (10000)                                   0.04
        #  time v=E.anlist(10000)                                   0.07

        #  time v:=TracesOfFrobenius(E,100000);  // MAGMA           1.620
        #  gettime;v=ellan(f,100000);gettime/1000                   0.676
        #  time v=e.ellan (100000)                                  0.7
        #  time v=E.anlist(100000)                                  0.83

        #  time v:=TracesOfFrobenius(E,1000000);  // MAGMA          20.850
        #  gettime;v=ellan(f,1000000);gettime/1000                  9.238
        #  time v=e.ellan (1000000)                                 9.61
        #  time v=E.anlist(1000000)                                 10.95  (13.171 in cygwin vmware)

        #  time v:=TracesOfFrobenius(E,10000000);  //MAGMA          257.850
        #  gettime;v=ellan(f,10000000);gettime/1000      FAILS no matter how many allocatemem()'s!!
        #  time v=e.ellan (10000000)                                139.37
        #  time v=E.anlist(10000000)                                136.32
        #
        #  The last SAGE comp retries with stack size 40MB,
        #  80MB, 160MB, and succeeds last time.  It's very interesting that this
        #  last computation is *not* possible in GP, but works in py_pari!
        #

    def q_expansion(self, prec):
        """
        Return the q-expansion to precision prec of the newform attached to this
        elliptic curve.

        INPUT:
            prec -- an integer
        """
        return PowerSeriesRing(Q, 'q')(self.anlist(prec), prec, check=True)

    def modular_form(self):
        r"""
        Return the cuspidal modular form associated to this elliptic curve.

        EXAMPLES:
            sage: E = EllipticCurve('37a')
            sage: f = E.modular_form()
            sage: f
            q - 2*q^2 - 3*q^3 + 2*q^4 - 2*q^5 + O(q^6)

        NOTE: If you just want the $q$-expansion, use
        \code{self.q_expansion(prec)}.
        """
        try:
            return self.__modular_form
        except AttributeError:
            M = sage.modular.modform.constructor.ModularForms(self.conductor(),weight=2)
            f = sage.modular.modform.element.ModularFormElement_elliptic_curve(M, self, None)
            self.__modular_form = f
            return f

    def modular_symbol_space(self, sign=1, base_ring=Q, bound=None):
        r"""
        Return the space of cuspidal modular symbols associated to
        this elliptic curve, with given sign and base ring.

        INPUT:
            sign -- 0, -1, or 1
            base_ring -- a ring

        EXAMPLES:
            sage: f = EllipticCurve('37b')
            sage: f.modular_symbol_space()
            Modular Symbols subspace of dimension 1 of Modular Symbols space of dimension 3 for Gamma_0(37) of weight 2 with sign 1 over Rational Field
            sage: f.modular_symbol_space(-1)
            Modular Symbols subspace of dimension 1 of Modular Symbols space of dimension 2 for Gamma_0(37) of weight 2 with sign -1 over Rational Field
            sage: f.modular_symbol_space(0, bound=3)
            Modular Symbols subspace of dimension 2 of Modular Symbols space of dimension 5 for Gamma_0(37) of weight 2 with sign 0 over Rational Field

        NOTE: If you just want the $q$-expansion, use
        \code{self.q_expansion(prec)}.
        """
        typ = (sign, base_ring)
        try:
            return self.__modular_symbol_space[typ]
        except AttributeError:
            self.__modular_symbol_space = {}
        except KeyError:
            pass
        M = ell_modular_symbols.modular_symbol_space(self, sign, base_ring, bound=bound)
        self.__modular_symbol_space[typ] = M
        return M

    def modular_symbol(self, sign=1, normalize=True):
        r"""
        Return the modular symbol associated to this elliptic curve,
        with given sign and base ring.  This is the map that sends r/s
        to a fixed multiple of 2*pi*I*f(z)dz from oo to r/s,
        normalized so that all values of this map take values in QQ.

        If sign=1, the normalization is such that the p-adic
        L-function associated to this modular symbol is correct.
        I.e., the normalization is the same as for the integral period
        mapping divided by 2.

        INPUT:
            sign -- -1, or 1
            base_ring -- a ring
            normalize -- (default: True); if True, the modular symbol
                is correctly normalized (up to possibly a factor of
                -1 or 2).  If False, the modular symbol is almost certainly
                not correctly normalized, i.e., all values will be a
                fixed scalar multiple of what they should be.  But
                the initial computation of the modular symbol is
                much faster, though evaluation of it after computing
                it won't be any faster.

        EXAMPLES:

        """
        typ = (sign, normalize)
        try:
            return self.__modular_symbol[typ]
        except AttributeError:
            self.__modular_symbol = {}
        except KeyError:
            pass
        M = ell_modular_symbols.ModularSymbol(self, sign, normalize)
        self.__modular_symbol[typ] = M
        return M

    def padic_lseries(self, p, normalize=True):
        r"""
        Return the $p$-adic $L$-series of self at $p$, which is an object
        whose approx method computes approximation to the true $p$-adic
        $L$-series to any deesired precision.

        INPUT:
            p -- prime
            normalize -- (default: True); if True the p-adic L-series
            is normalized correctly (up to multiplication by -1 and
            2); otherwise it isn't, but computation of the series is
            quicker.

        EXAMPLES:
            sage: E = EllipticCurve('37a')
            sage: L = E.padic_lseries(5); L
            5-adic L-series of Elliptic Curve defined by y^2 + y = x^3 - x over Rational Field
            sage: type(L)
            <class 'sage.schemes.elliptic_curves.padic_lseries.pAdicLseriesOrdinary'>

        We compute the $3$-adic $L$-series of two curves of rank $0$
        and in each case verify the interpolation property for their
        leading coefficient (i.e., value at 0):
            sage: e = EllipticCurve('11a')
            sage: ms = e.modular_symbol()
            sage: [ms(1/11), ms(1/3), ms(0), ms(oo)]
            [0, -3/10, 1/5, 0]
            sage: ms(0)
            1/5
            sage: L = e.padic_lseries(3)
            sage: P = L.series(5)
            sage: P(0)
            2 + 3 + 3^2 + 2*3^3 + 2*3^5 + 3^6 + O(3^7)
            sage: alpha = L.alpha(9); alpha
            2 + 3^2 + 2*3^3 + 2*3^4 + 2*3^6 + 3^8 + O(3^9)
            sage: R.<x> = QQ[]
            sage: f = x^2 - e.ap(3)*x + 3
            sage: f(alpha)
            O(3^9)
            sage: r = e.L_ratio(); r
            1/5
            sage: (1 - alpha^(-1))^2 * r
            2 + 3 + 3^2 + 2*3^3 + 2*3^5 + 3^6 + 3^7 + O(3^9)
            sage: P(0)
            2 + 3 + 3^2 + 2*3^3 + 2*3^5 + 3^6 + O(3^7)

        Next consider the curve 37b:
            sage: e = EllipticCurve('37b')
            sage: L = e.padic_lseries(3)
            sage: P = L.series(5)
            sage: alpha = L.alpha(9); alpha
            1 + 2*3 + 3^2 + 2*3^5 + 2*3^7 + 3^8 + O(3^9)
            sage: r = e.L_ratio(); r
            1/3
            sage: (1 - alpha^(-1))^2 * r
            3 + 3^2 + 2*3^4 + 2*3^5 + 2*3^6 + 3^7 + O(3^9)
            sage: P(0)
            3 + 3^2 + 2*3^4 + 2*3^5 + 2*3^6 + O(3^7)
        """
        key = (p, normalize)
        try:
            return self._padic_lseries[key]
        except AttributeError:
            self._padic_lseries = {}
        except KeyError:
            pass
        if self.ap(p) % p != 0:
            Lp = padic_lseries.pAdicLseriesOrdinary(self, p,
                                  normalize = normalize)
        else:
            Lp = padic_lseries.pAdicLseriesSupersingular(self, p,
                                  normalize = normalize)
        self._padic_lseries[key] = Lp
        return Lp

    def newform(self):
        r"""
        Same as \code{self.modular_form()}.
        """
        return self.modular_form()

    def q_eigenform(self, prec):
        r"""
        Synonym for \code{self.q_expansion(prec)}.
        """
        return self.q_expansion(prec)

    def analytic_rank(self, algorithm="cremona"):
        r"""
        Return an integer that is \emph{probably} the analytic rank of
        this elliptic curve.

        INPUT:
            algorithm:
                -- 'cremona' (default) --  Use the Buhler-Gross algorithm
                    as implemented in GP by Tom Womack and John Cremona,
                    who note that their implementation is practical for
                    any rank and conductor $\leq 10^{10}$ in 10 minutes.

                -- 'ec' -- use Watkins's program ec (this has bugs if more
                    than a million terms of the L-series are required, i.e.,
                    only use this for conductor up to about $10^11$).

                -- 'sympow' --use Watkins's program sympow

                -- 'rubinstein' -- use Rubinstein's L-function C++ program lcalc.

                -- 'magma' -- use MAGMA

                -- 'all' -- compute with all other free algorithms, check that the
                            answers agree, and return the common answer.

        \note{If the curve is loaded from the large Cremona database,
        then the modular degree is taken from the database.}

        Of the three above, probably Rubinstein's is the most
        efficient (in some limited testing I've done).

        \note{It is an open problem to \emph{prove} that \emph{any}
        particular elliptic curve has analytic rank $\geq 4$.}

        EXAMPLES:
            sage: E = EllipticCurve('389a')
            sage.: E.analytic_rank(algorithm='ec')
            2
            sage: E.analytic_rank(algorithm='cremona')
            2
            sage: E.analytic_rank(algorithm='rubinstein')
            2
            sage: E.analytic_rank(algorithm='sympow')
            2
            sage: E.analytic_rank(algorithm='magma')    # optional
            2
            sage.: E.analytic_rank(algorithm='all')
            2
        """
        if algorithm == 'ec' and misc.is_64_bit:
            algorithm = 'sympow'

        if algorithm == 'cremona':
            return rings.Integer(gp_cremona.ellanalyticrank(self.minimal_model().a_invariants()))
        elif algorithm == 'ec':
            return rings.Integer(self.watkins_data()['analytic rank'])
        elif algorithm == 'rubinstein':
            from sage.lfunctions.lcalc import lcalc
            return lcalc.analytic_rank(L=self)
        elif algorithm == 'sympow':
            from sage.lfunctions.sympow import sympow
            return sympow.analytic_rank(self)[0]
        elif algorithm == 'magma':
            return rings.Integer(self._magma_().AnalyticRank())
        elif algorithm == 'all':
            S = list(set([self.analytic_rank('cremona'), self.analytic_rank('ec'),
                     self.analytic_rank('rubinstein'), self.analytic_rank('sympow')]))
            if len(S) != 1:
                raise RuntimeError, "Bug in analytic rank; algorithms don't agree! (E=%s)"%E
            return S[0]
        else:
            raise ValueError, "algorithm %s not defined"%algorithm

    def p_isogenous_curves(self, p=None):
        r"""
        Return a list of pairs $(p, L)$ where $p$ is a prime and $L$
        is a list of the elliptic curves over $\Q$ that are
        $p$-isogenous to this elliptic curve.

        INPUT:
            p -- prime or None (default: None); if a prime, returns
                 a list of the p-isogenous curves.  Otherwise, returns
                 a list of all prime-degree isogenous curves sorted
                 by isogeny degree.

        This is implemented using Cremona's GP script \code{allisog.gp}.

        EXAMPLES:
            sage: E = EllipticCurve([0,-1,0,-24649,1355209])
            sage: E.p_isogenous_curves()
            [(2, [Elliptic Curve defined by y^2  = x^3 - x^2 - 91809*x - 9215775 over Rational Field, Elliptic Curve defined by y^2  = x^3 - x^2 - 383809*x + 91648033 over Rational Field, Elliptic Curve defined by y^2  = x^3 - x^2 + 1996*x + 102894 over Rational Field])]

        The isogeny class of the curve 11a2 has three curves in it.
        But \code{p_isogenous_curves} only returns one curves, since
        there is only one curve $5$-isogenous to 11a2.
            sage: E = EllipticCurve('11a2')
            sage: E.p_isogenous_curves()
            [(5, [Elliptic Curve defined by y^2 + y = x^3 - x^2 - 10*x - 20 over Rational Field])]
            sage: E.p_isogenous_curves(5)
            [Elliptic Curve defined by y^2 + y = x^3 - x^2 - 10*x - 20 over Rational Field]
            sage: E.p_isogenous_curves(3)
            []

        In contrast, the curve 11a1 admits two $5$-isogenies:
            sage: E = EllipticCurve('11a1')
            sage: E.p_isogenous_curves(5)
            [Elliptic Curve defined by y^2 + y = x^3 - x^2 - 7820*x - 263580 over Rational Field,
             Elliptic Curve defined by y^2 + y = x^3 - x^2 over Rational Field]
        """
        if p is None:
            X = eval(gp_cremona.allisog(self.minimal_model().a_invariants()))
            Y = [(p, [constructor.EllipticCurve(ainvs) for ainvs in L]) for p, L in X]
            Y.sort()
            return Y
        else:
            X = eval(gp_cremona.p_isog(self.minimal_model().a_invariants(), p))
            Y = [constructor.EllipticCurve(ainvs) for ainvs in X]
            Y.sort()
            return Y

    def simon_two_descent(self, verbose=0, lim1=5, lim3=50, limtriv=10, maxprob=20, limbigprime=30):
        r"""
        Given a curve with no 2-torsion, computes (probably) the rank
        of the Mordell-Weil group, with certainty the rank of the
        2-Selmer group, and a list of independent points on the
        Weierstrass model of self.

        \note{The points are not translated back to self only because
        I haven't written code to do this yet.}

        INPUT:
            verbose -- integer, 0,1,2,3; (default: 0), the verbosity level
            lim1    -- (default: 5) limite des points triviaux sur les quartiques
            lim3    -- (default: 50) limite des points sur les quartiques ELS
            limtriv -- (default: 10) limite des points triviaux sur la
                                     courbe elliptique
            maxprob -- (default: 20)
            limbigprime -- (default: 30)  pour distinguer un petit 1nombre premier
                                     d'un grand utilise un test probabiliste pour
                                     les grands si LIMBIGPRIME = 0, n'utilise
                                     aucun test probabiliste

        OUTPUT:
            integer -- "probably" the rank of self
            integer -- the 2-rank of the Selmer group
            list    -- list of independent points on the Weierstrass model

        IMPLEMENTATION: Uses {\bf Denis Simon's} GP/PARI scripts from
                         \url{http://www.math.unicaen.fr/~simon/}

        EXAMPLES:
        We compute the ranks of the curves of lowest known conductor up to rank $8$.
        Amazingly, each of these computations finishes almost instantly!

            sage: E = EllipticCurve('11a1')
            sage: E.simon_two_descent()
            (0, 0, [])
            sage: E = EllipticCurve('37a1')
            sage: E.simon_two_descent()
            (1, 1, [(0 : 108 : 1)])
            sage: E = EllipticCurve('389a1')
            sage: E.simon_two_descent()
            (2, 2, [(57/4 : 621/8 : 1), (57 : 243 : 1)])
            sage: E = EllipticCurve('5077a1')
            sage: E.simon_two_descent()
            (3, 3, [(9 : 459 : 1), (153/4 : 189/8 : 1), (100 : 620 : 1)])


        In this example Simon's program does not find any points, though
        it does correctly compute the rank of the 2-Selmer group.
            sage: E = EllipticCurve([1, -1, 0, -751055859, -7922219731979])     # long (0.6 seconds)
            sage: E.simon_two_descent ()
            (1, 1, [])

        The rest of these entries were taken from Tom Womack's page
        \url{http://tom.womack.net/maths/conductors.htm}

            sage: E = EllipticCurve([1, -1, 0, -79, 289])
            sage: E.simon_two_descent()
            (4, 4, [(8415/49 : 10800/343 : 1), (-9 : 3672 : 1), (207 : 432 : 1), (-369 : 432 : 1)])
            sage: E = EllipticCurve([0, 0, 1, -79, 342])
            sage: E.simon_two_descent()        # random output
            (5, 5, [(0 : 3996 : 1), (-380 : 44 : 1), (52 : 3284 : 1), (110628/289 : 28166508/4913 : 1), (23364/25 : 3392388/125 : 1)])
            sage: E = EllipticCurve([1, 1, 0, -2582, 48720])
            sage: r, s, G = E.simon_two_descent(); r,s
            (6, 6)
            sage: E = EllipticCurve([0, 0, 0, -10012, 346900])
            sage: r, s, G = E.simon_two_descent(); r,s
            (7, 7)
            sage: E = EllipticCurve([0, 0, 1, -23737, 960366])
            sage: r, s, G = E.simon_two_descent(); r,s            # long time (1 second)
            (8, 8)
        """
        if self.torsion_order() % 2 == 0:
            raise ArithmeticError, "curve must not have rational 2-torsion\nThe *only* reason for this is that I haven't finished implementing the wrapper\nin this case.  It wouldn't be too difficult.\nPerhaps you could do it?!  Email me (wstein@gmail.com)."
        F = self.integral_weierstrass_model()
        a1,a2,a3,a4,a6 = F.a_invariants()
        t = simon_two_descent(a2,a4,a6, verbose=verbose, lim1=lim1, lim3=lim3, limtriv=limtriv,
                              maxprob=maxprob, limbigprime=limbigprime)
        prob_rank = rings.Integer(t[0])
        two_selmer_rank = rings.Integer(t[1])
        prob_gens = [F(P) for P in t[2]]
        return prob_rank, two_selmer_rank, prob_gens

    two_descent_simon = simon_two_descent

    def three_selmer_rank(self, bound=0, method=2):
        r"""
        Return the 3-selmer rank of this elliptic curve, computed
        using Magma.

        This is not implemented for all curves; a NotImplementedError
        exception is raised when this function is called on curves
        for which 3-descent isn't implemented.

        \note{Use a slightly modified version of Michael Stoll's MAGMA
        file \code{3descent.m}.  You must have Magma to use this
        function.}

        EXAMPLES:
            sage: EllipticCurve('37a').three_selmer_rank()  # optional & long -- Magma
            1

            sage: EllipticCurve('14a1').three_selmer_rank()      # optional
            Traceback (most recent call last):
            ...
            NotImplementedError:  Currently, only the case with irreducible phi3 is implemented.
        """
        import magma_3descent
        try:
            return magma_3descent.three_selmer_rank(self, bound, method)
        except RuntimeError, msg:
            msg = str(msg)
            i = msg.rfind(':')
            raise NotImplementedError, msg[i+1:]


    def rank(self, use_database=False, verbose=False,
                   only_use_mwrank=True,
                   algorithm='mwrank_shell',
                   proof=True):
        """
        Return the rank of this elliptic curve, assuming no conjectures.

        If we fail to provably compute the rank, raises a RuntimeError
        exception.

        INPUT:
            use_database (bool) -- (default: False), if True, try to
                  look up the regulator in the Cremona database.
            verbose -- (default: None), if specified changes the
                       verbosity of mwrank computations.
            algorithm -- 'mwrank_shell' -- call mwrank shell command
                      -- 'mwrank_lib' -- call mwrank c library
            only_use_mwrank -- (default: True) if False try using
                       analytic rank methods first.
            proof -- bool (default: True)

        OUTPUT:
            rank (int) -- the rank of the elliptic curve.

        IMPLEMENTATION: Uses L-functions, mwrank, and databases.

        EXAMPLES:
            sage: EllipticCurve('11a').rank()
            0
            sage: EllipticCurve('37a').rank()
            1
            sage: EllipticCurve('389a').rank()
            2
            sage: EllipticCurve('5077a').rank()
            3
            sage: EllipticCurve([1, -1, 0, -79, 289]).rank()   # long time
            4
            sage: EllipticCurve([0, 0, 1, -79, 342]).rank(proof=False)  # long time -- but under a minute
            5
            sage: EllipticCurve([0, 0, 1, -79, 342]).simon_two_descent()[0]  # much faster -- almost instant.
            5
        """
        try:
            return self.__rank
        except AttributeError:
            if use_database:
                try:
                    self.__rank = self.database_curve().rank()
                    return self.__rank
                except (AttributeError, RuntimeError):
                    pass
            if not only_use_mwrank:
                N = self.conductor()
                prec = int(4*float(sqrt(N))) + 10
                if self.root_number() == 1:
                    L, err = self.Lseries_at1(prec)
                    if abs(L) > err + R(0.0001):  # definitely doesn't vanish
                        misc.verbose("rank 0 because L(E,1)=%s"%L)
                        self.__rank = 0
                        return self.__rank
                else:
                    Lprime, err = self.Lseries_deriv_at1(prec)
                    if abs(Lprime) > err + R(0.0001):  # definitely doesn't vanish
                        misc.verbose("rank 1 because L'(E,1)=%s"%Lprime)
                        self.__rank = 1
                        return self.__rank

            if algorithm == 'mwrank_lib':
                misc.verbose("using mwrank lib")
                C = self.mwrank_curve()
                C.set_verbose(verbose)
                r = C.rank()
                if not C.certain():
                    del self.__mwrank_curve
                    raise RuntimeError, "Unable to compute the rank with certainty (lower bound=%s).  This could be because Sha(E/Q)[2] is nontrivial."%C.rank() + "\nTrying calling something like two_descent(second_limit=13) on the curve then trying this command again.  You could also try rank with only_use_mwrank=False."
                self.__rank = r
            elif algorithm == 'mwrank_shell':
                misc.verbose("using mwrank shell")
                X = self.mwrank()
                if not 'The rank and full Mordell-Weil basis have been determined unconditionally' in X:
                    if proof:
                        raise RuntimeError, '%s\nRank not provably correct.'%X
                    else:
                        misc.verbose("Warning -- rank not provably correct", level=1)
                i = X.find('Rank = ')
                assert i != -1
                j = i + X[i:].find('\n')
                self.__rank = Integer(X[i+7:j])
        return self.__rank

    def gens(self, verbose=False, rank1_search=10,
             algorithm='mwrank_shell',
             only_use_mwrank=True,
             proof = True):
        """
        Compute and return generators for the Mordell-Weil group E(Q)
        *modulo* torsion.

        HINT: If you would like to control the height bounds used
        in the 2-descent, first call the two_descent function with
        those height bounds.

        TODO: Right now this function assumes that the input curve is
        in minimal Weierstrass form.  This restriction will be removed
        in the near future.  This function raises a
        NotImplementedError if a non-minimal curve is given as input.

        WARNING: If the program fails to give a provably correct
        result, it prints a warning message, but does not raise an
        exception.  Use the gens_certain command to find out if
        this warning message was printed.

        INPUT:
            verbose -- (default: None), if specified changes the
                       verbosity of mwrank computations.
            rank1_search -- (default: 16), if the curve has analytic
                       rank 1, try to find a generator by a direct
                       search up to this logarithmic height.  If this
                       fails the usual mwrank procedure is called.
            algorithm -- 'mwrank_shell' (default) -- call mwrank shell command
                      -- 'mwrank_lib' -- call mwrank c library
        OUTPUT:
            generators -- List of generators for the Mordell-Weil group.

        IMPLEMENTATION: Uses Cremona's mwrank C library.

        EXAMPLES:
            sage: E = EllipticCurve('389a')
            sage: E.gens()                 # random output
            [(-1 : 1 : 1), (0 : 0 : 1)]
        """
        try:
            return list(self.__gens)  # return copy so not changed
        except AttributeError:
            pass
        if self.conductor() > 10**7:
            only_use_mwrank = True

        if not only_use_mwrank:
            try:
                misc.verbose("Trying to compute rank.")
                r = self.rank()
                misc.verbose("Got r = %s."%r)
                if r == 0:
                    misc.verbose("Rank = 0, so done.")
                    self.__gens = []
                    self.__regulator = R(1)
                    self.__gens_certain = True
                    return self.__gens
                if r == 1 and rank1_search:
                    misc.verbose("Rank = 1, so using direct search.")
                    h = 6
                    while h <= rank1_search:
                        misc.verbose("Trying direct search up to height %s"%h)
                        G = self.point_search(h, verbose)
                        G = [P for P in G if P.order() == oo]
                        if len(G) > 0:
                            misc.verbose("Direct search succeeded.")
                            G, _, reg = self.saturation(G, verbose=verbose)
                            misc.verbose("Computed saturation.")
                            self.__gens = G
                            self.__gens_certain = True
                            self.__regulator = reg
                            return self.__gens
                        h += 2
                    misc.verbose("Direct search FAILED.")
            except RuntimeError:
                pass
        # end if (not_use_mwrank)
        if not self.is_integral():
            raise NotImplementedError, "gens via mwrank only implemented for curves with integer coefficients."
        if algorithm == "mwrank_lib":
            misc.verbose("Calling mwrank C++ library.")
            C = self.mwrank_curve(verbose)
            if not (verbose is None):
                C.set_verbose(verbose)
            G = C.gens()
            self.__gens_certain = C.certain()
            if not self.__gens_certain:
                del self.__mwrank_curve
                raise RuntimeError, "Unable to compute the rank, hence generators, with certainty (lower bound=%s).  This could be because Sha(E/Q)[2] is nontrivial."%C.rank() + \
                      "\nTrying calling something like two_descent(second_limit=13) on the curve then trying this command again."
        else:
            X = self.mwrank()
            misc.verbose("Calling mwrank shell.")
            if not 'The rank and full Mordell-Weil basis have been determined unconditionally' in X:
                msg = 'Generators not provably computed.'
                if proof:
                    raise RuntimeError, '%s\n%s'%(X,msg)
                else:
                    misc.verbose("Warning -- %s"%msg, level=1)
            G = []
            i = X.find('Generator ')
            while i != -1:
                j = i + X[i:].find(';')
                k = i + X[i:].find('[')
                G.append(eval(X[k:j].replace(':',',')))
                X = X[j:]
                i = X.find('Generator ')
            i = X.find('Regulator = ')
            j = i + X[i:].find('\n')
            self.__regulator = R(X[i+len('Regulator = '):j])
        ####
        self.__gens = [self.point(x, check=True) for x in G]
        self.__gens.sort()
        self.__rank = len(self.__gens)
        return self.__gens

    def gens_certain(self):
        """
        Return True if the generators have been proven correct.
        """
        try:
            return self.__gens_certain
        except AttributeError:
            self.gens()
            return self.__gens_certain

    def ngens(self):
        return len(self.gens())

    def regulator(self, use_database=True, verbose=None, proof=True):
        """
        Returns the regulator of this curve, which must be defined
        over Q.

        INPUT:
            use_database -- bool (default: False), if True, try to
                  look up the regulator in the Cremona database.
            verbose -- (default: None), if specified changes the
                  verbosity of mwrank computations.
            proof -- bool (default: True)

        EXAMPLES:
            sage: E = EllipticCurve([0, 0, 1, -1, 0])
            sage: E.regulator()              # long time (1 second)
            0.0511114082399688
            sage: EllipticCurve('11a').regulator()
            1.00000000000000
            sage: EllipticCurve('37a').regulator()
            0.0511114082399688
            sage: EllipticCurve('389a').regulator()
            0.152460177943144
            sage: EllipticCurve('5077a').regulator()
            0.417143558758384
            sage: EllipticCurve([1, -1, 0, -79, 289]).regulator()  # long time (seconds)
            1.50434488827529
            sage: EllipticCurve([0, 0, 1, -79, 342]).regulator(proof=False)  # long time (seconds)
            14.7905275701311
        """
        try:
            return self.__regulator
        except AttributeError:
            if use_database:
                try:
                    self.__regulator = R(self.database_curve().db_extra[3])
                    return self.__regulator
                except (AttributeError, RuntimeError):
                    pass
            G = self.gens(proof=proof)
            try:  # in some cases self.gens() efficiently computes regulator.
                return self.__regulator
            except AttributeError:
                pass
            C = self.mwrank_curve()
            reg = R(C.regulator())
            if not C.certain():
                raise RuntimeError, "Unable to compute the rank, hence regulator, with certainty (lower bound=%s)."%C.rank()
            self.__regulator = reg
        return self.__regulator

    def saturation(self, points, verbose=False, max_prime=0, odd_primes_only=False):
        """
        Given a list of rational points on E, compute the saturation
        in E(Q) of the subgroup they generate.

        INPUT:
            points (list) -- list of points on E
            verbose  (bool) -- (default: False), if True, give verbose output
            max_prime (int) -- (default: 0), saturation is performed
                               for all primes up to max_prime.  If max_prime==0,
                               perform saturation at *all* primes, i.e., compute
                               the true saturation.
            odd_primes_only (bool) -- only do saturation at odd primes

        OUTPUT:
            saturation (list) -- points that form a basis for the saturation
            index (int) -- the index of the group generated by points in their saturation
            regulator (float) -- regulator of saturated points.

        IMPLEMENTATION: Uses Cremona's mwrank package.  With max_prime=0, we call
            mwrank with successively larger prime bounds until the full saturation is
            provably found.  The results of saturation at the previous primes is stored
            in each case, so this should be reasonably fast.
        """
        if not isinstance(points, list):
            raise TypeError, "points (=%s) must be a list."%points

        v = []
        for P in points:
            if not isinstance(P, ell_point.EllipticCurvePoint_field):
                P = self(P)
            elif P.curve() != self:
                raise ArithmeticError, "point (=%s) must be %s."%(P,self)
            x, y = P.xy()
            d = x.denominator().lcm(y.denominator())
            v.append((x*d, y*d, d))
        c = self.mwrank_curve()
        mw = mwrank.mwrank_MordellWeil(c, verbose)
        mw.process(v)
        if max_prime == 0:
            repeat_until_saturated = True
            max_prime = 97
        while True:
            ok, index, unsat = mw.saturate(max_prime=max_prime, odd_primes_only = odd_primes_only)
            reg = mw.regulator()
            if not ok and repeat_until_saturated:
                max_prime = arith.next_prime(max_prime + 100)
                ok, index, unsat = mw.saturate(max_prime=max_prime, odd_primes_only = odd_primes_only)
                reg = mw.regulator()
            else:
                break
        sat = mw.points()
        sat = [self(P) for P in sat]
        return sat, index, R(reg)

    def CPS_height_bound(self):
        """
        Return the Cremona-Prickett-Siksek height bound.  This is a
        floating point number B such that if P is a point on the curve,
        then the naive logarithmetic height of P is off from the
        canonical height by at most B.

        EXAMPLES:
            sage: E = EllipticCurve("11a")
            sage: E.CPS_height_bound()
            2.8774743273580445
            sage: E = EllipticCurve("5077a")
            sage: E.CPS_height_bound()
            0.0
            sage: E = EllipticCurve([1,2,3,4,1])
            sage: E.CPS_height_bound()
            Traceback (most recent call last):
            ...
            RuntimeError: curve must be minimal.
            sage: F = E.quadratic_twist(-19)
            sage: F
            Elliptic Curve defined by y^2 + x*y + y = x^3 - x^2 + 1376*x - 130 over Rational Field
            sage: F.CPS_height_bound()
            0.65551583769728516

        IMPLEMENTATION:
            Call the corresponding mwrank C++ library function.
        """
        if not self.is_minimal():
            raise RuntimeError, "curve must be minimal."
        return self.mwrank_curve().CPS_height_bound()


    def silverman_height_bound(self):
        """
        Return the Silverman height bound.  This is a floating point
        number B such that if P is a point on the curve, then the
        naive logarithmetic height of P is off from the canonical
        height by at most B.

        Note that the CPS_height_bound is typically much better than
        the Silverman bound.
        """
        return self.mwrank_curve().silverman_bound()


    def point_search(self, height_limit, verbose=True):
        """
        Search for points on a curve up to an input bound on the naive logarithmic height.

        INPUT:
            height_limit (float) -- bound on naive height (at most 21, or mwrank overflows)
            verbose  (bool) -- (default: True)

        OUTPUT:
            points (list) -- list of points found

        IMPLEMENTATION: Uses Cremona's mwrank package.
        """
        height_limit = float(height_limit)
        if height_limit > _MAX_HEIGHT:
            raise OverflowError, "height_limit (=%s) must be at most %s."%(height_limit,_MAX_HEIGHT)
        c = self.mwrank_curve()
        mw = mwrank.mwrank_MordellWeil(c, verbose)
        mw.search(height_limit, verbose=verbose)
        v = mw.points()
        return [self(P) for P in v]

    def two_torsion_rank(self):
        r"""
        Return the dimension of the 2-torsion subgroup of $E(\Q)$.

        EXAMPLES:
        """
        A = self.torsion_subgroup().invariants()
        if len(A) == 2:
            return rings.Integer(2)
        elif len(A) == 1 and A[0] % 2 == 0:
            return rings.Integer(1)
        else:
            return rings.Integer(0)

    def selmer_rank_bound(self):
        """
        Bound on the rank of the curve, computed using the
        2-selmer group.  This is the rank of the curve
        minus the rank of the 2-torsion, minus a number
        determined by whatever mwrank was able to determine
        related to Sha[2].  Thus in many cases, this is
        the actual rank of the curve.

        EXAMPLE:
        The following is the curve 960D1, which has rank 0,
        but Sha of order 4.
            sage: E = EllipticCurve([0, -1, 0, -900, -10098])
            sage: E.selmer_rank_bound()
            0

        It gives 0 instead of 2, because it knows Sha is nontrivial.
        In contrast, for the curve 571A, also with rank 0 and Sha
        of order 4, we get a worse bound:
            sage: E = EllipticCurve([0, -1, 1, -929, -10595])
            sage: E.selmer_rank_bound()
            2
            sage: E.rank(only_use_mwrank=False)   # uses L-function
            0
        """
        try:
            return self.__selmer_rank_bound
        except AttributeError:
            C = self.mwrank_curve()
            self.__selmer_rank_bound = C.selmer_rank_bound()
            return self.__selmer_rank_bound


    def an(self, n):
        """
        The n-th Fourier coefficient of the modular form corresponding
        to this elliptic curve, where n is a positive integer.
        """
        return Integer(self.pari_mincurve().ellak(n))

    def ap(self, p):
        """
        The p-th Fourier coefficient of the modular form corresponding
        to this elliptic curve, where p is prime.
        """
        if not arith.is_prime(p):
            raise ArithmeticError, "p must be prime"
        return Integer(self.pari_mincurve().ellap(p))

    def quadratic_twist(self, D):
        return EllipticCurve_field.quadratic_twist(self, D).minimal_model()

    def minimal_model(self):
        r"""
        Return the unique minimal Weierstrass equation for this
        elliptic curve.  This is the model with minimal discriminant
        and $a_1,a_2,a_3 \in \{0,\pm 1\}$.
        """
        try:
            return self.__minimal_model
        except AttributeError:
            F = self.pari_mincurve()
            self.__minimal_model = EllipticCurve_rational_field([Q(F[i]) for i in range(5)])
            return self.__minimal_model

    def is_minimal(self):
        return self.ainvs() == self.minimal_model().ainvs()

    def is_integral(self):
        for n in self.ainvs():
            if n.denominator() != 1:
                return False
        return True

    def is_isomorphic(self, E):
        if not isinstance(E, EllipticCurve_rational_field):
            raise TypeError, "E (=%s) must be an elliptic curve over the rational numbers"%E
        return E.minimal_model() == self.minimal_model()

    def kodaira_type(self, p):
        """
        Local Kodaira type of the elliptic curve at $p$.

        1 means good reduction (type $I_0$), 2, 3 and 4 mean types II,
        III and IV, respectively, $4 + \\nu$ with $\\nu > 0$ means
        type $I_{\\nu}$; finally the opposite values -1, -2,
        etc. refer to the starred types $I_0^*$, $II^*$, etc.

        EXAMPLES:
            sage: E = EllipticCurve('124a')
            sage: E.kodaira_type(2)
            '4'
        """
        if not arith.is_prime(p):
            raise ArithmeticError, "p must be prime"
        try:
            self.__kodaira_type
        except AttributeError:
            self.__kodaira_type = {}
            self.__tamagawa_number = {}
        if not self.__kodaira_type.has_key(p):
            v = self.pari_mincurve().elllocalred(p)
            self.__kodaira_type[p] = str(v[1])
            self.__tamagawa_number[p] = Integer(v[3])
        return self.__kodaira_type[p]

    def tamagawa_number(self, p):
        """
        The Tamagawa number of the elliptic curve at $p$.

        EXAMPLES:
            sage: E = EllipticCurve('11a')
            sage: E.tamagawa_number(11)
            5
            sage: E = EllipticCurve('37b')
            sage: E.tamagawa_number(37)
            3
        """
        if not arith.is_prime(p):
            raise ArithmeticError, "p must be prime"
        try:
            return self.__tamagawa_number[p]
        except (AttributeError, KeyError):
            self.kodaira_type(p)
            return self.__tamagawa_number[p]

    def tamagawa_numbers(self):
        """
        Return a list of all Tamagawa numbers for all prime divisors of
        the conductor (in order).

        EXAMPLES:
            sage: e = EllipticCurve('30a1')
            sage: e.tamagawa_numbers()
            [2, 3, 1]
            sage: vector(e.tamagawa_numbers())
            (2, 3, 1)
        """
        return [self.tamagawa_number(p) for p in arith.prime_divisors(self.conductor())]

    def tamagawa_product(self):
        """
        Returns the product of the Tamagawa numbers.

        EXAMPLES:
            sage: E = EllipticCurve('54a')
            sage: E.tamagawa_product ()
            3
        """
        try:
            return self.__tamagawa_product
        except AttributeError:
            self.__tamagawa_product = self.pari_mincurve().ellglobalred()[2].python()
            return self.__tamagawa_product

    def real_components(self):
        """
        Returns 1 if there is 1 real component and 2 if there are 2.

        EXAMPLES:
            sage: E = EllipticCurve('37a')
            sage: E.real_components ()
            2
            sage: E = EllipticCurve('37b')
            sage: E.real_components ()
            2
            sage: E = EllipticCurve('11a')
            sage: E.real_components ()
            1
        """
        invs = self.weierstrass_model().ainvs()
        x = rings.polygen(self.base_ring())
        f = x**3 + invs[3]*x + invs[4]
        if f.discriminant() > 0:
            return 2
        else:
            return 1

    def period_lattice(self):
        r"""
        Return a basis for the period lattice of the elliptic curve
        over $\Q$ as a 2-tuple.

        The basis has the form $[\omega_1, \omega_2]$, where
        $\Im(\omega_1/\omega_2) > 0$ and $\omega_1$ is real.

        TODO: The precision is determined by the state of the PARI C
        library, which is not good.

        INPUT:
            -- an elliptic curve
        OUTPUT:
            omega_1 -- complex number
            omega_2 -- complex number

        EXAMPLES:
            sage: E = EllipticCurve('37a')
            sage: E.period_lattice ()
            (2.993458646231959629832009979452508177797583791370132985340523378563250356987, 2.451389381986790060854224831866525225349617289144796614656471406129152899999*I)    # 32-bit
            (2.99345864623195962983200997945250817779758379137013298534052337856325035698668290412039406739705147343584052710494728819414438723737202525437537667109326, 2.45138938198679006085422483186652522534961728914479661465647140612915289999925689289113212802918108871268421886966184797547519986661675580167893816478303*I)   # 64-bit
        """
        return tuple(self.pari_curve().omega().python())

    def period_lattice_is_rectangular(self):
        r"""
        Return True precisely if the period lattice of self
        is rectangular.

        EXAMPLES:
            sage: f = EllipticCurve('11a')
            sage: f.period_lattice()
            (1.269209304279553421688794616754547305219492241830608667967136921230408338613, 0.6346046521397767108443973083772736526097461209153043339835684606152041693064 + 1.458816616938495229330889612903675257159243428952665161469618762450537896609*I)                                     # 32-bit
            (1.26920930427955342168879461675454730521949224183060866796713692123040833861277772269036230592151260731164529627832128743728170032847684397649271401057075, 0.634604652139776710844397308377273652609746120915304333983568460615204169306388861345181152960756303655822648139160643718640850164238421988246357005285375 + 1.45881661693849522933088961290367525715924342895266516146961876245053789660902872639765673368315820172095257526042401249237362183079269125313009041993832*I)             # 64-bit

            sage: f.period_lattice_is_rectangular()
            False
            sage: f = EllipticCurve('37b')
            sage: f.period_lattice()
            (1.088521592904229173504308311539594823105140504301377799086597419750048367573, 1.767610670233789475881323144497815233734289378984139837146363810096739201810*I) # 32-bit
            (1.08852159290422917350430831153959482310514050430137779908659741975004836757281196724615591294512604175793056433512324867543024134734839104934760089947025, 1.76761067023378947588132314449781523373428937898413983714636381009673920180953691706599273805495417094215579677634900614786897226142483706622542207437740*I) # 64-bit
            sage: f.period_lattice_is_rectangular()
            True

        ALGORITHM:
           The period lattice is rectangular precisely if the
           discriminant of the Weierstrass equation is positive.
        """
        return self.discriminant() > 0

    def omega(self):
        """
        Returns the real period.

        If self is given by a \emph{minimal Weierstrass equation} then
        this is the correct period in the BSD conjecture, i.e., it is
        the least real period * 2 when the period lattice is
        rectangular.

        EXAMPLES:
            sage: E = EllipticCurve('37a')
            sage: E.omega()
            5.986917292463919259664019958905016355595167582740265970681046757126500713973     # 32-bit
            5.98691729246391925966401995890501635559516758274026597068104675712650071397336580824078813479410294687168105420989457638828877447474405050875075334218652        # 64-bit


        This is not a minimal model.
            sage: E = EllipticCurve([0,-432*6^2])
            sage: E.omega()
            0.4861093857100564298972304561738255425526098601923921971195408561181781048715    # 32-bit
            0.486109385710056429897230456173825542552609860192392197119540856118178104871498709353307487730842084963451161261340032305532890657753313985258848453458110       # 64-bit

        If you were to plug the above omega into the BSD conjecture, you
        would get nonsense.   The following works though:
            sage: F = E.minimal_model()
            sage: F.omega()
            0.9722187714201128597944609123476510851052197203847843942390817122363562097430    # 32-bit
             0.972218771420112859794460912347651085105219720384784394239081712236356209742997418706614975461684169926902322522680064611065781315506627970517696906916220      # 64-bit
        """
        return self.period_lattice()[0] * self.real_components()

    def complex_area(self):
        """
        Return the area of a fundamental domain for the period lattice
        of the elliptic curve.

        EXAMPLES:
            sage: E = EllipticCurve('37a')
            sage: E.complex_area()
            7.338132740789576739070721003332305588006176586123733717543180156079096606979     # 32-bit
            7.33813274078957673907072100333230558800617658612373371754318015607909660697945809438214607592923817142863798604406024044503049908233884534256274529672707        # 64-bit
        """
        w1,w2 = self.period_lattice()
        return (w1*w2.imag()).real()

    def Lseries_dokchitser(self, prec=53,
                           max_imaginary_part=0,
                           max_asymp_coeffs=40,
                           algorithm='gp'):
        r"""
        Return interface to Tim Dokchitser's program for computing
        with the L-series of this elliptic curve; this provides a way
        to compute Taylor expansions and higher derivatives of
        $L$-series.

        INPUT:
            prec -- integer (bits precision)
            max_imaginary_part -- real number
            max_asymp_coeffs -- integer
            algorithm -- string: 'gp' or 'magma'

        \note{If algorithm='magma', then the precision is in digits rather
        than bits and the object returned is a Magma L-series, which has
        different functionality from the SAGE L-series.}

        EXAMPLES:
            sage: E = EllipticCurve('37a')
            sage: L = E.Lseries_dokchitser()
            sage: L(2)
            0.381575408260711
            sage.: L = E.Lseries_dokchitser(algorithm='magma')         # optional  (not auto tested)
            sage.: L.Evaluate(2)                                       # optional  (not auto tested)
            0.38157540826071121129371040958008663667709753398892116
        """
        if algorithm == 'magma':
            from sage.interfaces.all import magma
            return magma(self).LSeries(Precision = prec)

        from sage.lfunctions.all import Dokchitser
        L = Dokchitser(conductor = self.conductor(),
                       gammaV = [0,1],
                       weight = 2,
                       eps = self.root_number(),
                       poles = [],
                       prec = prec)
        gp = L.gp()
        s = 'e = ellinit(%s);'%self.minimal_model().a_invariants()
        s += 'a(k) = ellak(e, k);'
        L.init_coeffs('a(k)', 1, pari_precode = s,
                      max_imaginary_part=max_imaginary_part,
                      max_asymp_coeffs=max_asymp_coeffs)
        L.rename('Dokchitser L-function associated to %s'%self)
        return L

    def Lseries_sympow(self, n, prec):
        r"""
        Return $L(\Sym^{(n)}(E, \text{edge}))$ to prec digits
        of precision.

        INPUT:
            n -- integer
            prec -- integer

        OUTPUT:
            string -- real number to prec digits of precision as a string.

        \note{Before using this function for the first time for
        a given $n$, you may have to type \code{sympow('-new_data <n>')},
        where \code{<n>} is replaced by your value of $n$.  This
        command takes a long time to run.}

        EXAMPLES:
            sage.: E = EllipticCurve('37a')
            sage.: a = E.Lseries_sympow(2,16); a
            '2.492262044273650E+00'
            sage.: RR(a)
            2.4922620442736498
        """
        from sage.lfunctions.sympow import sympow
        return sympow.L(self, n, prec)

    def Lseries_sympow_derivs(self, n, prec, d):
        r"""
        Return $0$th to $d$th derivatives of $L(\Sym^{(n)}(E,
        \text{edge}))$ to prec digits of precision.

        INPUT:
            n -- integer
            prec -- integer
            d -- integer

        OUTPUT:
            a string, exactly as output by sympow

        \note{To use this function you may have to run a few commands
        like \code{sympow('-new_data 1d2')}, each which takes a few
        minutes.  If this function fails it will indicate what
        commands have to be run.}

        EXAMPLES:
            sage.: E = EllipticCurve('37a')
            sage.: E.Lseries_sympow_derivs(1,16,2)
            ...
            1n0: 3.837774351482055E-01
            1w0: 3.777214305638848E-01
            1n1: 3.059997738340522E-01
            1w1: 3.059997738340524E-01
            1n2: 1.519054910249753E-01
            1w2: 1.545605024269432E-01
        """
        from sage.lfunctions.sympow import sympow
        return sympow.Lderivs(self, n, prec, d)

    def Lseries_zeros(self, n):
        """
        Return the imaginary parts of the first $n$ nontrivial zeros
        on the critical line of the L-function in the upper half
        plane, as 32-bit reals.

        EXAMPLES:
            sage: E = EllipticCurve('37a')
            sage: E.Lseries_zeros(2)
            [0.000000000, 5.00317001]

            sage: a = E.Lseries_zeros(20)             # long time
            sage: point([(1,x) for x in a]).save()    # graph  (long time)

        AUTHOR:
            -- Uses Rubinstein's L-functions calculator.
        """
        from sage.lfunctions.lcalc import lcalc
        return lcalc.zeros(n, L=self)

    def Lseries_zeros_in_interval(self, x, y, stepsize):
        r"""
        Return the imaginary parts of (most of) the nontrivial zeros
        on the critical line $\Re(s)=1$ with positive imaginary part
        between $x$ and $y$, along with a technical quantity for each.

        INPUT:
            x, y, stepsize -- positive floating point numbers

        OUTPUT:
            list of pairs (zero, S(T)).

        Rubinstein writes: The first column outputs the imaginary part
        of the zero, the second column a quantity related to S(T) (it
        increases roughly by 2 whenever a sign change, i.e. pair of
        zeros, is missed). Higher up the critical strip you should use
        a smaller stepsize so as not to miss zeros.

        EXAMPLES:
            sage: E = EllipticCurve('37a')
            sage: E.Lseries_zeros_in_interval(6, 10, 0.1)      # long
            [(6.87039122, 0.248922780), (8.01433081, -0.140168533), (9.93309835, -0.129943029)]
        """
        from sage.lfunctions.lcalc import lcalc
        return lcalc.zeros_in_interval(x, y, stepsize, L=self)

    def Lseries_values_along_line(self, s0, s1, number_samples):
        """
        Return values of $L(E, s)$ at \code{number_samples}
        equally-spaced sample points along the line from $s_0$ to
        $s_1$ in the complex plane.

        \note{The L-series is normalized so that the center of the
        critical strip is 1.}

        INPUT:
            s0, s1 -- complex numbers
            number_samples -- integer

        OUTPUT:
            list -- list of pairs (s, zeta(s)), where the s are
                    equally spaced sampled points on the line from
                    s0 to s1.

        EXAMPLES:
            sage: I = CC.0
            sage: E = EllipticCurve('37a')
            sage: E.Lseries_values_along_line(1, 0.5+20*I, 5)     # long time
            [(0.500000000, 0), (0.400000000 + 4.00000000*I, 3.31920245 - 2.60028054*I), (0.300000000 + 8.00000000*I, -0.886341185 - 0.422640337*I), (0.200000000 + 12.0000000*I, -3.50558936 - 0.108531690*I), (0.100000000 + 16.0000000*I, -3.87043288 - 1.88049411*I)]
        """
        from sage.lfunctions.lcalc import lcalc
        return lcalc.values_along_line(s0-RationalField()('1/2'),
                                       s1-RationalField()('1/2'),
                                       number_samples, L=self)

    def Lseries_twist_values(self, s, dmin, dmax):
        r"""
        Return values of $L(E, s, \chi_d)$ for each quadratic
        character $\chi_d$ for $d_{\min} \leq d \leq d_{\max}$.

        \note{The L-series is normalized so that the center of the
        critical strip is 1.}

        INPUT:
            s -- complex numbers
            dmin -- integer
            dmax -- integer

        OUTPUT:
            list -- list of pairs (d, L(E, s,chi_d))

        EXAMPLES:
            sage: E = EllipticCurve('37a')
            sage: E.Lseries_twist_values(1, -12, -4)    # slightly random output depending on architecture
            [(-11, 1.4782434171), (-8, 0), (-7, 1.8530761916), (-4, 2.4513893817)]
            sage: F = E.quadratic_twist(-8)
            sage: F.rank()
            1
            sage: F = E.quadratic_twist(-7)
            sage: F.rank()
            0
        """
        from sage.lfunctions.lcalc import lcalc
        return lcalc.twist_values(s - RationalField()('1/2'), dmin, dmax, L=self)

    def Lseries_twist_zeros(self, n, dmin, dmax):
        r"""
        Return first $n$ real parts of nontrivial zeros of
        $L(E,s,\chi_d)$ for each quadratic character $\chi_d$ with
        $d_{\min} \leq d \leq d_{\max}$.

        \note{The L-series is normalized so that the center of the
        critical strip is 1.}

        INPUT:
            n -- integer
            dmin -- integer
            dmax -- integer

        OUTPUT:
            dict -- keys are the discriminants $d$, and
                    values are list of corresponding zeros.

        EXAMPLES:
            sage: E = EllipticCurve('37a')
            sage: E.Lseries_twist_zeros(3, -4, -3)         # long
            {-4: [1.60813783, 2.96144840, 3.89751747], -3: [2.06170900, 3.48216881, 4.45853219]}
        """
        from sage.lfunctions.lcalc import lcalc
        return lcalc.twist_zeros(n, dmin, dmax, L=self)

    def Lseries_at1(self, k=0):
        r"""
        Compute $L(E,1)$ using $k$ terms of the series for $L(E,1)$ as
        explained on page 406 of Henri Cohen's book"A Course in Computational
        Algebraic Number Theory".  If the argument $k$ is not specified,
        then it defaults to $\sqrt(N)$, where $N$ is the conductor.

        The real precision used in each step of the computation is the
        precision of machine floats.

        INPUT:
            k -- (optional) an integer, defaults to sqrt(N).

        OUTPUT:
            float -- L(E,1)
            float -- a bound on the error in the approximation; this
                     is a proveably correct upper bound on the sum
                     of the tail end of the series used to compute L(E,1).

        This function is disjoint from the PARI \code{elllseries}
        command, which is for a similar purpose.  To use that command
        (via the PARI C library), simply type
                \code{E.pari_mincurve().elllseries(1)}

        ALGORITHM:
        \begin{enumerate}
            \item Compute the root number eps.  If it is -1, return 0.

            \item Compute the Fourier coefficients a_n, for n up to and
               including k.

            \item Compute the sum
            $$
                 2 * sum_{n=1}^{k} (a_n / n) * exp(-2*pi*n/Sqrt(N)),
            $$
               where N is the conductor of E.

            \item Compute a bound on the tail end of the series, which is
            $$
                 2 * e^(-2 * pi * (k+1) / sqrt(N)) / (1 - e^(-2*pi/sqrt(N))).
            $$
               For a proof see [Grigov-Jorza-Patrascu-Patrikis-Stein].
        \end{enumerate}

        EXAMPLES:
            sage: E = EllipticCurve('37b')
            sage: E.Lseries_at1(100)
            (0.725681061936153, 1.52437502288743e-45)
        """
        if self.root_number() == -1:
            return 0
        sqrtN = float(self.conductor().sqrt())
        k = int(k)
        if k == 0: k = int(math.ceil(sqrtN))
        an = self.anlist(k)           # list of SAGE ints
        # Compute z = e^(-2pi/sqrt(N))
        pi = 3.14159265358979323846
        z = exp(-2*pi/sqrtN)
        zpow = z
        s = 0.0
        for n in xrange(1,k+1):
            s += (zpow * float(an[n]))/n
            zpow *= z

        error = 2*zpow / (1 - z)

        return R(2*s), R(error)

    def Lseries_deriv_at1(self, k=0):
        r"""
        Compute $L'(E,1)$ using$ k$ terms of the series for $L'(E,1)$.

        The algorithm used is from page 406 of Henri Cohen's book ``A
        Course in Computational Algebraic Number Theory.''

        The real precision of the computation is the precision of
        Python floats.

        INPUT:
            k -- int; number of terms of the series

        OUTPUT:
            real number -- an approximation for L'(E,1)
            real number -- a bound on the error in the approximation

        ALGORITHM:
        \begin{enumerate}
            \item Compute the root number eps.  If it is 1, return 0.

            \item Compute the Fourier coefficients $a_n$, for $n$ up to and
                  including $k$.

            \item Compute the sum
               $$
                 2 * \sum_{n=1}^{k} (a_n / n) * E_1(2 \pi n/\sqrt{N}),
               $$
               where $N$ is the conductor of $E$, and $E_1$ is the
               exponential integral function.

            \item Compute a bound on the tail end of the series, which is
               $$
                 2 * e^{-2 \pi (k+1) / \sqrt{N}} / (1 - e^{-2 \ pi/\sqrt{N}}).
               $$
               For a proof see [Grigorov-Jorza-Patrascu-Patrikis-Stein].  This
               is exactly the same as the bound for the approximation to
               $L(E,1)$ produced by \code{Lseries_at1}.
        \end{enumerate}

        EXAMPLES:
            sage: E = EllipticCurve('37a')
            sage: E.Lseries_deriv_at1(100)
            (0.305999773834879, 1.52437502288740e-45)
        """
        if self.root_number() == 1: return 0
        k = int(k)
        sqrtN = float(self.conductor().sqrt())
        if k == 0: k = int(math.ceil(sqrtN))
        an = self.anlist(k)           # list of C ints
        # Compute z = e^(-2pi/sqrt(N))
        pi = 3.14159265358979323846
        v = transcendental.exponential_integral_1(2*pi/sqrtN, k)
        L = 2*float(sum([ (v[n-1] * an[n])/n for n in xrange(1,k+1)]))
        error = 2*exp(-2*pi*(k+1)/sqrtN)/(1-exp(-2*pi/sqrtN))
        return R(L), R(error)

    def Lseries(self, s):
        r"""
        Returns the value of the L-series of the elliptic curve E at s, where s
        must be a real number.

        Use self.Lseries_extended for s complex.

        \note{If the conductor of the curve is large, say $>10^{12}$,
        then this function will take a very long time, since it uses
        an $O(\sqrt{N})$ algorithm.}

        EXAMPLES:
            sage: E = EllipticCurve([1,2,3,4,5])
            sage: E.Lseries(1)
            0.000000000000000
            sage: E.Lseries('1.1')       # long time (!)
            0.285491007678148

        TODO: Planned massive improvement -- use Micheal Rubinstein's
        L-functions package and/or Tim Dokchitser's.  Both are already
        available via other function calls.  Note that Dokchitser's
        program is vastly faster than PARI, e.g., at computing
        E.Lseries(1.1) above, even with all the startup overhead, etc,
        e.g., 10 seconds versus 0.25 seconds.
        """
        try:
            s = R(s)
        except TypeError:
            raise TypeError, "for non-real input, use self.Lseries_extended instead."
        if s <= 0 and s.frac() == 0:
            # The L-series vanishes at negative integers, but PARI
            # is broken for this.
            return R(0)
        return R(self.pari_mincurve().elllseries(s))

    def Lambda(self, s, prec):
        r"""
        Returns the value of the Lambda-series of the elliptic curve E
        at s, where s can be any complex number.

        IMPLEMENTATION: Fairly *slow* computation using the definitions
        and implemented in Python.

        Uses prec terms of the power series.

        EXAMPLES:
            sage: E = EllipticCurve('389a')
            sage: E.Lambda(1.4+0.5*I, 50)
            -0.354172680517671 + 0.874518681720170*I
        """
        s = C(s)
        N = self.conductor()
        pi = R(constants.pi)
        Gamma = transcendental.gamma
        Gamma_inc = transcendental.gamma_inc
        a = self.anlist(prec)
        eps = self.root_number()
        sqrtN = float(N.sqrt())
        def F(n, t):
            return Gamma_inc(t+1, 2*pi*n/sqrtN) * C(sqrtN/(2*pi*n))**(t+1)
        return sum([a[n]*(F(n,s-1) + eps*F(n,1-s)) for n in xrange(1,prec+1)])

    def Lseries_extended(self, s, prec):
        r"""
        Returns the value of the L-series of the elliptic curve E at s
        can be any complex number using prec terms of the power series
        expansion.


        WARNING: This may be slow.  Consider using \code{Lseries_dokchitser()}
        instead.

        INPUT:
            s -- complex number
            prec -- integer

        EXAMPLES:
            sage: E = EllipticCurve('389a')
            sage: E.Lseries_extended(1 + I, 50)
            -0.638409959099589 + 0.715495262192901*I
            sage: E.Lseries_extended(1 + 0.1*I, 50)
            -0.00761216538818315 + 0.000434885704670107*I

        NOTE: You might also want to use Tim Dokchitser's
        L-function calculator, which is available by typing
        L = E.Lseries_dokchitser(), then evaluating L.  It
        gives the same information but is sometimes much faster.

        """
        try:
            s = C(s)
        except TypeError:
            raise TypeError, "Input argument %s must be coercible to a complex number"%s
        prec = int(prec)
        if abs(s.imag()) < R(0.0000000000001):
            return self.Lseries(s.real())
        N = self.conductor()
        pi = R(constants.pi)
        Gamma = transcendental.gamma
        Gamma_inc = transcendental.gamma_inc
        a = self.anlist(prec)
        eps = self.root_number()
        sqrtN = float(N.sqrt())
        def F(n, t):
            return Gamma_inc(t+1, 2*pi*n/sqrtN) * C(sqrtN/(2*pi*n))**(t+1)
        return C(N)**(-s/2) * C(2*pi)**s * Gamma(s)**(-1)\
               * sum([a[n]*(F(n,s-1) + eps*F(n,1-s)) for n in xrange(1,prec+1)])

    def sigma(self, z, flag=0):
        """
        Returns the value of the Weierstrass sigma function of the lattice
        associated to this elliptic curve E.

        INPUT:
            z -- a complex number
            flag -- 0 - default ???
                    1 - computes an arbitrary determination of log(sigma(z))
                    2, 3 - same using the product expansion instead of theta series.
                           ???
        OUTPUT:
            a complex number

        NOTE: The reason for the ???'s above, is that the PARI documentation for
              ellsigma is very vague.
        """
        return self.pari_curve().ellsigma(z, flag)

    def weierstrass_model(self):
        r"""
        Return a model of the form $y^2 = x^3 + a*x + b$ for this curve.

        More precisely, we have $a = c_4 / (2^4 \cdot 3)$ and
        $b = -c_6 / (2^5\cdot 3^3)$, where $c_4, c_6$ are the $c$-invariants
        for a minimal Weierstrass equation for $E$.

        Use \code{self.integral_weierstrass_model()} for a model with
        $a,b\in\ZZ$.
        """
        F = self.minimal_model()
        return EllipticCurve_field.weierstrass_model(F)

    def integral_weierstrass_model(self):
        """
        Return a model of the form $y^2 = x^3 + a*x + b$ for this curve with $a,b\in\Z$.
        """
        F = self.minimal_model()
        a0, a1, a2, a3, a4 = F.ainvs()
        return constructor.EllipticCurve([-27*a0**4 - 216*a0**2*a1 + 648*a0*a2 - 432*a1**2 + 1296*a3, \
                                          54*a0**6 + 648*a0**4*a1 - 1944*a0**3*a2 + 2592*a0**2*a1**2 -\
                                          3888*a0**2*a3 - 7776*a0*a1*a2 + 3456*a1**3 - \
                                          15552*a1*a3 + 11664*a2**2 + 46656*a4])

    def watkins_data(self):
        """
        Return a dict of the data computed by Mark Watkins's ec
        program applied to this elliptic curve.
        """
        try:
            return self.__watins_data
        except AttributeError:
            try:
                import sage.libs.ec.all
            except ImportErrror:
                raise NotImplementedError
            self.__watkins_data = sage.libs.ec.all.ec(self.ainvs())
            return self.__watkins_data

    def modular_degree(self, algorithm='sympow'):
        r"""
        Return the modular degree of this elliptic curve.

        The result is cached.  Subsequence calls, even with a
        different algorithm, just returned the cached result.

        INPUT:
           algorithm -- string:
              'sympow' -- (default) use Mark Watkin's (newer) C program sympow
              'ec' -- use Mark Watkins's C program ec
              'magma' -- requires that MAGMA be installed (also implemented
                         by Mark Watkins)

        \note{On 64-bit computers ec does not work, so \sage uses
        sympow even if ec is selected on a 64-bit computer.}

        The correctness of this function when called with algorithm "ec"
        is subject to the following three hypothesis:

        \begin{itemize}

            \item Manin's conjecture: the Manin constant is 1

            \item Steven's conjecture: the $X_1(N)$-optimal quotient
            is the curve with minimal Faltings height.  (This is proved
            in most cases.)

            \item The modular degree fits in a machine double, so it
            better be less than about 50-some bits.  (If you use sympow
            this contraint does not apply.)

        \end{itemize}

        Moreover for all algorithms, computing a certain value of an
        $L$-function ``uses a heuristic method that discerns when the
        real-number approximation to the modular degree is within epsilon
        [=0.01 for algorithm="sympow"] of the same integer for 3
        consecutive trials (which occur maybe every 25000 coefficients
        or so). Probably it could just round at some point. For
        rigour, you would need to bound the tail by assuming
        (essentially) that all the $a_n$ are as large as possible, but
        in practise they exhibit significant (square root)
        cancellation. One difficulty is that it doesn't do the sum in
        1-2-3-4 order; it uses 1-2-4-8---3-6-12-24--9-18-- (Euler
        product style) instead, and so you have to guess ahead of time
        at what point to curtail this expansion.''  (Quote from an
        email of Mark Watkins.)

        \note{If the curve is loaded from the large Cremona database,
        then the modular degree is taken from the database.}

        EXAMPLES:
            sage: E = EllipticCurve([0, -1, 1, -10, -20])
            sage: E
            Elliptic Curve defined by y^2 + y = x^3 - x^2 - 10*x - 20 over Rational Field
            sage: E.modular_degree()
            1
            sage: E = EllipticCurve('5077a')
            sage: E.modular_degree()
            1984
            sage: factor(1984)
            2^6 * 31

            sage: EllipticCurve([0, 0, 1, -7, 6]).modular_degree()
            1984
            sage: EllipticCurve([0, 0, 1, -7, 6]).modular_degree(algorithm='sympow')
            1984
            sage: EllipticCurve([0, 0, 1, -7, 6]).modular_degree(algorithm='magma')  # optional
            1984

        We compute the modular degree of the curve with rank 4 having smallest
        (known) conductor:

            sage: E = EllipticCurve([1, -1, 0, -79, 289])
            sage: factor(E.conductor())  # conductor is 234446
            2 * 117223
            sage: factor(E.modular_degree())
            2^7 * 2617
        """
        try:
            return self.__modular_degree

        except AttributeError:

            if misc.is_64_bit and algorithm == 'ec':
                misc.verbose('64-bit computer -- switching to algorithm sympow')
                algorithm = 'sympow'

            if algorithm == 'ec':
                v = self.watkins_data()
                m = rings.Integer(v["Modular degree"])
            elif algorithm == 'sympow':
                from sage.lfunctions.all import sympow
                m = sympow.modular_degree(self)
            elif algorithm == 'magma':
                m = rings.Integer(self._magma_().ModularDegree())
            else:
                raise ValueError, "unknown algorithm %s"%algorithm
            self.__modular_degree = m
            return m

    def modular_parametrization(self):
        """
        Computes and returns ...
        """
        return self.pari_mincurve().elltaniyama()

    def cremona_label(self, space=False):
        """
        Return the Cremona label associated to (the minimal model) of this curve,
        if it is known.  If not, raise a RuntimeError exception.
        """
        try:
            if not space:
                return self.__cremona_label.replace(' ','')
            return self.__cremona_label
        except AttributeError:
            try:
                X = self.database_curve()
            except RuntimeError:
                raise RuntimeError, "Cremona label not known for %s."%self
            self.__cremona_label = X.__cremona_label
            return self.cremona_label(space)

    def label(self):
        r"""
        Exactly the same as the \code{cremona_label()} command.
        """
        return self.cremona_label()

    def torsion_order(self):
        """
        Return the order of the torsion subgroup.

        EXAMPLES:
            sage: e = EllipticCurve('11a')
            sage: e.torsion_order()
            5
            sage: type(e.torsion_order())
            <type 'sage.rings.integer.Integer'>
            sage: e = EllipticCurve([1,2,3,4,5])
            sage: e.torsion_order()
            1
            sage: type(e.torsion_order())
            <type 'sage.rings.integer.Integer'>
        """
        try:
            return self.__torsion_order
        except AttributeError:
            self.__torsion_order = self.torsion_subgroup().order()
            return self.__torsion_order

    def torsion_subgroup(self, flag=0):
        """
        Returns the torsion subgroup of this elliptic curve.

        INPUT:
            flag -- (default: 0)  chooses PARI algorithm:
              flag = 0: uses Doud algorithm
              flag = 1: uses Lutz-Nagell algorithm

        OUTPUT:
            The EllipticCurveTorsionSubgroup instance associated to this elliptic curve.

        EXAMPLES:
            sage: EllipticCurve('11a').torsion_subgroup()
            Torsion Subgroup isomorphic to Multiplicative Abelian Group isomorphic to C5 associated to the Elliptic Curve defined by y^2 + y = x^3 - x^2 - 10*x - 20 over Rational Field
            sage: EllipticCurve('37b').torsion_subgroup()
            Torsion Subgroup isomorphic to Multiplicative Abelian Group isomorphic to C3 associated to the Elliptic Curve defined by y^2 + y = x^3 + x^2 - 23*x - 50 over Rational Field
        """
        try:
            return self.__torsion_subgroup
        except AttributeError:
            self.__torsion_subgroup = rational_torsion.EllipticCurveTorsionSubgroup(self, flag)
            return self.__torsion_subgroup

    ## def newform_eval(self, z, prec):
##         """
##         The value of the newform attached to this elliptic curve at
##         the point z in the complex upper half plane, computed using
##         prec terms of the power series expansion.  Note that the power
##         series need not converge well near the real axis.
##         """
##         raise NotImplementedError

    def root_number(self):
        """
        Returns the root number of this elliptic curve.

        This is 1 if the order of vanishing of the L-function L(E,s)
        at 1 is even, and -1 if it is odd.
        """

        try:
            return self.__root_number
        except AttributeError:
            self.__root_number = int(self.pari_mincurve().ellrootno())
        return self.__root_number


    def has_cm(self):
        return self.j_invariant() in [0, 54000, -12288000, 1728, \
                                      287496, -3375, 16581375, 8000, \
                                      -32768,  -884736, -884736000,\
                                      -147197952000, -262537412640768000]

    def quadratic_twist(self, D):
        """
        Return the global minimal model of the quadratic twist of this curve by D.
        """
        return EllipticCurve_field.quadratic_twist(self, D).minimal_model()


    ##########################################################
    # Isogeny class (currently just uses Cremona database.)
    ##########################################################
    def isogeny_class(self, algorithm="mwrank", verbose=False):
        r"""
        Return all curves over $\Q$ in the isogeny class of this
        elliptic curve.

        INPUT:
            algorithm -- string:
                 "mwrank"   -- (default) use the mwrank C++ library
                 "database" -- use the Cremona database (only works if
                               curve is isomorphic to a curve in the database)

        OUTPUT:
            Returns the sorted list of the curves isogenous to self.
            If algorithm is "mwrank", also returns the isogeny matrix (otherwise
            returns None as second return value).

        \note{The result is \emph{not} provably correct, in the sense
            that when the numbers are huge isogenies could be missed
            because of precision issues.}

        \note{The ordering depends on which algorithm is used.}

        EXAMPLES:
            sage: I, A = EllipticCurve('37b').isogeny_class('mwrank')
            sage: I   # randomly ordered
            [Elliptic Curve defined by y^2 + y = x^3 + x^2 - 23*x - 50 over Rational Field,
             Elliptic Curve defined by y^2 + y = x^3 + x^2 - 1873*x - 31833 over Rational Field,
             Elliptic Curve defined by y^2 + y = x^3 + x^2 - 3*x +1 over Rational Field]
            sage: A
            [0 3 3]
            [3 0 0]
            [3 0 0]

            sage: I, _ = EllipticCurve('37b').isogeny_class('database'); I
            [Elliptic Curve defined by y^2 + y = x^3 + x^2 - 1873*x - 31833 over Rational Field,
             Elliptic Curve defined by y^2 + y = x^3 + x^2 - 23*x - 50 over Rational Field,
             Elliptic Curve defined by y^2 + y = x^3 + x^2 - 3*x +1 over Rational Field]

        This is an example of a curve with a $37$-isogeny:
            sage: E = EllipticCurve([1,1,1,-8,6])
            sage: E.isogeny_class ()
            ([Elliptic Curve defined by y^2 + x*y + y = x^3 + x^2 - 8*x + 6 over Rational Field,
              Elliptic Curve defined by y^2 + x*y + y = x^3 + x^2 - 208083*x - 36621194 over Rational Field],
             [ 0 37]
             [37  0])

        This curve had numerous $2$-isogenies:
        sage: e=EllipticCurve([1,0,0,-39,90])
            sage: e.isogeny_class ()
            ([Elliptic Curve defined by y^2 + x*y  = x^3 - 39*x + 90 over Rational Field,
              Elliptic Curve defined by y^2 + x*y  = x^3 - 4*x -1 over Rational Field,
              Elliptic Curve defined by y^2 + x*y  = x^3 + x over Rational Field,
              Elliptic Curve defined by y^2 + x*y  = x^3 - 49*x - 136 over Rational Field,
              Elliptic Curve defined by y^2 + x*y  = x^3 - 34*x - 217 over Rational Field,
              Elliptic Curve defined by y^2 + x*y  = x^3 - 784*x - 8515 over Rational Field],
             [0 2 0 0 0 0]
             [2 0 2 2 0 0]
             [0 2 0 0 0 0]
             [0 2 0 0 2 2]
             [0 0 0 2 0 0]
             [0 0 0 2 0 0])

        See \url{http://modular.ucsd.edu/Tables/nature/} for more interesting
        examples of isogeny structures.
        """
        #if algorithm == "gp":

       #     return sum([L for _, L in self.isogenous_curves(algorithm="gp")], [self])

        if algorithm == "mwrank":
            try:
                E = self.mwrank_curve()
            except ValueError:
                E = self.minimal_model().mwrank_curve()
            I, A = E.isogeny_class(verbose=verbose)
            mat = matrix.MatrixSpace(rings.IntegerRing(), len(A))(A)
            I = [constructor.EllipticCurve(ainvs) for ainvs in I]
            return I, mat

        elif algorithm == "database":

            try:
                label = self.cremona_label(space=False)
            except RuntimeError:
                raise RuntimeError, "unable to to find %s in the database"%self
            db = sage.databases.cremona.CremonaDatabase()
            I = db.isogeny_class(label)
            I.sort()
            return I, None

        else:

            raise ValueError, "unknown algorithm '%s'%"%algorithm

    def isogeny_graph(self):
        r"""
        Returns a graph representing the isogeny class of this elliptic curve,
        where the vertices are isogenous curves over $\Q$ and the edges are
        prime degree isogenies labeled by their degree.

        EXAMPLES:
            sage: LL = []
            sage: for e in cremona_optimal_curves(range(1, 38)):
            ...    G = e.isogeny_graph()
            ...    already = False
            ...    for H in LL:
            ...        if G.is_isomorphic(H):
            ...            already = True
            ...            break
            ...    if not already:
            ...        LL.append(G)
            ...
            sage.: graphs_list.show_graphs(LL)

            sage: E = EllipticCurve('195a')
            sage: G = E.isogeny_graph()
            sage: for v in G: print v, G.obj(v)
            ...
            0 Elliptic Curve defined by y^2 + x*y  = x^3 - 110*x + 435 over Rational Field
            1 Elliptic Curve defined by y^2 + x*y  = x^3 - 115*x + 392 over Rational Field
            2 Elliptic Curve defined by y^2 + x*y  = x^3 + 210*x + 2277 over Rational Field
            3 Elliptic Curve defined by y^2 + x*y  = x^3 - 520*x - 4225 over Rational Field
            4 Elliptic Curve defined by y^2 + x*y  = x^3 + 605*x - 19750 over Rational Field
            5 Elliptic Curve defined by y^2 + x*y  = x^3 - 8125*x - 282568 over Rational Field
            6 Elliptic Curve defined by y^2 + x*y  = x^3 - 7930*x - 296725 over Rational Field
            7 Elliptic Curve defined by y^2 + x*y  = x^3 - 130000*x - 18051943 over Rational Field
            sage: G.plot(edge_labels=True).save('isogeny_graph.png')
        """
        from sage.graphs.graph import Graph
        L, M = self.isogeny_class()
        G = Graph(M, format='weighted_adjacency_matrix')
        d = {}
        for v in G.vertices():
            d[v] = L[v]
        G.associate(d)
        return G

    ##########################################################
    # Galois Representations
    ##########################################################

    def is_reducible(self, p):
        """
        Return True if the mod-p representation attached
        to E is reducible.

        INPUT:
            p -- a prime number

        NOTE: The answer is cached.

        EXAMPLES:
            sage: E = EllipticCurve('121a'); E
            Elliptic Curve defined by y^2 + x*y + y = x^3 + x^2 - 30*x - 76 over Rational Field
            sage: E.is_reducible(7)
            False
            sage: E.is_reducible(11)
            True
            sage: EllipticCurve('11a').is_reducible(5)
            True
            sage: e = EllipticCurve('11a2')
            sage: e.is_reducible(5)
            True
            sage: e.torsion_order()
            1
        """
        try:
            return self.__is_reducible[p]
        except AttributeError:
            self.__is_reducible = {}
        except KeyError:
            pass

        if not arith.is_prime(p):
            raise ValueError, 'p (=%s) must be prime'%p
        # we do is_surjective first, since this is
        # much easier than computing isogeny_class
        t, why = self.is_surjective(p)
        if t == True:
            self.__is_reducible[p] = False
            return False  # definitely not reducible
        isogeny_matrix = self.isogeny_class()[ 1 ]
        v = isogeny_matrix[0]  # first row
        for a in v:
            if a != 0 and a % p == 0:
                self.__is_reducible[p] = True
                return True
        self.__is_reducible[p] = False
        return False

    def is_irreducible(self, p):
        """
        Return True if the mod p represenation is irreducible.

        EXAMPLES:
            sage: e = EllipticCurve('37b')
            sage: e.is_irreducible(2)
            True
            sage: e.is_irreducible(3)
            False
            sage: e.is_reducible(2)
            False
            sage: e.is_reducible(3)
            True
        """
        return not self.is_reducible(p)

    def is_surjective(self, p, A=1000):
        """
        Return True if the mod-p representation attached to E
        is surjective, False if it is not, or None if we were
        unable to determine whether it is or not.

        NOTE: The answer is cached.

        INPUT:
            p -- int (a prime number)
            A -- int (a bound on the number of a_p to use)

        OUTPUT:
            a 2-tuple:
            -- surjective or (probably) not
            -- information about what it is if not surjective

        EXAMPLES:
            sage: e = EllipticCurve('37b')
            sage: e.is_surjective(2)
            (True, None)
            sage: e.is_surjective(3)
            (False, '3-torsion')


        REMARKS:

            1.  If p >= 5 then the mod-p representation is surjective
                if and only if the p-adic representation is
                surjective.  When p = 2, 3 there are counterexamples.
                See a very recent paper of Elkies for more details
                when p=3.

            2.  When p <= 3 this function always gives the correct
                result irregardless of A, since it explicitly
                determines the p-division polynomial.

        """
        if not arith.is_prime(p):
            raise TypeError, "p (=%s) must be prime."%p
        A = int(A)
        key = (p, A)
        try:
            return self.__is_surjective[key]
        except KeyError:
            pass
        except AttributeError:
            self.__is_surjective = {}

        ans = self._is_surjective(p, A)
        self.__is_surjective[key] = ans
        return ans

    def _is_surjective(self, p, A):
        T = self.torsion_subgroup().order()
        if T % p == 0:
            return False, "%s-torsion"%p

        if p == 2:
            invs = self.weierstrass_model().ainvs()
            R = rings.PolynomialRing(self.base_ring(), 'x')
            x = R.gen()
            f = x**3 + invs[3]*x + invs[4]
            if not f.is_irreducible():
                return False, '2-torsion'
            if arith.is_square(f.discriminant()):
                return False, "A3"
            return True, None

        if p == 3:
            # Algorithm: Let f be the 3-division polynomial, which is
            # a polynomial of degree 4.  Then I claim that this
            # polynomial has Galois group S_4 if and only if the
            # representation rhobar_{E,3} is surjective.  If the group
            # is S_4, then S_4 is a quotient of the image of
            # rhobar_{E,3}.  Since S_4 has order 24 and GL_2(F_3)
            # has order 48, the only possibility we have to consider
            # is that the image of rhobar is isomorphic to S_4.
            # But this is not the case because S_4 is not a subgroup
            # of GL_2(F_3).    If it were, it would be normal, since
            # it would have index 2.  But there is a *unique* normal
            # subgroup of GL_2(F_3) of index 2, namely SL_2(F_3),
            # and SL_2(F_3) is not isomorphic to S_4 (S_4 has a normal
            # subgroup of index 2 and SL_2(F_3) does not.)
            # (What's a simple way to see that SL_2(F_3) is the
            # unique index-2 normal subgroup?  I didn't see an obvious
            # reason, so just used the NormalSubgroups command in MAGMA
            # and it output exactly one of index 2.)

            # Here's Noam Elkies proof for the other direction:

            #> Let E be an elliptic curve over Q.  Is the mod-3
            #> representation E[3]  surjective if and only if the
            #> (degree 4) division polynomial has Galois group S_4?  I
            #> can see why the group being S_4 implies the
            #> representation is surjective, but the converse is not
            #> clear to me.
            # I would have thought that this is the easier part: to
            # say that E[3] is surjective is to say the 3-torsion
            # field Q(E[3]) has Galois group GL_2(Z/3) over Q.  Let
            # E[3]+ be the subfield fixed by the element -1 of
            # GL_2(Z/3).  Then E[3] has Galois group PGL_2(Z/3), which
            # is identified with S_4 by its action on the four
            # 3-element subgroups of E[3].  Each such subgroup is in
            # turn determined by the x-coordinate shared by its two
            # nonzero points.  So, if E[3] is surjective then any
            # permutation of those x-coordinates is realized by some
            # element of Gal(E[3]+/Q).  Thus the Galois group of the
            # division polynomial (whose roots are those
            # x-coordinates) maps surjectively to S_4, which means it
            # equals S_4.


            f = self.division_polynomial(3)
            if not f.is_irreducible():
                return False, "reducible_3-divpoly"
            n = pari(f).polgalois()[0]
            if n == 24:
                return True, None
            else:
                return False, "3-divpoly_galgroup_order_%s"%n

        if self.has_cm():
            return False, "CM"
        an = self.anlist(A)
        ell = 0
        Np = self.conductor() * p
        signs = []
        while True:
            ell = arith.next_prime(ell)
            if ell >= A: break
            if Np % ell != 0:
                a_ell = an[int(ell)]
                if a_ell % p != 0:
                    s = arith.kronecker(a_ell**2 - 4*ell, p)
                    #print ell, s
                    if s == 0: continue
                    if not (s in signs):
                        signs.append(s)
                        if len(signs) == 2:
                            return True, None

        # could do something further here...
        return False, signs

    def is_semistable(self):
        if self.base_ring() != Q:
            raise NotImplementedError, "is_semistable only implemented for curves over the rational numbers."
        return self.conductor().is_squarefree()

    def reducible_primes(self):
        r"""
        Returns a list of the primes $p$ such that the mod $p$
        representation $\rho_{E,p}$ is reducible.  For all other
        primes the representation is irreducible.

        NOTE -- this is \emph{not} provably correct in general.
        See the documentation for \code{self.isogeny_class}.

        EXAMPLES:
            sage: E = EllipticCurve('225a')
            sage: E.reducible_primes()
            [3]
        """
        try:
            return self.__reducible_primes
        except AttributeError:
            pass
        C, I = self.isogeny_class(algorithm='mwrank')
        X = set(I.list())
        R = [p for p in X if arith.is_prime(p)]
        self.__reducible_primes = R
        return R

    def non_surjective(self, A=1000):
        r"""
        Returns a list of primes p such that the mod-p representation
        $\rho_{E,p}$ *might* not be surjective (this list usually
        contains 2, because of shortcomings of the algorithm).  If p
        is not in the returned list, then rho_{E,p} is provably
        surjective (see A. Cojocaru's paper).  If the curve has CM
        then infinitely many representations are not surjective, so we
        simply return the sequence [(0,"cm")] and do no further computation.

        INPUT:
            A -- an integer
        OUTPUT:
            list -- if curve has CM, returns [(0,"cm")].  Otherwise, returns a
                    list of primes where mod-p representation very likely
                    not surjective.   At any prime not in this list,
                    the representation is definitely surjective.
        EXAMPLES:
            sage: E = EllipticCurve([0, 0, 1, -38, 90])  # 361A
            sage: E.non_surjective()   # CM curve
            [(0, 'cm')]

            sage: E = EllipticCurve([0, -1, 1, 0, 0]) # X_1(11)
            sage: E.non_surjective()
            [(5, '5-torsion')]

            sage: E = EllipticCurve([0, 0, 1, -1, 0]) # 37A
            sage: E.non_surjective()
            []

            sage: E = EllipticCurve([0,-1,1,-2,-1])   # 141C
            sage: E.non_surjective()
            [(13, [1])]

        ALGORITHM:
            When p<=3 use division polynomials.  For 5 <= p <= B,
            where B is Cojocaru's bound, use the results in Section 2
            of Serre's inventiones paper"Sur Les Representations Modulaires Deg
            Degre 2 de Galqbar Over Q."
        """
        if self.has_cm():
            misc.verbose("cm curve")
            return [(0,"cm")]
        N = self.conductor()
        if self.is_semistable():
            C = 11
            misc.verbose("semistable -- so bound is 11")
        else:
            C = 1 + 4*sqrt(6)*int(N)/3 * sqrt(mul([1+1.0/int(p) for p,_ in factor(N)]))
            misc.verbose("conductor = %s, and bound is %s"%(N,C))
        C = 1 + 4*sqrt(6)*int(N)/3 * sqrt(mul([1+1.0/int(p) for p,_ in factor(N)]))
        misc.verbose("conductor = %s, and bound is %s"%(N,C))
        B = []
        p = 2
        while p <= C:
            t, v = self.is_surjective(p, A=A)
            misc.verbose("(%s,%s,%s)"%(p,t,v))
            if not t:
                B.append((p,v))
            p = next_prime(p)
        return B

    def is_ordinary(self, p, ell=None):
        """
        Return True precisely when the mod-p representation attached
        to this elliptic curve is ordinary at ell.

        INPUT:
            p -- a prime
            ell - a prime (default: p)

        OUTPUT:
            bool
        """
        if ell is None:
            ell = p
        return self.ap(ell) % p != 0

    def is_good(self, p, check=True):
        """
        Return True if $p$ is a prime of good reduction for $E$.

        INPUT:
            p -- a prime

        OUTPUT:
            bool

        EXAMPLES:
            sage: e = EllipticCurve('11a')
            sage: e.is_good(-8)
            Traceback (most recent call last):
            ...
            ValueError: p must be prime
            sage: e.is_good(-8, check=False)
            True
        """
        if check:
            if not arith.is_prime(p):
                raise ValueError, "p must be prime"
        return self.conductor() % p != 0


    def is_supersingular(self, p, ell=None):
        """
        Return True precisely when the mod-p representation attached
        to this elliptic curve is supersingular at ell.

        INPUT:
            p -- a prime
            ell - a prime (default: p)

        OUTPUT:
            bool
        """
        if ell is None:
            ell = p
        return not self.is_ordinary(p, ell)

    def eval_modular_form(self, points, prec):
        if not isinstance(points, (list,xrange)):
            try:
                points = list(points)
            except TypeError:
                return self.eval_modular_form([points],prec)
        an = self.pari_mincurve().ellan(prec)
        s = 0
        I = pari("I")
        pi = pari("Pi")
        c = pari(2)*pi*I
        ans = []
        for z in points:
            s = pari(0)
            r0 = (c*z).exp()
            r = r0
            for n in xrange(1,prec):
                s += an[n-1]*r
                r *= r0
            ans.append(s.python())
        return ans

    ########################################################################
    # Functions related to the BSD conjecture.
    ########################################################################

    def sha_an_numerical(self, prec = 53,
                         use_database=False, regproof=False):
        """
        Return the numerical analytic order of Sha, which is
        a floating point number in all cases.

        INPUT:
            prec -- integer (default: 53) bits precision -- just used
                    for the L-series computation; not for regulator, etc.
            use_database -- whether the rank and regulator should
                    be looked up in the database if possible.
            regproof -- bool (default: False) proof option passed
                    onto regulator and rank computation.

        NOTE: See also the sha_an() command, which will return a
        provably correct integer when the rank is 0 or 1.

        EXAMPLES:
            sage: EllipticCurve('11a').sha_an_numerical()
            1.00000000000000
            sage: EllipticCurve('37a').sha_an_numerical()
            1.00000000000000
            sage: EllipticCurve('389a').sha_an_numerical()    # random low order bits
            1.00000000000000
            sage: EllipticCurve('66b3').sha_an_numerical()
            4.00000000000000
            sage: EllipticCurve('5077a').sha_an_numerical()
            1.00000000000000

        A rank 4 curve:
            sage: EllipticCurve([1, -1, 0, -79, 289]).sha_an_numerical()   # long time
                0.999999999999996

    A rank 5 curve:
            sage.: EllipticCurve([0, 0, 1, -79, 342]).sha_an_numerical(prec=10, regproof=False)          # long time -- about 1 minute!
                1.0
        """
        try:
            return self.__sha_an_numerical
        except AttributeError:
            pass
        r = Integer(self.rank(use_database=use_database, proof=regproof))
        L = self.Lseries_dokchitser(prec=prec)
        Lr= L.derivative(1,r)
        Om = self.omega()
        Reg = self.regulator(use_database=use_database, proof=regproof)
        T = self.torsion_order()
        cp = self.tamagawa_product()
        Sha = Lr*T*T/(r.factorial()*Om*cp*Reg)
        self.__sha_an_numerical = Sha
        return Sha

    def sha_an(self, use_database=False):
        """
        Returns the Birch and Swinnerton-Dyer conjectural order of Sha
        as a provably corret integer, unless the analytic rank is > 1,
        in which case this function returns a numerical value.

        This result is proved correct if the order of vanishing is 0
        and the Manin constant is <= 2.

        If the optional parameter use_database is True (default:
        False), this function returns the analytic order of Sha as
        listed in Cremona's tables, if this curve appears in Cremona's
        tables.

        EXAMPLES:
            sage: E = EllipticCurve([0, -1, 1, -10, -20])   # 11A  = X_0(11)
            sage: E.sha_an()
            1
            sage: E = EllipticCurve([0, -1, 1, 0, 0])       # X_1(11)
            sage: E.sha_an()
            1

        The smallest conductor curve with nontrivial Sha:
            sage: E = EllipticCurve([1,1,1,-352,-2689])     # 66b3
            sage: E.sha_an()
            4

        The four optimal quotients with nontrivial Sha and conductor <= 1000:
            sage: E = EllipticCurve([0, -1, 1, -929, -10595])       # 571A
            sage: E.sha_an()
            4
            sage: E = EllipticCurve([1, 1, 0, -1154, -15345])       # 681B
            sage: E.sha_an()
            9
            sage: E = EllipticCurve([0, -1, 0, -900, -10098])       # 960D
            sage: E.sha_an()
            4
            sage: E = EllipticCurve([0, 1, 0, -20, -42])            # 960N
            sage: E.sha_an()
            4

        The smallest conductor curve of rank > 1:
            sage: E = EllipticCurve([0, 1, 1, -2, 0])       # 389A (rank 2)
            sage: E.sha_an()
            0.999999999999998

        The following are examples that require computation of the Mordell-Weil
        group and regulator:

            sage: E = EllipticCurve([0, 0, 1, -1, 0])                     # 37A  (rank 1)
            sage: E.sha_an()
            1

            sage: E = EllipticCurve("1610f3")
            sage: E.sha_an()
            4

        In this case the input curve is not minimal, and if this function didn't
        transform it to be minimal, it would give nonsense:
            sage: E = EllipticCurve([0,-432*6^2])
            sage: E.sha_an()
            1
        """
#            sage: e = EllipticCurve([1, 0, 0, -19491080, -33122512122])   # 15834T2
#            sage: e.sha_an()                          # takes a long time (way too long!!)
#            25
        if hasattr(self, '__sha_an'):
            return self.__sha_an
        if use_database:
            try:
                self.__sha_an = int(round(float(self.database_curve().db_extra[4])))
                return self.__sha_an
            except RuntimeError, AttributeError:
                pass

        # it's critical to switch to the minimal model.
        E = self.minimal_model()
        eps = E.root_number()
        if eps == 1:
            L1_over_omega = E.L_ratio()
            if L1_over_omega == 0:
                return self.sha_an_numerical(use_database=use_database)
            T = E.torsion_subgroup().order()
            Sha = (L1_over_omega * T * T) / Q(E.tamagawa_product())
            try:
                Sha = Integer(Sha)
            except ValueError:
                raise RuntimeError, \
                      "There is a bug in sha_an, since the computed conjectural order of Sha is %s, which is not an integer."%Sha
            if not arith.is_square(Sha):
                raise RuntimeError, \
                      "There is a bug in sha_an, since the computed conjectural order of Sha is %s, which is not a square."%Sha
            E.__sha_an = Sha
            self.__sha_an = Sha
            return Sha

        else:  # rank > 0  (Not provably correct)
            L1, error_bound = E.Lseries_deriv_at1(10*sqrt(E.conductor()) + 10)
            if abs(L1) < error_bound:
                s = self.sha_an_numerical()
                E.__sha_an = s
                self.__sha_an = s
                return s

            regulator = E.regulator(use_database=use_database)   # this could take a *long* time; and could fail...?
            T = E.torsion_subgroup().order()
            omega = E.omega()
            Sha = int(round ( (L1 * T * T) / (E.tamagawa_product() * regulator * omega) ))
            try:
                Sha = Integer(Sha)
            except ValueError:
                raise RuntimeError, \
                      "There is a bug in sha_an, since the computed conjectural order of Sha is %s, which is not an integer."%Sha
            if not arith.is_square(Sha):
                raise RuntimeError, \
                      "There is a bug in sha_an, since the computed conjectural order of Sha is %s, which is not a square."%Sha
            E.__sha_an = Sha
            self.__sha_an = Sha
            return Sha

    def sha_an_padic(self, p):
        """
        Return the power of p that divides Sha(E)(p), according to the
        p-adic analogue of the BSD conjecture.

        INPUT:
            p -- a prime

        OUTPUT:
            integer -- power of p that conjecturally equals #Sha(E)(p)

        Note that in many cases this conjecture has been proved.
        """
        try:
            return self.__sha_an_padic[p]
        except AttributeError:
            self.__sha_an_padic = {}
        except KeyError:
            pass

        if self.is_ordinary(p) and self.is_good(p):
            S = self._sha_an_padic_good_ordinary(p)
        else:
            raise NotImplementedError, "only the good ordinary case is implemented."
        self.__sha_an_padic[p] = S
        return S

    def _sha_an_padic_good_ordinary(self, p):
        """
        Return the power of p that divides Sha(E)(p), according to the
        p-adic analogue of the BSD conjecture.

        INPUT:
            p -- a prime of good ordinary reduction for E

        OUTPUT:
            integer -- power of p that conjecturally equals #Sha(E)(p)
        """



    def L_ratio(self):
        r"""
        Returns the ratio $L(E,1)/\Omega$ as an exact rational
        number. The result is \emph{provably} correct if the Manin
        constant of the associated optimal quotient is $\leq 2$.  This
        hypothesis on the Manin constant is true for all semistable
        curves (i.e., squarefree conductor), by a theorem of Mazur
        from his \emph{Rational Isogenies of Prime Degree} paper.

        EXAMPLES:
            sage: E = EllipticCurve([0, -1, 1, -10, -20])   # 11A  = X_0(11)
            sage: E.L_ratio()
            1/5
            sage: E = EllipticCurve([0, -1, 1, 0, 0])       # X_1(11)
            sage: E.L_ratio()
            1/25
            sage: E = EllipticCurve([0, 0, 1, -1, 0])       # 37A  (rank 1)
            sage: E.L_ratio()
            0
            sage: E = EllipticCurve([0, 1, 1, -2, 0])       # 389A (rank 2)
            sage: E.L_ratio()
            0
            sage: E = EllipticCurve([0, 0, 1, -38, 90])     # 361A (CM curve))
            sage: E.L_ratio()
            0
            sage: E = EllipticCurve([0,-1,1,-2,-1])         # 141C (13-isogeny)
            sage: E.L_ratio()
            1
            sage: E = EllipticCurve(RationalField(), [1, 0, 0, 1/24624, 1/886464])
            sage: E.L_ratio()
            2

        WARNING: It's conceivable that machine floats are not large
        enough precision for the computation; if this could be the
        case a RuntimeError is raised.  The curve's real period would
        have to be very small for this to occur.

        ALGORITHM: Compute the root number.  If it is -1 then L(E,s)
        vanishes to odd order at 1, hence vanishes.  If it is +1, use
        a result about modular symbols and Mazur's "Rational Isogenies"
        paper to determine a provably correct bound (assuming Manin
        constant is <= 2) so that we can determine whether L(E,1) = 0.

        AUTHOR: William Stein, 2005-04-20.
        """
        try:
            return self.__lratio
        except AttributeError:
            pass

        if not self.is_minimal():
            self.__lratio = self.minimal_model().L_ratio()
            return self.__lratio

        if self.root_number() == -1:
            self.__lratio = Q(0)
            return self.__lratio

        # Even root number.  Decide if L(E,1) = 0.  If E is a modular
        # *optimal* quotient of J_0(N) elliptic curve, we know that T *
        # L(E,1)/omega is an integer n, where T is the order of the
        # image of the rational torsion point (0)-(oo) in E(Q), and
        # omega is the least real Neron period.  (This is proved in my
        # Ph.D. thesis, but is probably well known.)  We can easily
        # compute omega to very high precision using AGM.  So to prove
        # that L(E,1) = 0 we compute T/omega * L(E,1) to sufficient
        # precision to determine it as an integer.  If eps is the
        # error in computation of L(E,1), then the error in computing
        # the product is (2T/Omega_E) * eps, and we need this to be
        # less than 0.5, i.e.,
        #          (2T/Omega_E) * eps < 0.5,
        # so
        #          eps < 0.5 * Omega_E / (2T) = Omega_E / (4*T).
        #
        # Since in general E need not be optimal, we have to choose
        # eps = Omega_E/(8*t*B), where t is the exponent of E(Q)_tor,
        # and B is a bound on the degree of any isogeny.   A liberal
        # bound on the degrees of cyclic N-isogenies is 200, by Mazur's
        # "Rational Isogenies of Prime Degree" paper, so we take B=200.
        #
        # NOTES: We *do* have to worry about the Manin constant, since
        # we are using the Neron model to compute omega, not the
        # newform.  My theorem replaces the omega above by omega/c,
        # where c is the Manin constant, and the bound must be
        # correspondingly smaller.  If the level is square free, then
        # the Manin constant is 1 or 2, so there's no problem (since
        # we took 8 instead of 4 in the denominator).  If the level
        # is divisible by a square, then the Manin constant could
        # be a divisible by an arbitrary power of that prime, except
        # that Edixhoven claims the primes that appear are <= 7.

        t = self.torsion_subgroup().exponent()
        omega = self.period_lattice()[0]
        C = 8*200*t
        eps = omega / C
        #   coercion of 10**(-15) to our real field is needed to make unambiguous comparison
        if eps < R(10**(-15)):  # liberal bound on precision of float
            raise RuntimeError, "Insufficient machine precision (=%s) for computation."%eps
        sqrtN = 2*int(sqrt(self.conductor()))
        k = sqrtN + 10
        while True:
            L1, error_bound = self.Lseries_at1(k)
            if error_bound < eps:
                n = int(round(L1*C/omega))
                quo = Q(n) / Q(C)
                self.__lratio = quo / self.real_components()
                return self.__lratio
            k += sqrtN
            misc.verbose("Increasing precision to %s terms."%k)


    def L1_vanishes(self):
        """
        Returns whether or not L(E,1) = 0. The result is provably
        correct if the Manin constant of the associated optimal
        quotient is <= 2.  This hypothesis on the Manin constant
        is true for all curves of conductor <= 40000 (by Cremona) and
        all semistable curves (i.e., squarefree conductor).

        EXAMPLES:
            sage: E = EllipticCurve([0, -1, 1, -10, -20])   # 11A  = X_0(11)
            sage: E.L1_vanishes()
            False
            sage: E = EllipticCurve([0, -1, 1, 0, 0])       # X_1(11)
            sage: E.L1_vanishes()
            False
            sage: E = EllipticCurve([0, 0, 1, -1, 0])       # 37A  (rank 1)
            sage: E.L1_vanishes()
            True
            sage: E = EllipticCurve([0, 1, 1, -2, 0])       # 389A (rank 2)
            sage: E.L1_vanishes()
            True
            sage: E = EllipticCurve([0, 0, 1, -38, 90])     # 361A (CM curve))
            sage: E.L1_vanishes()
            True
            sage: E = EllipticCurve([0,-1,1,-2,-1])         # 141C (13-isogeny)
            sage: E.L1_vanishes()
            False

        WARNING: It's conceivable that machine floats are not large
        enough precision for the computation; if this could be the
        case a RuntimeError is raised.  The curve's real period would
        have to be very small for this to occur.

        ALGORITHM: Compute the root number.  If it is -1 then L(E,s)
        vanishes to odd order at 1, hence vanishes.  If it is +1, use
        a result about modular symbols and Mazur's "Rational Isogenies"
        paper to determine a provably correct bound (assuming Manin
        constant is <= 2) so that we can determine whether L(E,1) = 0.

        AUTHOR: William Stein, 2005-04-20.
        """
        return self.L_ratio() == 0

    ########################################################################
    # Functions related to bounding the order of Sha (provably correctly!)
    # Heegner points and Kolyvagin's theorem
    ########################################################################
    def two_selmer_shabound(self):
        """
        Returns a bound on the dimension of Sha(E)[2], computed using
        a 2-descent.
        """
        S = self.selmer_rank_bound()
        r = self.rank()
        t = self.two_torsion_rank()
        b = S - r - t
        if b % 2 != 0:
            raise ArithmeticError, "There is a bug in two_selmer_shabound since it's %s, but it must be even."%b
        return b

    def satisfies_heegner_hypothesis(self, D):
        """
        Returns True precisely when D is a fundamental discriminant
        that satisfies the Heegner hypothesis for this elliptic curve.
        """
        if not number_field.is_fundamental_discriminant(D):
            return False
        if arith.GCD(D, self.conductor()) != 1:
            return False
        K = number_field.QuadraticField(D, 'a')
        for p, _ in factor(self.conductor()):
            if len(K.factor_integer(p)) != 2:
                return False
        return True

    def heegner_discriminants(self, bound):
        return [-D for D in xrange(1,bound) if self.satisfies_heegner_hypothesis(-D)]

    def heegner_discriminants_list(self, n):
        """
        List of the first n Heegner discriminants for self.
        """
        v = []
        D = -5
        while len(v) < n:
            while not self.satisfies_heegner_hypothesis(D):
                D -= 1
            v.append(D)
            D -= 1
        return v

    def heegner_point_height(self, D, prec=2):
        """
        Use the Gross-Zagier formula to compute the Neron-Tate
        canonical height over K of the Heegner point corresponding to
        D, as an Interval (since it's computed to some precision using
        L-functions).

        INPUT:
            D (int) -- fundamental discriminant (=/= -3, -4)
            prec (int) -- (default: 2), use prec*sqrt(N) + 20 terms
                          of L-series in computations, where N is the
                          conductor.

        OUTPUT:
            Interval that contains the height of the Heegner point.

        EXAMPLE:
            sage: E = EllipticCurve('11a')
            sage: E.heegner_point_height(-7)
            [0.22226977 ... 0.22227479]
        """

        if not self.satisfies_heegner_hypothesis(D):
            raise ArithmeticError, "Discriminant (=%s) must be a fundamental discriminant that satisfies the Heegner hypothesis."%D
        if D == -3 or D == -4:
            raise ArithmeticError, "Discriminant (=%s) must not be -3 or -4."%D
        eps = self.root_number()
        L1_vanishes = self.L1_vanishes()
        if eps == 1 and L1_vanishes:
            return IR(0) # rank even hence >= 2, so Heegner point is torsion.
        alpha = R(sqrt(abs(D)))/(2*self.complex_area())
        F = self.quadratic_twist(D)
        E = self
        k_E = prec*sqrt(E.conductor()) + 20
        k_F = prec*sqrt(F.conductor()) + 20

        IR = rings.RealIntervalField(20)
        MIN_ERR = R('1e-6')   # we assume that regulator and
                            # discriminant, etc., computed to this accuracy.
                            # this should be made more intelligent / rigorous relative
                             # to the rest of the system.
        if eps == 1:   # E has even rank
            LF1, err_F = F.Lseries_deriv_at1(k_F)
            LE1, err_E = E.Lseries_at1(k_E)
            err_F = max(err_F, MIN_ERR)
            err_E = max(err_E, MIN_ERR)
            return IR(alpha-MIN_ERR,alpha+MIN_ERR) * IR(LE1-err_E,LE1+err_E) * IR(LF1-err_F,LF1+err_F)

        else:          # E has odd rank
            LE1, err_E = E.Lseries_deriv_at1(k_E)
            LF1, err_F = F.Lseries_at1(k_F)
            err_F = max(err_F, MIN_ERR)
            err_E = max(err_E, MIN_ERR)
            return IR(alpha-MIN_ERR,alpha+MIN_ERR) * IR(LE1-err_E,LE1+err_E) * IR(LF1-err_F,LF1+err_F)


    def heegner_index(self, D,  min_p=3, prec=5, verbose=False):
        """
        Return an interval that contains the SQUARE of the index of
        the Heegner point in the group of K-rational points *modulo
        torsion* on the twist of the elliptic curve by D, computed
        using the Gross-Zagier formula and/or a point search.

        WARNING: This function uses the Gross-Zagier formula.
        When E is 681b and D=-8 for some reason the returned index
        is 9/4 which is off by a factor of 4.   Evidently the
        GZ formula must be modified when D=-8.

        If 0 is in the interval of the height of the Heegner point
        computed to the given prec, then this function returns 0.

        INPUT:
            D (int) -- Heegner discriminant
            min_p (int) -- (default: 3) only rule out primes >= min_p
                           dividing the index.
            verbose (bool) -- (default: False); print lots of mwrank search status
                                                information when computing regulator
            prec (int) -- (default: 5), use prec*sqrt(N) + 20 terms
                          of L-series in computations, where N is the
                          conductor.

        OUTPUT:
            an interval that contains the index

        EXAMPLES:
            sage: E = EllipticCurve('11a')
            sage: E.heegner_discriminants(50)
            [-7, -8, -19, -24, -35, -39, -40, -43]
            sage: E.heegner_index(-7)
            [0.99998760 ... 1.0000134]

            sage: E = EllipticCurve('37b')
            sage: E.heegner_discriminants(100)
            [-3, -4, -7, -11, -40, -47, -67, -71, -83, -84, -95]
            sage: E.heegner_index(-95)          # long time (1 second)
            [3.9999771 ... 4.0000229]

        Current discriminants -3 and -4 are not supported:
            sage: E.heegner_index(-3)
            Traceback (most recent call last):
            ...
            ArithmeticError: Discriminant (=-3) must not be -3 or -4.
        """
        # First compute upper bound on height of Heegner point.
        tm = misc.verbose("computing heegner point height...")
        h0 = self.heegner_point_height(D, prec=prec)

        # We divide by 2 to get the height **over Q** of the
        # Heegner point on the twist.

        ht = h0/2
        misc.verbose('Height of heegner point = %s'%ht, tm)

        if self.root_number() == 1:
            F = self.quadratic_twist(D)
        else:
            F = self
        h  = ht.upper()
        misc.verbose("Heegner height bound = %s"%h)
        B = F.CPS_height_bound()
        misc.verbose("CPS bound = %s"%B)
        c = h/(min_p**2) + B
        misc.verbose("Search would have to be up to height = %s"%c)

        if c > _MAX_HEIGHT or F is self:
            misc.verbose("Doing direct computation of MW group.")
            reg = F.regulator(verbose=verbose)
            return ht/IR(reg)

        # Do naive search to eliminate possibility that Heegner point
        # is divisible by p<min_p, without finding Heegner point.
        misc.verbose("doing point search")
        P = F.point_search(c, verbose=verbose)
        misc.verbose("done with point search")
        P = [x for x in P if x.order() == oo]
        if len(P) == 0:
            return IR(1)
        misc.verbose("saturating")
        S, I, reg = F.saturation(P, verbose=verbose)
        misc.verbose("done saturating")
        return ht/IR(reg)


    def heegner_index_bound(self, D=0,  prec=5, verbose=True, max_height=_MAX_HEIGHT):
        """
        Assume self has rank 0.

        Return a list v of primes such that if an odd prime p divides
        the index of the the Heegner point in the group of rational
        points *modulo torsion*, then p is in v.

        If 0 is in the interval of the height of the Heegner point
        computed to the given prec, then this function returns v = 0.
        This does not mean that the Heegner point is torsion, just
        that it is very likely torsion.

        If we obtain no information from a search up to max_height, e.g.,
        if the Siksek et al. bound is bigger than max_height, then
        we return v = -1.

        INPUT:
            D (int) -- (deault: 0) Heegner discriminant; if 0, use the
                       first discriminant < -4 that satisfies the Heegner hypothesis
            verbose (bool) -- (default: True)
            prec (int) -- (default: 5), use prec*sqrt(N) + 20 terms
                          of L-series in computations, where N is the
                          conductor.
            max_height (float) -- should be <= 21; bound on logarithmic naive height
                                  used in point searches.  Make smaller to make this
                                  function faster, at the expense of possibly obtaining
                                  a worse answer.  A good range is between 13 and 21.

        OUTPUT:
            v -- list or int (bad primes or 0 or -1)
            D -- the discriminant that was used (this is useful if D was
                 automatically selected).
        """
        max_height = min(float(max_height), _MAX_HEIGHT)
        if self.root_number() != 1:
            raise RuntimeError, "The rank must be 0."

        if D == 0:
            D = -5
            while not self.satisfies_heegner_hypothesis(D):
                D -= 1

        # First compute upper bound on Height of Heegner point.
        ht = self.heegner_point_height(D, prec=prec)
        if 0 in ht:
            return 0, D
        F = self.quadratic_twist(D)
        h  = ht.upper()
        misc.verbose("Heegner height bound = %s"%h)
        B = F.CPS_height_bound()
        misc.verbose("CPS bound = %s"%B)
        H = h
        p = 3
        while True:
            c = h/(2*p**2) + B
            if c < max_height:
                break
            if p > 100:
                break
            p = next_prime(p)
        misc.verbose("Using p = %s"%p)

        if c > max_height:
            misc.verbose("No information by searching only up to max_height (=%s)."%c)
            return -1, D

        misc.verbose("Searching up to height = %s"%c)
        eps = 10e-5

        def _bound(P):
            """
            We will use this function below in two places.  It
            bounds the index using a nontrivial point.
            """
            assert len(P) == 1

            S, I, reg = F.saturation(P, verbose=verbose)
            h = IR(reg-eps,reg+eps)
            ind2 = ht/(h/2)
            misc.verbose("index squared = %s"%ind2)
            ind = ind2.sqrt()
            misc.verbose("index = %s"%ind)
            # Compute upper bound on square root of index.
            if ind.absolute_diameter() < 1:
                t, i = ind.is_int()
                if t:   # unique integer in interval, so we've found exact index squared.
                    return arith.prime_divisors(i), D
            raise RuntimeError, "Unable to compute bound for e=%s, D=%s (try increasing precision)"%(self,D)

        # First try a quick search, in case we get lucky and find
        # a generator.
        P = F.point_search(13, verbose=verbose)
        P = [x for x in P if x.order() == oo]
        if len(P) > 0:
            return _bound(P)

        # Do search to eliminate possibility that Heegner point is
        # divisible by primes up to p, without finding Heegner point.
        P = F.point_search(c, verbose=verbose)
        P = [x for x in P if x.order() == oo]
        if len(P) == 0:
            # We've eliminated the possibility of a divisor up to p.
            return arith.prime_range(3,p), D
        else:
            return _bound(P)


    def shabound_kolyvagin(self, D=0, regulator=None,
                           ignore_nonsurj_hypothesis=False):
        """
        Given a fundamental discriminant D (!= -3,-4) that satisfies the
        Heegner hypothesis, return a list of primes so that
        Kolyvagin's theorem (as in Gross's paper) implies that any
        prime divisor of $\#Sha$ is in this list.

        INPUT:
            D -- (optional) a fundamental discriminant < -4 that satisfies the
                 Heegner hypothesis for E; if not given, use the first such D

            regulator -- (optional) regulator of E(K); if not given, will
                         be computed (which could take a long time)


            ignore_nonsurj_hypothesis (optional: default False) --
                      If True, then gives the bound coming from Heegner point
                      index, but without any hypothesis on surjectivity
                      of the mod-p representation.


        OUTPUT:
            bound and index

        More precisely:

                0 -- if E/K has complex multiplication or analytic rank >= 2
            or
                B -- list of primes such that if p divides Sha(E/K), then p
                     is in B.

            and

                I -- the odd part of the index of the Heegner point in the full
                     group of K-rational points on E.  (If E has CM, returns 0.)

        REMARKS:
            (1) We do not have to assume that the Manin constant is 1
                (or a power of 2).  If the Manin constant were
                divisible by a prime, that prime would get included in
                the list of bad primes.

            (2) We assume the Gross-Zagier theorem is True under the
                hypothesis that gcd(N,D) = 1, instead of the stronger
                hypothesis gcd(2*N,D)=1 that is in the original
                Gross-Zagier paper.  That Gross-Zagier is true when
                gcd(N,D)=1 is"well-known" to the experts, but doesn't
                seem to written up well in the literature.

            (3) Correctness of the computation is guaranteed using
                interval arithmetic, under the assumption that the
                regulator, square root, and period lattice are
                computed to precision at least $10^{-10}$, i.e., they are
                correct up to addition or a real number with absolute
                value less than $10^{-10}$.

        EXAMPLES:
            sage: E = EllipticCurve('37a')
            sage: E.shabound_kolyvagin()
            ([2], 1)
            sage: E = EllipticCurve('141a')
            sage: E.sha_an()
            1
            sage: E.shabound_kolyvagin()
            ([2, 7], 49)

        We get no information the curve has rank $2$.
            sage: E = EllipticCurve('389a')
            sage: E.shabound_kolyvagin()
            (0, 0)
            sage: E = EllipticCurve('681b')
            sage: E.sha_an()
            9
            sage: E.shabound_kolyvagin()
            ([2, 3], 9)

        """
        if self.has_cm():
            return 0, 0

        if D == 0:
            D = -5
            while not self.satisfies_heegner_hypothesis(D):
                D -= 1

        if not self.satisfies_heegner_hypothesis(D):
            raise ArithmeticError, "Discriminant (=%s) must be a fundamental discriminant that satisfies the Heegner hypothesis."%D
        if D == -3 or D == -4:
            raise ArithmeticError, "Discriminant (=%s) must not be -3 or -4."%D
        eps = self.root_number()
        L1_vanishes = self.L1_vanishes()
        if eps == 1 and L1_vanishes:
            return 0, 0        # rank even hence >= 2, so Kolyvagin gives nothing.
        alpha = sqrt(abs(D))/(2*self.complex_area())
        F = self.quadratic_twist(D)
        E = self
        k_E = 2*sqrt(E.conductor()) + 10
        k_F = 2*sqrt(F.conductor()) + 10
        #k_E = 2
        #k_F = 2

        MIN_ERR = 1e-10   # we assume that regulator and
                          # discriminant, etc., computed to this accuracy.
        tries = 0
        while True:
            tries += 1
            if tries >= 6:
                raise RuntimeError, "Too many precision increases in shabound_kolyvagin"
            if eps == 1:   # E has even rank
                misc.verbose("Conductor of twist = %s"%F.conductor())
                LF1, err_F = F.Lseries_deriv_at1(k_F)
                LE1, err_E = E.Lseries_at1(k_E)
                err_F = max(err_F, MIN_ERR)
                err_E = max(err_E, MIN_ERR)
                if regulator != None:
                    hZ = regulator/2
                else:
                    hZ = F.regulator(use_database=True)/2
                #print  alpha * LE1 * LF1 / hZ
                I = IR(alpha) * IR(LE1-err_E,LE1+err_E) * IR(LF1-err_F,LF1+err_F) / hZ
                #print I

            else:          # E has odd rank

                if regulator != None:
                    hZ = regulator/2
                else:
                    hZ = self.regulator(use_database=True)/2
                LE1, err_E = E.Lseries_deriv_at1(k_E)
                LF1, err_F = F.Lseries_at1(k_F)
                err_F = max(err_F, MIN_ERR)
                err_E = max(err_E, MIN_ERR)
                #I = alpha * LE1 * LF1 / hZ

                I = IR(alpha) * IR(LE1-err_E,LE1+err_E) * IR(LF1-err_F,LF1+err_F) / hZ

            misc.verbose('interval = %s'%I)
            t, n = I.is_int()
            if t:
                break
            elif I.absolute_diameter() < 1:
                raise RuntimeError, "Problem in shabound_kolyvagin; square of index is not an integer -- D=%s, I=%s."%(D,I)
            misc.verbose("Doubling bounds")
            k_E *= 2
            k_F *= 2
        # end while

        # We include 2 since Kolyvagin (in Gross) says nothing there
        if n == 0:  return 0, 0  # no bound
        F = factor(n)
        B = [2]
        for p, e in factor(n):
            if p > 2:
                if e%2 != 0:
                    raise RuntimeError, "Problem in shabound_kolyvagin; square of index is not a perfect square!  D=%s, I=%s, n=%s, e=%s."%(D,I,n,e)
                B.append(p)
            else:
                n /= 2**e  # replace n by its odd part
        if not ignore_nonsurj_hypothesis:
            for p, _ in self.non_surjective():
                B.append(p)
        B = list(set([int(x) for x in B]))
        B.sort()
        return B, n


    def shabound_kato(self):
        """
        Returns a list p of primes such that the theorems of Kato's
        and others (e.g., as explained in a paper/thesis of Grigor
        Grigorov) imply that if p divides $\\#Sha(E)$ then $p$ is in
        the list.

        If L(E,1) = 0, then Kato's theorem gives no information, so
        this function returns False.

        THEOREM (Kato): Suppose p >= 5 is a prime so the p-adic
        representation rho_{E,p} is surjective.  Then $ord_p(\\#Sha(E))$
        divides $ord_p(L(E,1)/Omega_E)$.

        EXAMPLES:
            sage: E = EllipticCurve([0, -1, 1, -10, -20])   # 11A  = X_0(11)
            sage: E.shabound_kato()
            [2, 3, 5]
            sage: E = EllipticCurve([0, -1, 1, 0, 0])       # X_1(11)
            sage: E.shabound_kato()
            [2, 3, 5]
            sage: E = EllipticCurve([1,1,1,-352,-2689])     # 66B3
            sage: E.shabound_kato()
            [2, 3]

        For the following curve one really has 25 | $\\#Sha$ (by Grigorov-Stein paper):
            sage: E = EllipticCurve([1, -1, 0, -332311, -73733731])   # 1058D1
            sage: E.shabound_kato()                 # long time (about 1 second)
            [2, 3, 5]
            sage: E.non_surjective()                # long time (about 1 second)
            []

        For this one, Sha is divisible by 7.
            sage: E = EllipticCurve([0, 0, 0, -4062871, -3152083138])   # 3364C1
            sage: E.shabound_kato()                 # long time (< 10 seconds)
            [2, 3, 7]

        No information about curves of rank > 0:
            sage: E = EllipticCurve([0, 0, 1, -1, 0])       # 37A  (rank 1)
            sage: E.shabound_kato()
            False
        """
        if self.has_cm():
            return False
        if self.L1_vanishes():
            return False
        B = [2,3]
        for p, _ in self.non_surjective():   # for p >= 5, mod-p surj => p-adic surj
            if p > 3:
                B.append(p)

        # The only other p that might divide B are those that divide
        # the integer 2*#E(Q)_tor^2 * L(E,1)/omega.  So we compute
        # that to sufficient precision to determine it.  Note that
        # we have to assume the Manin constant is <=2 in order to provably
        # compute L(E,1)/omega.
        for p, n in factor(self.sha_an()):
            if n >= 2:    # use parity of Sha
                B.append(int(p))
        B = list(set(B))
        B.sort()
        return B

    def shabound(self):
        """
        Compute a provably correct bound on the order of the Shafarevich-Tate
        group of this curve. The bound is a either False (no bound) or a list
        B of primes such that any divisor of Sha is in this list.
        """
        if self.L1_vanishes():
            B = self.shabound_kolyvagin()
        else:
            B = self.shabound_kato()
        return B

    def __check_padic_hypotheses(self, p):
        p = rings.Integer(p)
        if not p.is_prime():
            raise ValueError, "p = (%s) must be prime"%p
        if p == 2:
            raise ValueError, "p must be odd"
        if self.conductor() % p == 0 or self.ap(p) % p == 0:
            raise ArithmeticError, "p must be a good ordinary prime"
        return p


    # This is the old version of padic_height that requires MAGMA:
    def padic_height_magma(self, p, P, prec=20):
        """
        Return the cyclotomic $p$-adic height of $P$, in the sense
        of Mazur and Tate.

        \note{This function requires that Magma to be installed on your
        computer.}

        INPUT:
            p -- prime
            P -- point
            prec -- integer (default: 20) affects the precision; the
                    precision is *not* guaranteed to be this high!
        OUTPUT:
            p-adic number
        """
        p = self.__check_padic_hypotheses(p)
        if not P in self:
            raise ArithmeticError, "P = (%s) must be a point on this curve"%P
        return padic_height.padic_height(self.a_invariants(), p, P, prec)


    # This is the old version of padic_regulator that requires MAGMA:
    def padic_regulator_magma(self, p, prec=20):
        """
        Return the cyclotomic $p$-adic regulator of $P$, in the sense
        of Mazur and Tate.

        \note{This function requires that Magma to be installed on your
        computer.}

        INPUT:
            p -- prime
            prec -- integer (default: 20) affects the precision; the
                    precision is *not* guaranteed to be this high!
        OUTPUT:
            p-adic number
        """
        p = self.__check_padic_hypotheses(p)
        return padic_height.padic_regulator(self.a_invariants(),
                                            p,
                                            self.gens(),
                                            prec)


    def padic_regulator(self, p, prec=20, height=None, check_hypotheses=True):
        r"""
        Computes the cyclotomic p-adic regulator of this curve.

        This curve must be in minimal weierstrass form.

        INPUT:
            p -- prime >= 5
            prec -- answer will be returned modulo p^prec (unless p is
                    anomalous; see below)
            height -- precomputed height function. If not supplied, this
                 function will call padic_height to compute it.
            check_hypotheses -- boolean, whether to check that this is a
                 curve for which the p-adic height makes sense

        OUTPUT:
            The p-adic cyclotomic regulator of this curve, to the requested
            precision. HOWEVER, if $p$ is anomalous for this curve, then
            there may be some precision loss (at most $2r$ p-adic digits,
            where $r$ is the rank of the curve). This is caused by the fact
            that the matrix of height pairings may contain some denominators
            (even though each entry is computed to the correct precision).

            If the rank is 0, we output 1.

        TODO:
            -- remove restriction that curve must be in minimal weierstrass
            form. This is currently required for E.gens().

        AUTHORS:
            -- Liang Xiao, original implementation at the 2006 MSRI graduate
            workshop on modular forms
            -- David Harvey (2006-09-13), cleaned up and integrated into SAGE,
            removed some redundant height computations

        EXAMPLES:
            sage: E = EllipticCurve("37a")
            sage: E.padic_regulator(5, 10)
            1 + 5 + 5^2 + 3*5^5 + 4*5^6 + 5^8 + 5^9 + O(5^10)

        A rank zero example:
            sage: EllipticCurve('11a').padic_regulator(3)
            1 + O(3^20)

        An anomalous case:
            sage: E.padic_regulator(53, 10)
            26*53^-2 + 30*53^-1 + 20 + 47*53 + 10*53^2 + 32*53^3 + 9*53^4 + 22*53^5 + 35*53^6 + 30*53^7 + O(53^8)

        An anomalous case where the precision drops some:
            sage: E = EllipticCurve("5077a")
            sage: E.padic_regulator(5, 10)
            5^-2 + 5^-1 + 4 + 2*5 + 2*5^2 + 2*5^3 + 4*5^4 + 2*5^5 + 5^6 + O(5^7)

        Check that answers agree over a range of precisions:
            sage: max_prec = 30    # make sure we get past p^2    # long time
            sage: full = E.padic_regulator(5, max_prec)           # long time
            sage: for prec in range(1, max_prec):                 # long time
            ...       assert E.padic_regulator(5, prec) == full   # long time

        """
        d = self.padic_height_pairing_matrix(p=p, prec=prec,
                              height=height, check_hypotheses=check_hypotheses)
        if d.nrows() == 0:
            return d.base_ring()(1)
        return d.determinant()

    def padic_height_pairing_matrix(self, p, prec=20, height=None, check_hypotheses=True):
        r"""
        Computes the cyclotomic $p$-adic height pairing matrix of this
        curve with respect to the basis self.gens() for the
        Mordell-Weil group.

        This curve must be in minimal weierstrass form.

        INPUT:
            p -- prime >= 5
            prec -- answer will be returned modulo p^prec (unless p is
                    anomalous; see below)
            height -- precomputed height function. If not supplied, this
                 function will call padic_height to compute it.
            check_hypotheses -- boolean, whether to check that this is a
                 curve for which the p-adic height makes sense

        OUTPUT:
            The p-adic cyclotomic height pairing matrix of this curve
            to the given precision. HOWEVER, if $p$ is anomalous for
            this curve, then there may be some precision loss (at most
            $2r$ p-adic digits, where $r$ is the rank of the
            curve).

        TODO:
            -- remove restriction that curve must be in minimal weierstrass
            form. This is currently required for E.gens().

        AUTHORS:
            -- David Harvey, Liang Xiao, Robert Bradshaw, Jennifer
            Balakrishnan, original implementation at the 2006 MSRI
            graduate workshop on modular forms
            -- David Harvey (2006-09-13), cleaned up and integrated into SAGE,
            removed some redundant height computations

        EXAMPLES:
            sage: E = EllipticCurve("37a")
            sage: E.padic_height_pairing_matrix(5, 10)
            [1 + 5 + 5^2 + 3*5^5 + 4*5^6 + 5^8 + 5^9 + O(5^10)]

        A rank two example:
            E = sage: EllipticCurve('389a').padic_height_pairing_matrix(5,4)
            [    3 + 2*5 + 5^3 + O(5^4) 3 + 5 + 5^2 + 5^3 + O(5^4)]
            [3 + 5 + 5^2 + 5^3 + O(5^4)     2*5^2 + 3*5^3 + O(5^4)]

        An anomalous rank 3 example:
            sage: E = EllipticCurve("5077a")
            sage: EllipticCurve('5077a').padic_height_pairing_matrix(5,2)   # somewhat random precision depending on architecture.
            [4*5^-1 + 2 + 4*5 + O(5^2)              4*5 + O(5^2)       4*5^-1 + 1 + O(5^2)]
            [             4*5 + O(5^2) 4*5^-1 + 3 + 4*5 + O(5^2)       2*5^-1 + 5 + O(5^2)]
            [      4*5^-1 + 1 + O(5^2)       2*5^-1 + 5 + O(5^2)              2*5 + O(5^2)]
        """
        if check_hypotheses:
            p = self.__check_padic_hypotheses(p)

        K = Qp(p, prec=prec)

        rank = self.rank()
        M = matrix.matrix(K, rank, rank, 0)
        if rank == 0:
            return M

        basis = self.gens()

        if height is None:
            height = self.padic_height(p, prec, check_hypotheses=False)

        # Use <P, Q> = h(P) + h(Q) - h(P + Q)

        point_height = [height(P) for P in basis]
        for i in range(rank):
            for j in range(i, rank):
                M[i, j] = M[j, i] = point_height[i] + point_height[j] \
                                    - height(basis[i] + basis[j])
        return M



    class _DivPolyContext:
        r"""
        This class implements the algorithm in Section 3 of "Efficient
        Computation of p-adic Heights" (David Harvey, still in draft form).

        The constructor takes as input an elliptic curve $E/\QQ$ with integer
        coefficients, a rational point $P$ that reduces to a non-singular
        point at all primes, and a ring $R$ in which $2$ is invertible.
        Typically $R$ will be $\ZZ/R\ZZ$ for some positive integer $R$.

        One then calls triple(m) for an integer $m \geq 1$; it returns a
        triple $(a', b', d')$ such that if the point $mQ$ has coordinates
        $(a/d^2, b/d^3)$, then we have $a' \equiv a$, $b' \equiv \pm b$,
        $d' \equiv \pm d$ all modulo $R$.

        Note the ambiguity of signs for $b'$ and $d'$. There's not much one
        can do about this, but at least one can say that the sign for $b'$
        will match the sign for $d'$.

        Complexity is soft $O(\log R \log^2 m)$.

        AUTHOR:
            -- David Harvey (2007-02)

        EXAMPLES:

        37a has trivial tamagawa numbers so all points have nonsingular
        reduction at all primes:
            sage: E = EllipticCurve("37a")
            sage: P = E.gens()[0]; P
             (0 : 0 : 1)
            sage: 19*P
             (-59997896/67387681 : -641260644409/553185473329 : 1)
            sage: R = Integers(625)
            sage: C = E._DivPolyContext(E, R, P)
            sage: C.triple(19)
             (229, 34, 541)
            sage: -59997896 % 625
             229
            sage: 67387681.sqrt()
             8209
            sage: -8209 % 625          # note sign is flipped
             541
            sage: 641260644409 % 625   # sign flipped here too
             34

        Test over a range of $n$ for a single curve with fairly random
        coefficients:
            sage: R = Integers(625)
            sage: E = EllipticCurve([4, -11, 17, -8, -10])
            sage: P = E.gens()[0] * LCM(E.tamagawa_numbers())
            sage: C = E._DivPolyContext(E, R, P)
            sage: Q = E(0)
            sage: for n in range(1, 25):
            ...      Q = Q + P
            ...      naive = R(Q[0].numerator()),  \
            ...              R(Q[1].numerator()),  \
            ...              R(Q[0].denominator().sqrt())
            ...      triple = C.triple(n)
            ...      assert (triple[0] == naive[0]) and ( \
            ...        (triple[1] == naive[1] and triple[2] == naive[2]) or \
            ...        (triple[1] == -naive[1] and triple[2] == -naive[2])), \
            ...           "_DivPolyContext.triple() gave an incorrect answer"

        """
        def __init__(self, E, R, P):
            alpha = R(P[0].numerator())
            beta = R(P[1].numerator())
            d = R(P[0].denominator().sqrt())

            a1 = R(E.a1()) * d
            a3 = R(E.a3()) * d**3

            b2 = R(E.b2()) * d**2
            b4 = R(E.b4()) * d**4
            b6 = R(E.b6()) * d**6
            b8 = R(E.b8()) * d**8

            B4 = 6*alpha**2 + b2*alpha + b4
            B6 = 4*alpha**3 + b2*alpha**2 + 2*b4*alpha + b6
            B8 = 3*alpha**4 + b2*alpha**3 + 3*b4*alpha**2 + 3*b6*alpha + b8

            self.E = E
            self.R = R
            self.alpha = alpha
            self.beta = beta
            self.d = d
            self.a1 = a1
            self.a3 = a3
            self.b2 = b2
            self.b4 = b4
            self.b6 = b6
            self.b8 = b8
            self.B4 = B4
            self.B6 = B6
            self.B6_sqr = B6*B6
            self.B8 = B8
            self.T = 2*beta + a1*alpha + a3

            self.g_cache = \
                  {0 : R(0), 1 : R(1), 2 : R(-1), 3 : B8, 4 : B6**2 - B4*B8}
            self.psi_cache = {}
            self.theta_cache = {}
            self.omega_cache = {1 : beta}


        def g(self, n):
            r"""
            Returns $\hat g_n(P)$ as defined in the paper mentioned above.
            """
            # try to get cached value
            try:
                return self.g_cache[n]
            except KeyError:
                pass

            # didn't work, have to compute it
            g = self.g
            m = n // 2
            if n & 1:
                prod1 = g(m+2) * g(m)**3
                prod2 = g(m-1) * g(m+1)**3

                if m & 1:
                    X = prod1 - self.B6_sqr * prod2
                else:
                    X = self.B6_sqr * prod1 - prod2
            else:
                X = g(m) * (g(m-2) * g(m+1)**2 - g(m+2) * g(m-1)**2)

            self.g_cache[n] = X
            return X


        def psi(self, n):
            r"""
            Returns $\hat \psi_n(P)$ as defined in the paper mentioned above.
            """
            # try to get cached value
            try:
                return self.psi_cache[n]
            except KeyError:
                assert n >= 0

            # didn't work, have to compute it
            X = self.g(n)
            if n & 1 == 0:
                X = X * self.T

            self.psi_cache[n] = X
            return X


        def theta(self, n):
            r"""
            Returns $\hat \theta g_n(P)$ as defined in the paper mentioned above.
            """
            # try to get cached value
            try:
                return self.theta_cache[n]
            except KeyError:
                assert n >= 1

            # didn't work, have to compute it
            X = self.alpha * self.psi(n)**2 - self.psi(n-1) * self.psi(n+1)
            self.theta_cache[n] = X
            return X


        def omega(self, n):
            r"""
            Returns $\hat \omega g_n(P)$ as defined in the paper mentioned above.
            """
            # try to get cached value
            try:
                return self.omega_cache[n]
            except KeyError:
                assert n >= 2

            # didn't work, have to compute it
            X = self.g(n-2) * self.g(n+1)**2 - self.g(n+2) * self.g(n-1)**2
            if n & 1 == 1:
                X = X * self.T
            X = (X + (self.a1 * self.theta(n) + self.a3 * self.psi(n)**2) \
                                                          * self.psi(n)) / -2

            self.omega_cache[n] = X
            return X


        def triple(self, n):
            assert n >= 1
            return self.theta(n), self.omega(n), self.psi(n) * self.d



    def padic_height(self, p, prec=20, sigma=None, check_hypotheses=True):
        r"""
        Computes the cyclotomic p-adic height, as defined by Mazur and Tate.
        The height is normalised to take values in $\Z_p$, unless $p$ is
        anomalous in which case it takes values in $(1/p^2)\Z_p$.

        The equation of the curve must be minimal at $p$.

        INPUT:
            p -- prime >= 5 for which the curve has good ordinary reduction
            prec -- integer >= 1, desired precision of result
            sigma -- precomputed value of sigma. If not supplied, this function
                 will call padic_sigma to compute it.
            check_hypotheses -- boolean, whether to check that this is a
                 curve for which the p-adic height makes sense

        OUTPUT:
            A function that accepts two parameters:
              * a Q-rational point on the curve whose height should be computed
              * optional boolean flag "check": if False, it skips some
                input checking,
            and returns the p-adic height of that point to the desired
            precision.

        AUTHORS:
            -- Jennifer Balakrishnan: original code developed at the 2006
            MSRI graduate workshop on modular forms
            -- David Harvey (2006-09-13): integrated into SAGE, optimised
            to speed up repeated evaluations of the returned height function,
            addressed some thorny precision questions
            -- David Harvey (2006-09-30): rewrote to use division polynomials
            for computing denominator of $nP$.
            -- David Harvey (2007-02): cleaned up according to algorithms
            in "Efficient Computation of p-adic Heights"

        TODO:
            -- Probably this code is broken when P is a torsion point.

        EXAMPLES:
            sage: E = EllipticCurve("37a")
            sage: P = E.gens()[0]
            sage: h = E.padic_height(5, 10)
            sage: h(P)
             2 + 4*5 + 5^2 + 2*5^3 + 2*5^4 + 3*5^5 + 2*5^6 + 4*5^7 + 5^8 + 4*5^9 + O(5^10)

          An anomalous case:
            sage: h = E.padic_height(53, 10)
            sage: h(P)
             40*53^-2 + 37*53^-1 + 42 + 2*53 + 21*53^2 + 10*53^3 + 48*53^4 + 41*53^5 + 8*53^6 + 11*53^7 + O(53^8)

          Boundary case:
            sage: E.padic_height(5, 1)(P)
             2 + O(5)

          A case that works the division polynomial code a little harder:
            sage: E.padic_height(5, 10)(5*P)
            2*5^2 + 4*5^3 + 5^4 + 2*5^5 + 2*5^6 + 3*5^7 + O(5^8)

          Check that answers agree over a range of precisions:
            sage: max_prec = 30    # make sure we get past p^2    # long time
            sage: full = E.padic_height(5, max_prec)(P)           # long time
            sage: for prec in range(1, max_prec):                 # long time
            ...       assert E.padic_height(5, prec)(P) == full   # long time

        """
        #print "pre-setup"
        if check_hypotheses:
            p = self.__check_padic_hypotheses(p)

        prec = int(prec)
        if prec < 1:
            raise ValueError, "prec (=%s) must be at least 1" % prec

        #print "now1"
        # For notation and definitions, see "Efficient Computation of
        # p-adic Heights", David Harvey (unpublished)

        n1 = self.change_ring(rings.GF(p)).cardinality()
        n2 = arith.LCM(self.tamagawa_numbers())
        n = arith.LCM(n1, n2)
        m = int(n / n2)

        #print "now2"

        adjusted_prec = prec + 2 * arith.valuation(n, p) + 1
        R = rings.Integers(p ** adjusted_prec)

        #print "now2.5"

        if sigma is None:
            sigma = self.padic_sigma(p, adjusted_prec, check_hypotheses=False)

        #print "now3"

        # K is the field for the final result
        K = Qp(p, prec=prec)
        E = self

        #print "post-setup"

        def height(P, check=True):
            if check:
                assert P.curve() == E, "the point P must lie on the curve " \
                       "from which the height function was created"

            Q = n2 * P
            C = E._DivPolyContext(E, R, Q)

            alpha, beta, d = C.triple(m)

            assert beta.lift() % p != 0, "beta should be a unit!"
            assert d.lift() % p == 0, "d should not be a unit!"

            t = -d * alpha / beta

            total = R(1)
            t_power = t
            for k in range(2, adjusted_prec + 1):
                # yuck... should just be able to multiply without the lift here
                total = total + t_power * R(sigma[k].lift())
                t_power = t_power * t

            L = Qp(p, prec=adjusted_prec)
            total = (-alpha / beta) * total
            total = L(total.lift(), adjusted_prec)   # yuck... get rid of this lift!
            answer = total.log() / n**2 / p

            if check:
                assert answer.precision_absolute() >= prec, "we should have got an " \
                       "answer with precision at least prec, but we didn't."
            return K(answer.lift(), prec - answer.valuation())

        #print "post height def"

        # (man... I love python's local function definitions...)
        return height


    def padic_sigma(self, p, N=20, E2=None, check=False, check_hypotheses=True):
        r"""
        Computes the p-adic sigma function with respect to the standard
        invariant differential $dx/(2y + a_1 x + a_3)$, as defined by
        Mazur and Tate, as a power series in the usual uniformiser $t$ at the
        origin.

        The equation of the curve must be minimal at $p$.

        INPUT:
            p -- prime >= 5 for which the curve has good ordinary reduction
            N -- integer >= 1, indicates precision of result; see OUTPUT
                 section for description
            E2 -- precomputed value of E2. If not supplied, this function will
                 call padic_E2 to compute it. The value supplied must be
                 correct mod $p^{N-2}$.
            check -- boolean, whether to perform a consistency check (i.e.
                 verify that the computed sigma satisfies the defining
                 differential equation -- note that this does NOT guarantee
                 correctness of all the returned digits, but it comes pretty
                 close :-))
            check_hypotheses -- boolean, whether to check that this is a
                 curve for which the p-adic sigma function makes sense

        OUTPUT:
            A power series $t + \cdots$ with coefficients in $\Z_p$.

            The output series will be truncated at $O(t^{N+1})$, and the
            coefficient of $t^n$ for $n \geq 1$ will be correct to precision
            $O(p^{N-n+1})$.

            In practice this means the following. If $t_0 = p^k u$, where
            $u$ is a $p$-adic unit with at least $N$ digits of precision,
            and $k \geq 1$, then the returned series may be used to compute
            $\sigma(t_0)$ correctly modulo $p^{N+k}$ (i.e. with $N$ correct
            $p$-adic digits).

        ALGORITHM:
           Described in ``Efficient Computation of p-adic Heights''
           (David Harvey), which is basically an optimised version of the
           algorithm from ``p-adic Heights and Log Convergence'' (Mazur,
           Stein, Tate).

           Running time is soft-$O(N^2 \log p)$, plus whatever time is
           necessary to compute $E_2$.

        AUTHOR:
            -- David Harvey (2006-09-12)
            -- David Harvey (2007-02): rewrote

        EXAMPLES:
            sage: EllipticCurve([-1, 1/4]).padic_sigma(5, 10)
            (1 + O(5^10))*t + (3 + 2*5^2 + 3*5^3 + 3*5^6 + 4*5^7 + O(5^8))*t^3 + (2 + 4*5^2 + 4*5^3 + 5^4 + 5^5 + O(5^6))*t^5 + (2 + 2*5 + 5^2 + 4*5^3 + O(5^4))*t^7 + (1 + 2*5 + O(5^2))*t^9 + O(t^11)

          Run it with a consistency check:
            sage: EllipticCurve("37a").padic_sigma(5, 10, check=True)
            (1 + O(5^10))*t + (3 + 2*5^2 + 3*5^3 + 3*5^6 + 4*5^7 + O(5^8))*t^3 + (3 + 2*5 + 2*5^2 + 2*5^3 + 2*5^4 + 2*5^5 + 2*5^6 + O(5^7))*t^4 + (2 + 4*5^2 + 4*5^3 + 5^4 + 5^5 + O(5^6))*t^5 + (2 + 3*5 + 5^4 + O(5^5))*t^6 + (4 + 3*5 + 2*5^2 + O(5^4))*t^7 + (2 + 3*5 + 2*5^2 + O(5^3))*t^8 + (4*5 + O(5^2))*t^9 + (1 + O(5))*t^10 + O(t^11)

          Boundary cases:
            sage: EllipticCurve([1, 1, 1, 1, 1]).padic_sigma(5, 1)
             (1 + O(5))*t + O(t^2)
            sage: EllipticCurve([1, 1, 1, 1, 1]).padic_sigma(5, 2)
             (1 + O(5^2))*t + (3 + O(5))*t^2 + O(t^3)

          Supply your very own value of E2:
            sage: X = EllipticCurve("37a")
            sage: my_E2 = X.padic_E2(5, 8)
            sage: my_E2 = my_E2 + 5**5    # oops!!!
            sage: X.padic_sigma(5, 10, E2=my_E2)
            (1 + O(5^10))*t + (3 + 2*5^2 + 3*5^3 + 4*5^5 + 2*5^6 + 3*5^7 + O(5^8))*t^3 + (3 + 2*5 + 2*5^2 + 2*5^3 + 2*5^4 + 2*5^5 + 2*5^6 + O(5^7))*t^4 + (2 + 4*5^2 + 4*5^3 + 5^4 + 3*5^5 + O(5^6))*t^5 + (2 + 3*5 + 5^4 + O(5^5))*t^6 + (4 + 3*5 + 2*5^2 + O(5^4))*t^7 + (2 + 3*5 + 2*5^2 + O(5^3))*t^8 + (4*5 + O(5^2))*t^9 + (1 + O(5))*t^10 + O(t^11)

          Check that sigma is ``weight 1''. [This test is disabled until
          trac \#254 is addressed. The lines f(2*t)/2 and g should return
          exactly the same answer. Currently there is some precision loss.]
            sage.: f = EllipticCurve([-1, 3]).padic_sigma(5, 10)
            sage.: g = EllipticCurve([-1*(2**4), 3*(2**6)]).padic_sigma(5, 10)
            sage.: t = f.parent().gen()
            sage.: f(2*t)/2
            sage.: g
             (1 + O(5^20))*t + (4 + 3*5 + 3*5^2 + 3*5^3 + 4*5^4 + 4*5^5 + 3*5^6 + 5^7 + 2*5^8 + O(5^9))*t^3 + (3 + 3*5^2 + 5^4 + 2*5^5 + 3*5^6 + 2*5^7 + 3*5^8 + O(5^9))*t^5 + (4 + 5 + 3*5^3 + 2*5^4 + 2*5^5 + 5^6 + O(5^7))*t^7 + (4 + 2*5 + 4*5^2 + 2*5^4 + 4*5^5 + 5^6 + O(5^7))*t^9 + O(t^11)

          Test that it returns consistent results over a range of precision:
          [NOTE: this test currently FAILS due to trac \#255. It seems to be
          essentially correct though. Should be revisited when that bug is
          resolved.]
            sage: max_N = 30   # get up to at least p^2         # long time
            sage: E = EllipticCurve([1, 1, 1, 1, 1])            # long time
            sage: p = 5                                         # long time
            sage: E2 = E.padic_E2(5, max_N)                     # long time
            sage: max_sigma = E.padic_sigma(p, max_N, E2=E2)    # long time
            sage: for N in range(3, max_N):                     # long time
            ...      sigma = E.padic_sigma(p, N, E2=E2)         # long time
            ...      for n in range(sigma.prec()):              # long time
            ...          assert sigma[n] == max_sigma[n]        # long time

        """
        if check_hypotheses:
            p = self.__check_padic_hypotheses(p)

        # todo: implement the p == 3 case
        # NOTE: If we ever implement p == 3, it's necessary to check over
        # the precision loss estimates (below) vey carefully; I think it
        # may become necessary to compute E2 to an even higher precision.
        if p < 5:
            raise NotImplementedError, "p (=%s) must be at least 5" % p

        N = int(N)
        if N <= 2:
            # a few special cases for small N
            if N < 1:
                raise ValueError, "N (=%s) must be at least 1" % prec

            if N == 1:
                # return simply t + O(t^2)
                K = Qp(p, 2)
                return PowerSeriesRing(K, "t")([K(0), K(1, 1)], prec=2)


            if N == 2:
                # return t + a_1/2 t^2 + O(t^3)
                K = Qp(p, 3)
                return PowerSeriesRing(K, "t")([K(0), K(1, 2),
                                                K(self.a1()/2, 1)], prec=3)

        if self.discriminant().valuation(p) != 0:
            raise NotImplementedError, "equation of curve must be minimal at p"

        if E2 is None:
            E2 = self.padic_E2(p, N-2, check_hypotheses=False)
        elif E2.precision_absolute() < N-2:
            raise ValueError, "supplied E2 has insufficient precision"

        QQt = LaurentSeriesRing(RationalField(), "x")

        R = rings.Integers(p**(N-2))
        X = self.change_ring(R)
        c = (X.a1()**2 + 4*X.a2() - R(E2)) / 12

        f = X.formal_group().differential(N+2)   # f = 1 + ... + O(t^{N+2})
        x = X.formal_group().x(N)                # x = t^{-2} + ... + O(t^N)

        Rt = x.parent()

        A  = (x + c) * f
        # do integral over QQ, to avoid divisions by p
        A = Rt(QQt(A).integral())
        A = (-X.a1()/2 - A) * f

        # Convert to a power series and remove the -1/x term.
        # Also we artifically bump up the accuracy from N-2 to to N-1 digits;
        # the constant term needs to be known to N-1 digits, so we compute
        # it directly
        assert A.valuation() == -1 and A[-1] == 1
        A = A - A.parent().gen() ** (-1)
        A = A.power_series().list()
        R = rings.Integers(p**(N-1))
        A = [R(u) for u in A]
        A[0] = self.change_ring(R).a1()/2     # fix constant term
        A = PowerSeriesRing(R, "x")(A, len(A))

        theta = _brent(A, p, N)
        sigma = theta * theta.parent().gen()

        # Convert the answer to power series over p-adics; drop the precision
        # of the $t^k$ coefficient to $p^(N-k+1)$.
        # [Note: there are actually more digits available, but it's a bit
        # tricky to figure out exactly how many, and we only need $p^(N-k+1)$
        # for p-adic height purposes anyway]
        K = rings.pAdicField(p, N + 1)

        sigma = sigma.padded_list(N+1)

        sigma[0] = K(0, N +1)
        sigma[1] = K(1, N)
        for n in range(2, N+1):
            sigma[n] = K(sigma[n].lift(), N - n + 1)

        S = rings.PowerSeriesRing(K, "t", N+1)
        sigma = S(sigma, N+1)

        # if requested, check that sigma satisfies the appropriate
        # differential equation
        if check:
            R = rings.Integers(p**N)
            X = self.change_ring(R)
            x = X.formal_group().x(N+5)       # few extra terms for safety
            f = X.formal_group().differential(N+5)
            c = (X.a1()**2 + 4*X.a2() - R(E2)) / 12

            # convert sigma to be over Z/p^N
            s = f.parent()(sigma)

            # apply differential equation
            temp = (s.derivative() / s / f).derivative() / f + c + x

            # coefficient of t^k in the result should be zero mod p^(N-k-2)
            for k in range(N-2):
                assert temp[k].lift().valuation(p) >= N - k - 2, \
                            "sigma correctness check failed!"

        return sigma



    def padic_E2(self, p, prec=20, check=False, check_hypotheses=True, algorithm="auto"):
        r"""
        Returns the value of the $p$-adic modular form $E2$ for $(E, \omega)$
        where $\omega$ is the usual invariant differential
        $dx/(2y + a_1 x + a_3)$.

        INPUT:
            p -- prime (>= 5) for which $E$ is good and ordinary
            prec -- (relative) p-adic precision (>= 1) for result
            check -- boolean, whether to perform a consistency check.
                 This will slow down the computation by a constant factor < 2.
                 (The consistency check is to compute the whole matrix of
                 frobenius on Monsky-Washnitzer cohomology, and verify that
                 its trace is correct to the specified precision. Otherwise,
                 the trace is used to compute one column from the other one
                 (possibly after a change of basis).)
            check_hypotheses -- boolean, whether to check that this is a
                 curve for which the p-adic sigma function makes sense
            algorithm -- one of "standard", "sqrtp", or "auto". This
                 selects which version of Kedlaya's algorithm is used. The
                 "standard" one is the one described in Kedlaya's paper.
                 The "sqrtp" one has better performance for large $p$, but
                 only works when $p > 6N$ ($N=$ prec). The "auto" option
                 selects "sqrtp" whenever possible.

                 Note that if the "sqrtp" algorithm is used, a consistency
                 check will automatically be applied, regardless of the
                 setting of the "check" flag.

        OUTPUT:
            p-adic number to precision prec

        NOTES:
            -- If the discriminant of the curve has nonzero valuation at p,
               then the result will not be returned mod $p^\text{prec}$, but
               it still *will* have prec *digits* of precision.

        TODO:
            -- Once we have a better implementation of the "standard"
               algorithm, the algorithm selection strategy for "auto"
               needs to be revisited.

        AUTHOR:
            -- David Harvey (2006-09-01): partly based on code written by
               Robert Bradshaw at the MSRI 2006 modular forms workshop

        ACKNOWLEDGMENT:
           -- discussion with Eyal Goren that led to the trace trick.

        EXAMPLES:
        Here is the example discussed in the paper ``Computation of p-adic
        Heights and Log Convergence'' (Mazur, Stein, Tate):
            sage: EllipticCurve([-1, 1/4]).padic_E2(5)
            2 + 4*5 + 2*5^3 + 5^4 + 3*5^5 + 2*5^6 + 5^8 + 3*5^9 + 4*5^10 + 2*5^11 + 2*5^12 + 2*5^14 + 3*5^15 + 3*5^16 + 3*5^17 + 4*5^18 + 2*5^19 + O(5^20)

        Let's try to higher precision (this is the same answer the MAGMA
        implementation gives):
            sage: EllipticCurve([-1, 1/4]).padic_E2(5, 100)
            2 + 4*5 + 2*5^3 + 5^4 + 3*5^5 + 2*5^6 + 5^8 + 3*5^9 + 4*5^10 + 2*5^11 + 2*5^12 + 2*5^14 + 3*5^15 + 3*5^16 + 3*5^17 + 4*5^18 + 2*5^19 + 4*5^20 + 5^21 + 4*5^22 + 2*5^23 + 3*5^24 + 3*5^26 + 2*5^27 + 3*5^28 + 2*5^30 + 5^31 + 4*5^33 + 3*5^34 + 4*5^35 + 5^36 + 4*5^37 + 4*5^38 + 3*5^39 + 4*5^41 + 2*5^42 + 3*5^43 + 2*5^44 + 2*5^48 + 3*5^49 + 4*5^50 + 2*5^51 + 5^52 + 4*5^53 + 4*5^54 + 3*5^55 + 2*5^56 + 3*5^57 + 4*5^58 + 4*5^59 + 5^60 + 3*5^61 + 5^62 + 4*5^63 + 5^65 + 3*5^66 + 2*5^67 + 5^69 + 2*5^70 + 3*5^71 + 3*5^72 + 5^74 + 5^75 + 5^76 + 3*5^77 + 4*5^78 + 4*5^79 + 2*5^80 + 3*5^81 + 5^82 + 5^83 + 4*5^84 + 3*5^85 + 2*5^86 + 3*5^87 + 5^88 + 2*5^89 + 4*5^90 + 4*5^92 + 3*5^93 + 4*5^94 + 3*5^95 + 2*5^96 + 4*5^97 + 4*5^98 + 2*5^99 + O(5^100)

        Check it works at low precision too:
            sage: EllipticCurve([-1, 1/4]).padic_E2(5, 1)
            2 + O(5)
            sage: EllipticCurve([-1, 1/4]).padic_E2(5, 2)
            2 + 4*5 + O(5^2)
            sage: EllipticCurve([-1, 1/4]).padic_E2(5, 3)
            2 + 4*5 + O(5^3)

        TODO: With the old(-er), i.e., <= sage-2.4 p-adics we
        got $5 + O(5^2)$ as output, i.e., relative precision 1, but
        with the newer p-adics we get relative precision 0 and
        absolute precision 1.
            sage: EllipticCurve([1, 1, 1, 1, 1]).padic_E2(5, 1)
            O(5^1)

        Check it works for different models of the same curve (37a),
        even when the discriminant changes by a power of p (note that
        E2 depends on the differential too, which is why it gets scaled
        in some of the examples below):

            sage: X1 = EllipticCurve([-1, 1/4])
            sage: X1.j_invariant(), X1.discriminant()
             (110592/37, 37)
            sage: X1.padic_E2(5, 10)
             2 + 4*5 + 2*5^3 + 5^4 + 3*5^5 + 2*5^6 + 5^8 + 3*5^9 + O(5^10)

            sage: X2 = EllipticCurve([0, 0, 1, -1, 0])
            sage: X2.j_invariant(), X2.discriminant()
             (110592/37, 37)
            sage: X2.padic_E2(5, 10)
             2 + 4*5 + 2*5^3 + 5^4 + 3*5^5 + 2*5^6 + 5^8 + 3*5^9 + O(5^10)

            sage: X3 = EllipticCurve([-1*(2**4), 1/4*(2**6)])
            sage: X3.j_invariant(), X3.discriminant() / 2**12
             (110592/37, 37)
            sage: 2**(-2) * X3.padic_E2(5, 10)
             2 + 4*5 + 2*5^3 + 5^4 + 3*5^5 + 2*5^6 + 5^8 + 3*5^9 + O(5^10)

            sage: X4 = EllipticCurve([-1*(7**4), 1/4*(7**6)])
            sage: X4.j_invariant(), X4.discriminant() / 7**12
             (110592/37, 37)
            sage: 7**(-2) * X4.padic_E2(5, 10)
             2 + 4*5 + 2*5^3 + 5^4 + 3*5^5 + 2*5^6 + 5^8 + 3*5^9 + O(5^10)

            sage: X5 = EllipticCurve([-1*(5**4), 1/4*(5**6)])
            sage: X5.j_invariant(), X5.discriminant() / 5**12
             (110592/37, 37)
            sage: 5**(-2) * X5.padic_E2(5, 10)
             2 + 4*5 + 2*5^3 + 5^4 + 3*5^5 + 2*5^6 + 5^8 + 3*5^9 + O(5^10)

            sage: X6 = EllipticCurve([-1/(5**4), 1/4/(5**6)])
            sage: X6.j_invariant(), X6.discriminant() * 5**12
             (110592/37, 37)
            sage: 5**2 * X6.padic_E2(5, 10)
             2 + 4*5 + 2*5^3 + 5^4 + 3*5^5 + 2*5^6 + 5^8 + 3*5^9 + O(5^10)

        Test check=True vs check=False:
            sage: EllipticCurve([-1, 1/4]).padic_E2(5, 1, check=False)
            2 + O(5)
            sage: EllipticCurve([-1, 1/4]).padic_E2(5, 1, check=True)
            2 + O(5)
            sage: EllipticCurve([-1, 1/4]).padic_E2(5, 30, check=False)
            2 + 4*5 + 2*5^3 + 5^4 + 3*5^5 + 2*5^6 + 5^8 + 3*5^9 + 4*5^10 + 2*5^11 + 2*5^12 + 2*5^14 + 3*5^15 + 3*5^16 + 3*5^17 + 4*5^18 + 2*5^19 + 4*5^20 + 5^21 + 4*5^22 + 2*5^23 + 3*5^24 + 3*5^26 + 2*5^27 + 3*5^28 + O(5^30)
            sage: EllipticCurve([-1, 1/4]).padic_E2(5, 30, check=True)
            2 + 4*5 + 2*5^3 + 5^4 + 3*5^5 + 2*5^6 + 5^8 + 3*5^9 + 4*5^10 + 2*5^11 + 2*5^12 + 2*5^14 + 3*5^15 + 3*5^16 + 3*5^17 + 4*5^18 + 2*5^19 + 4*5^20 + 5^21 + 4*5^22 + 2*5^23 + 3*5^24 + 3*5^26 + 2*5^27 + 3*5^28 + O(5^30)

        Here's one using the $p^{1/2}$ algorithm:
            sage: EllipticCurve([-1, 1/4]).padic_E2(3001, 3, algorithm="sqrtp")
            1907 + 2819*3001 + 1124*3001^2 + O(3001^3)

        """
        frob_p = self.matrix_of_frobenius(p, prec, check, check_hypotheses, algorithm).change_ring(Integers(p**prec))

        frob_p_n = frob_p**prec

        # todo: think about the sign of this. Is it correct?
        output_ring = rings.pAdicField(p, prec)

        E2_of_X = output_ring( (-12 * frob_p_n[0,1] / frob_p_n[1,1]).lift() ) \
                  + O(p**prec)

        # Take into account the coordinate change.
        X = self.weierstrass_model()
        fudge_factor = (X.discriminant() / self.discriminant()).nth_root(6)

        # todo: here I should be able to write:
        #  return E2_of_X / fudge_factor
        # However, there is a bug in SAGE (#51 on trac) which makes this
        # crash sometimes when prec == 1. For example,
        #    EllipticCurve([1, 1, 1, 1, 1]).padic_E2(5, 1)
        # makes it crash. I haven't figured out exactly what the bug
        # is yet, but for now I use the following workaround:
        fudge_factor_inverse = Qp(p, prec=(E2_of_X.precision_absolute() + 1))(1 / fudge_factor)
        return output_ring(E2_of_X * fudge_factor_inverse)


    def matrix_of_frobenius(self, p, prec=20, check=False, check_hypotheses=True, algorithm="auto"):
        """
        See the parameters and documentation for padic_E2.
        """
        # TODO, add lots of comments like the above
        if check_hypotheses:
            p = self.__check_padic_hypotheses(p)

        if algorithm == "auto":
            algorithm = "standard" if p < 6*prec else "sqrtp"
        elif algorithm == "sqrtp" and p < 6*prec:
            raise ValueError, "sqrtp algorithm is only available when p > 6*prec"

        if algorithm not in ["standard", "sqrtp"]:
            raise ValueError, "unknown algorithm '%s'" % algorithm

        # todo: maybe it would be good if default prec was None, and then
        # it selects an appropriate precision based on how large the prime
        # is

        # todo: implement the p == 3 case
        if p < 5:
            raise NotImplementedError, "p (=%s) must be at least 5" % p

        prec = int(prec)
        if prec < 1:
            raise ValueError, "prec (=%s) must be at least 1" % prec

        # To run matrix_of_frobenius(), we need to have the equation in the
        # form y^2 = x^3 + ax + b, whose discriminant is invertible mod p.
        # When we change coordinates like this, we might scale the invariant
        # differential, so we need to account for this. We do this by
        # comparing discriminants: if the discrimimants differ by u^12,
        # then the differentials differ by u. There's a sign ambiguity here,
        # but it doesn't matter because E2 changes by u^2 :-)

        # todo: the weierstrass_model() function is overkill here, because
        # it finds a *minimal* model. I imagine it has to do some factoring
        # to do this. We only need a model that's minimal at p.

        # todo: In fact, there should be available a function that returns
        # exactly *which* coordinate change was used. If I had that I could
        # avoid the discriminant circus at the end.

        # todo: The following strategy won't work at all for p = 2, 3.

        X = self.weierstrass_model()

        assert X.discriminant().valuation(p) == 0, "Something's gone wrong. " \
               "The discriminant of the weierstrass model should be a unit " \
               " at p."

        if algorithm == "standard":
            # Need to increase precision a little to compensate for precision
            # losses during the computation. (See monsky_washnitzer.py
            # for more details.)
            adjusted_prec = monsky_washnitzer.adjusted_prec(p, prec)

            if check:
                trace = None
            else:
                trace = self.ap(p)

            base_ring = rings.Integers(p**adjusted_prec)
            output_ring = rings.pAdicField(p, prec)

            R, x = rings.PolynomialRing(base_ring, 'x').objgen()
            Q = x**3 + base_ring(X.a4()) * x + base_ring(X.a6())
            frob_p = monsky_washnitzer.matrix_of_frobenius(
                             Q, p, adjusted_prec, trace)


        else:   # algorithm == "sqrtp"
            p_to_prec = p**prec
            R = rings.PolynomialRing(Integers(), "x")
            Q = R([X.a6() % p_to_prec, X.a4() % p_to_prec, 0, 1])
            frob_p = sage.schemes.hyperelliptic_curves.frobenius.frobenius(p, prec, Q)

            # let's force a trace-check since this algorithm is fairly new
            # and we don't want to get caught with our pants down...
            trace = self.ap(p)
            check = True


        return frob_p

        if check:
            trace_of_frobenius = frob_p.trace().lift() % p**prec
            correct_trace = self.ap(p) % p**prec
            assert trace_of_frobenius == correct_trace, \
                    "Consistency check failed! (correct = %s, actual = %s)" % \
                    (correct_trace, trace_of_frobenius)

        return frob_p.change_ring(Zp(p, prec))


    # This is the old version of padic_E2 that requires MAGMA:
    def padic_E2_magma(self, p, prec=20):
        """
        Return the value of the $p$-adic.
        """
        p = self.__check_padic_hypotheses(p)
        c4, c6 = self.c_invariants()
        return padic_height.padic_E2_of_c4c6(c4, c6, p, prec)


    # 	def	weierstrass_p(self):
    #         # TODO: add allowing negative valuations for power series
    #         return 1/t**2 + a1/t + rings.frac(1,12)*(a1-8*a2) -a3*t \
    #                - (a4+a1*a3)*t**2  + O(t**3)


    def mod5family(self):
        """
        Return the family of all elliptic curves with the same mod-5
        representation as self.
        """
        E = self.weierstrass_model()
        a = E.a4()
        b = E.a6()
        return mod5family.mod5family(a,b)


def cremona_curves(conductors):
    """
    Return iterator over all known curves (in database) with conductor
    in the list of conductors.
    """
    if isinstance(conductors, (int,long, rings.RingElement)):
        conductors = [conductors]
    return sage.databases.cremona.CremonaDatabase().iter(conductors)

def cremona_optimal_curves(conductors):
    """
    Return iterator over all known optimal curves (in database) with
    conductor in the list of conductors.
    """
    if isinstance(conductors, (int,long,rings.RingElement)):
        conductors = [conductors]
    return sage.databases.cremona.CremonaDatabase().iter_optimal(conductors)

def _brent(F, p, N):
    r"""
    This is an internal function; it is used by padic_sigma().

    $F$ is a assumed to be a power series over $R = \Z/p^{N-1}\Z$.

    It solves the differential equation $G'(t)/G(t) = F(t)$ using Brent's
    algorithm, with initial condition $G(0) = 1$. It is assumed that the
    solution $G$ has $p$-integral coefficients.

    More precisely, suppose that $f(t)$ is a power series with genuine
    $p$-adic coefficients, and suppose that $g(t)$ is an exact solution to
    $g'(t)/g(t) = f(t)$. Let $I$ be the ideal $(p^N, p^{N-1} t, \ldots,
    p t^{N-1}, t^N)$. The input $F(t)$ should be a finite-precision
    approximation to $f(t)$, in the sense that $\int (F - f) dt$ should lie
    in $I$. Then the function returns a series $G(t)$ such that $(G - g)(t)$
    lies in $I$.

    Complexity should be about $O(N^2 \log^2 N \log p)$, plus some log-log
    factors.

    For more information, and a proof of the precision guarantees,
    see Lemma 4 in ``Efficient Computation of p-adic Heights'' (David
    Harvey).

    AUTHOR:
        -- David Harvey (2007-02)

    EXAMPLES:
    Carefully test the precision guarantees:
        sage: brent = sage.schemes.elliptic_curves.ell_rational_field._brent
        sage: for p in [2, 3, 5]:
        ...     for N in [2, 3, 10, 50]:
        ...       R = Integers(p**(N-1))
        ...       Rx, x = PowerSeriesRing(R, "x").objgen()
        ...       for _ in range(5):
        ...         g = [R.random_element() for i in range(N)]
        ...         g[0] = R(1)
        ...         g = Rx(g, len(g))
        ...         f = g.derivative() / g
        ...         # perturb f by something whose integral is in I
        ...         err = [R.random_element() * p**(N-i) for i in range(N+1)]
        ...         err = Rx(err, len(err))
        ...         err = err.derivative()
        ...         F = f + err
        ...         # run brent() and compare output modulo I
        ...         G = brent(F, p, N)
        ...         assert G.prec() >= N, "not enough output terms"
        ...         err = (G - g).list()
        ...         for i in range(len(err)):
        ...           assert err[i].lift().valuation(p) >= (N - i), \
        ...                  "incorrect precision output"

    """
    Rx = F.parent()           # Rx = power series ring over Z/p^{N-1} Z
    R = Rx.base_ring()        # R = Z/p^{N-1} Z
    Qx = PowerSeriesRing(RationalField(), "x")

    # initial approximation:
    G = Rx(1)

    # loop over an appropriate increasing sequence of lengths s
    for s in misc.newton_method_sizes(N):
        # zero-extend to s terms
        # todo: there has to be a better way in SAGE to do this...
        G = Rx(G.list(), s)

        # extend current approximation to be correct to s terms
        H = G.derivative() / G - F
        # Do the integral of H over QQ[x] to avoid division by p problems
        H = Rx(Qx(H).integral())
        G = G * (1 - H)

    return G<|MERGE_RESOLUTION|>--- conflicted
+++ resolved
@@ -485,19 +485,9 @@
         if n >= 2147483648:
             raise RuntimeError, "anlist: n (=%s) must be < 2147483648."%n
 
-<<<<<<< HEAD
-        if not pari_ints:
-            ZZ = rings.Integer
-            v = [ZZ(0)] + [ZZ(x) for x in E.ellan(n)]
-        else:
-            v = E.ellan(n, python_ints=True)
-        if not pari_ints:
-            self.__anlist = v
-=======
         v = [0] + e.ellan(n, python_ints=True)
         if not python_ints:
             v = [Integer(x) for x in v]
->>>>>>> 24decacc
         return v
 
 
