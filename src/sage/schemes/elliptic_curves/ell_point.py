"""
Points on elliptic curves

EXAMPLES:
    sage: K = Qp(5)
    sage: E = EllipticCurve([K(1), K(1)])

    #sage: P = E([K(0), K(1), K(1)])
    #sage: P
    #(0 : 1 : 1)
    #sage: P + P
    #(4 + 3*5 + 3*5^2 + 3*5^3 + 3*5^4 + 3*5^5 + 3*5^6 + 3*5^7 + 3*5^8 + 3*5^9 + 3*5^10 + 3*5^11 + 3*5^12 + 3*5^13 + 3*5^14 + 3*5^15 + 3*5^16 + 3*5^17 + 3*5^18 + 3*5^19 + O(5^20) : 2 + 3*5^2 + 3*5^4 + 3*5^6 + 3*5^8 + 3*5^10 + 3*5^12 + 3*5^14 + 3*5^16 + 3*5^18 + O(5^20) : 1)

Arithmetic with a point over an extension of a finite field:
    sage: k.<a> = GF(5^2)
    sage: E = EllipticCurve(k,[1,0]); E
    Elliptic Curve defined by y^2  = x^3 + x over Finite Field in a of size 5^2
    sage: P = E([a,2*a+4])
    sage: 5*P
    (2*a + 3 : 2*a : 1)
    sage: P*5
    (2*a + 3 : 2*a : 1)
    sage: P + P + P + P + P
    (2*a + 3 : 2*a : 1)
"""

#*****************************************************************************
#       Copyright (C) 2005 William Stein <wstein@gmail.com>
#
#  Distributed under the terms of the GNU General Public License (GPL)
#
#    This code is distributed in the hope that it will be useful,
#    but WITHOUT ANY WARRANTY; without even the implied warranty of
#    MERCHANTABILITY or FITNESS FOR A PARTICULAR PURPOSE.  See the GNU
#    General Public License for more details.
#
#  The full text of the GPL is available at:
#
#                  http://www.gnu.org/licenses/
#*****************************************************************************

import sage.plot.all as plot

from sage.rings.padics.qp import Qp

import ell_generic
import sage.rings.all as rings
import sage.rings.arith as arith
import sage.misc.misc as misc
from sage.schemes.generic.morphism import (SchemeMorphism_projective_coordinates_ring,
                                           SchemeMorphism_abelian_variety_coordinates_field)

oo = rings.infinity       # infinity

class EllipticCurvePoint(SchemeMorphism_projective_coordinates_ring):
    """
    A point on an elliptic curve.
    """
    def __cmp__(self, other):
        if isinstance(other, (int, long, rings.Integer)) and other == 0:
            if self.is_zero():
                return 0
            else:
                return -1
        return SchemePoint_projective_abelian_scheme.__cmp__(self, other)

class EllipticCurvePoint_field(SchemeMorphism_abelian_variety_coordinates_field):
    """
    A point on an elliptic curve over a field.  The point has coordinates
    in the base field.

    EXAMPLES:
        sage: E = EllipticCurve('37a')
        sage: E([0,0])
        (0 : 0 : 1)
        sage: E(0,0)               # brackets are optional
        (0 : 0 : 1)
        sage: E([GF(5)(0), 0])     # entries are coerced
        (0 : 0 : 1)

        sage: E(0.000, 0)
        (0 : 0 : 1)

        sage: E(1,0,0)
        Traceback (most recent call last):
        ...
        TypeError: coordinates [1, 0, 0] do not define a point on
        Elliptic Curve defined by y^2 + y = x^3 - x over Rational Field

        sage: E = EllipticCurve([0,0,1,-1,0])
        sage: S = E(QQ); S
        Abelian group of points on Elliptic Curve defined by y^2 + y = x^3 - x over Rational Field

        sage: loads(S.dumps()) == S
        True
        sage: P = E(0,0); P
        (0 : 0 : 1)
        sage: loads(P.dumps()) == P
        True
        sage: T = 100*P
        sage: loads(T.dumps()) == T
        True
    """

    def order(self):
        """
        Return the order of this point on the elliptic curve.
        If the point has infinite order, returns 0.

        EXAMPLE:
            sage: E = EllipticCurve([0,0,1,-1,0])
            sage: P = E([0,0]); P
            (0 : 0 : 1)
            sage: P.order()
            +Infinity

            sage: E = EllipticCurve([0,1])
            sage: P = E([-1,0])
            sage: P.order()
            2
        """
        if self.is_zero():
            return rings.Integer(1)
        E = self.curve()
        try:
            n = int(E.pari_curve().ellorder([self[0], self[1]]))
            if n == 0:
                return oo
            return n
        except AttributeError, msg:
            raise NotImplementedError, "%s\nComputation of order of point."%msg

    def curve(self):
        """
        Return the curve that this point is a point on.

        EXAMPLES:
            sage: E = EllipticCurve('389a')
            sage: P = E([-1,1])
            sage: P.curve()
            Elliptic Curve defined by y^2 + y = x^3 + x^2 - 2*x over Rational Field
        """
        return self.scheme()

    def is_zero(self):
        """
        Return True if this is the zero point on the curve.

        EXAMPLES:
            sage: E = EllipticCurve('37a')
            sage: P = E(0); P
            (0 : 1 : 0)
            sage: P.is_zero()
            True
            sage: P = E.gens()[0]
            sage: P.is_zero()
            False
        """
        return self[2] == 0

    def is_finite_order(self):
        """
        Return True if this point has finite additive order as an element
        of the group of points on this curve.

        EXAMPLES:
            sage: E = EllipticCurve('11a')
            sage: P = E([5,5])
            sage: P.is_finite_order()
            True
            sage: Q = 5*P; Q
            (0 : 1 : 0)
            sage: Q.is_finite_order()
            True
            sage: E = EllipticCurve('37a')
            sage: P = E([0,0])
            sage: P.is_finite_order()
            False
        """
        return self[2] == 0 or self.order() != oo

    def plot(self, **args):
        """
        Plot this point on an elliptic curve.

        INPUT:
            **args -- all arguments get passed directly onto the point
              plotting function.

        EXAMPLES:
            sage: E = EllipticCurve('389a')
            sage: P = E([-1,1])
            sage: G = P.plot(pointsize=30, rgbcolor=(1,0,0)); G
            Graphics object consisting of 1 graphics primitive
            sage: G.save()
        """
        if self.is_zero():
            return plot.text("$\\infty$", (-3,3), **args)

        else:
            return plot.point((self[0], self[1]), **args)

    def _add_(self, right):
        """
        Add self to right.

        EXAMPLES:
            sage: E = EllipticCurve('389a')
<<<<<<< HEAD
            sage: P,Q = E.gens()
            sage: P + Q
            (-3/4 : -15/8 : 1)
=======
            sage: P = E([-1,1]); Q = E([0,0])
            sage: P + Q
            (1 : 0 : 1)
>>>>>>> edc227a4
        """
        # Use Prop 7.1.7 of Cohen "A Course in Computational Algebraic Number Theory"
        if self.is_zero():
            return right
        if right.is_zero():
            return self
        E = self.curve()
        a1, a2, a3, a4, a6 = E.ainvs()
        x1, y1 = self[0], self[1]
        x2, y2 = right[0], right[1]
        if x1 == x2 and y1 == -y2 - a1*x2 - a3:
            return E(0) # point at infinity

        if x1 == x2 and y1 == y2:
            m = (3*x1*x1 + 2*a2*x1 + a4 - a1*y1) / (2*y1 + a1*x1 + a3)
        else:
            m = (y1-y2)/(x1-x2)

        x3 = -x1 - x2 - a2 + m*(m+a1)
        y3 = -y1 - a3 - a1*x3 + m*(x1-x3)
        return E.point([x3, y3, 1], check=False)

    def _sub_(self, right):
        """
        EXAMPLES:
            sage: E = EllipticCurve('389a')
<<<<<<< HEAD
            sage: P,Q = E.gens()
            sage: P - Q
            (0 : -1 : 1)
=======
            sage: P = E([-1,1]); Q = E([0,0])
            sage: P - Q
            (4 : 8 : 1)
>>>>>>> edc227a4
            sage: (P - Q) + Q
            (-1 : 1 : 1)
            sage: P
            (-1 : 1 : 1)
        """
        return self + (-right)

    def __neg__(self):
        """
        Return the additive inverse of this point.

        EXAMPLES:
            sage: E = EllipticCurve('389a')
            sage: P = E([-1,1])
            sage: Q = -P; Q
            (-1 : -2 : 1)
            sage: Q + P
            (0 : 1 : 0)
        """
        if self.is_zero():
            return self
        E, x, y = self.curve(), self[0], self[1]
        return E.point([x, -y - E.a1()*x - E.a3(), 1], check=False)

    def height(self):
        """
        The Neron-Tate canonical height of the point.

        INPUT:
            self -- a point on a curve over QQ

        OUTPUT:
            the rational number 0 or a nonzero real field element

        EXAMPLES:
            sage: E = EllipticCurve('11a'); E
            Elliptic Curve defined by y^2 + y = x^3 - x^2 - 10*x - 20 over Rational Field
            sage: P = E([5,5]); P
            (5 : 5 : 1)
            sage: P.height()
            0
            sage: Q = 5*P
            sage: Q.height()
            0

            sage: E = EllipticCurve('37a'); E
            Elliptic Curve defined by y^2 + y = x^3 - x over Rational Field
            sage: P = E([0,0])
            sage: P.height()
            0.0511114082399688
            sage: P.order()
            +Infinity
            sage: E.regulator()      # slightly random output
            0.051111408239968840

            sage: E = EllipticCurve('4602a1'); E
            Elliptic Curve defined by y^2 + x*y  = x^3 + x^2 - 37746035*x - 89296920339 over Rational Field
            sage: x = 77985922458974949246858229195945103471590
            sage: y = 19575260230015313702261379022151675961965157108920263594545223
            sage: d = 2254020761884782243
            sage: E([ x / d^2,  y / d^3 ]).height()
<<<<<<< HEAD
            86.7406561381274
=======
            86.7406561381275
>>>>>>> edc227a4

            sage: E = EllipticCurve([17, -60, -120, 0, 0]); E
            Elliptic Curve defined by y^2 + 17*x*y - 120*y = x^3 - 60*x^2 over Rational Field
            sage: E([30, -90]).height()
            0
        """
        if self.is_finite_order():
            return rings.QQ(0)
        h = self.curve().pari_curve().ellheight([self[0], self[1]])
        return rings.RR(h)

    def xy(self):
        """
        Return the x and y coordinates of this point, as a 2-tuple.
        If this is point at infinity a ZeroDivisionError is raised.

        EXAMPLES:
            sage: E = EllipticCurve('389a')
            sage: P = E([-1,1])
            sage: P.xy()
            (-1, 1)
            sage: Q = E(0); Q
            (0 : 1 : 0)
            sage: Q.xy()
            Traceback (most recent call last):
            ...
            ZeroDivisionError: Rational division by zero
        """
        if self[2] == 1:
            return self[0], self[1]
        else:
            return self[0]/self[2], self[1]/self[2]


##########################################################################################
        ## this is nonsense:
##     def sigma(self, p):
##         """
##         Return the value of the $p$-adic sigma function of
##         the elliptic curve on this point.

##         EXAMPLES:

##         """
##         k = rings.Qp(p)
##         if self.is_zero():
##             return k(0)
##         sigma = self.curve().sigma(p)
##         return sigma(k(-self[0]/self[1]))



##     def padic_height(self, p):
##         """Returns the p-adic cyclotomic height of the point.

##         padic_height(p)

##         Input:
##            p: a prime number
##         Output:
##            p-adic cyclotomic height, which is a single p-adic number.

##         Algorithm:
##         We compute this height using the following formula, which
##         is valid for points that are in the intersection of the
##         identity component of the Neron model with the kernel of
##         reduction modulo $p$:
## $$
##      h(P) = 1/2 * sum_{ell!=p} sup(0,-ord_ell(x(P)))  + log_p(sigma_p(-x(P)/y(P)) / e),
## $$
##         where $P=(a/e^2, b/e^3)$ with $\gcd(a,e)=1$, and
##         where the first sum is over primes ell that don't equal $p$.
##         If $P$ isn't in the subgroup mentioned above, let $n$ be a positive
##         integer so that $nP$ is in that subgroup.  Then we return
##         $h(nP)/(n^2)$, which does not depend on the choice of $n$, and
##         is defined using the above formula.

##         """

##         if not arith.is_prime(p):
##             raise ArithmeticError, "p must be a prime number."
##         E = self.curve()
##         if E.conductor() % p == 0:
##             raise ArithmeticError, "p must be a prime of good reduction."

##         ap = E.ap(p)
##         if ap == 0:
##             raise ArithmeticError, "p must a prime of good ordinary reduction."

##         Np = p+1 - E.ap(p)
##         c = 1
##         for q, _ in arith.factor(E.conductor()):
##             c = arith.lcm(c, E.tamagawa_number(q))

##         n = Np*c
##         misc.verbose("Multiplying point by %s."%n)
##         R = n*self

##         x, y = R.xy()
##         sigma = E.padic_sigma(p)
##         Qp = rings.pAdicField(p)
##         print "x = ", x
##         print "-x/y = ", Qp(-x/y)
##         d = x.denominator()
##         e = d.sqrt()
##         if e*e != d:
##             raise ArithmeticError, "The denominator is not a perfect square!?"
##         t = Qp(-x/y)
##         return (sigma(t)/Qp(e)).log()



##         w = Qp(0)
##         for ell, ord in d.factor():
##             if ell != p:
##                 w += ord * Qp(ell).log()
##         # note that there is no 1/2, since we factored the square root.
##         t = Qp(-x/y)
##         print "sigm = ", sigma(t)
##         print "e = ", e
##         hP = w + (sigma(t)/e).log()
##         print "w = ", w
##         print "sigma(t) = ", sigma(t)
##         print "sigma(t)/e = ", sigma(t)/e
##         print "(sigma(t)/e).log() = ", (sigma(t)/e).log()
##         print "sum = ", w + (sigma(t)/e).log()

##         return hP/Qp(n**2)



class EllipticCurvePoint_finite_field(EllipticCurvePoint_field):
    def order(self, disable_warning=False):
        """
        Return the order of this point on the elliptic curve.
        If the point has infinite order, returns 0.

        EXAMPLE:
            sage: E = EllipticCurve([0,0,1,-1,0])
            sage: P = E([0,0]); P
            (0 : 0 : 1)
            sage: P.order()
            +Infinity

            sage: E = EllipticCurve([0,1])
            sage: P = E([-1,0])
            sage: P.order()
            2
        """
        try:
            return self.__order
        except AttributeError:
            pass
        if self.is_zero():
            return rings.Integer(1)
        E = self.curve()
        K = E.base_ring()
        if K.is_prime():
            e = E._gp()
            self.__order = rings.Integer(e.ellzppointorder(list(self.xy())))
        else:
            if not disable_warning:
                print "WARNING -- using naive point order finding over finite field!"
            # TODO: This is very very naive!!  -- should use baby-step giant step; maybe in mwrank
            #      note that this is *not* implemented in PARI!
            P = self
            n = 1
            while not P.is_zero():
                n += 1
                P += self
            self.__order = rings.Integer(n)
        return self.__order<|MERGE_RESOLUTION|>--- conflicted
+++ resolved
@@ -206,15 +206,9 @@
 
         EXAMPLES:
             sage: E = EllipticCurve('389a')
-<<<<<<< HEAD
-            sage: P,Q = E.gens()
-            sage: P + Q
-            (-3/4 : -15/8 : 1)
-=======
             sage: P = E([-1,1]); Q = E([0,0])
             sage: P + Q
             (1 : 0 : 1)
->>>>>>> edc227a4
         """
         # Use Prop 7.1.7 of Cohen "A Course in Computational Algebraic Number Theory"
         if self.is_zero():
@@ -241,15 +235,9 @@
         """
         EXAMPLES:
             sage: E = EllipticCurve('389a')
-<<<<<<< HEAD
-            sage: P,Q = E.gens()
-            sage: P - Q
-            (0 : -1 : 1)
-=======
             sage: P = E([-1,1]); Q = E([0,0])
             sage: P - Q
             (4 : 8 : 1)
->>>>>>> edc227a4
             sage: (P - Q) + Q
             (-1 : 1 : 1)
             sage: P
@@ -311,11 +299,7 @@
             sage: y = 19575260230015313702261379022151675961965157108920263594545223
             sage: d = 2254020761884782243
             sage: E([ x / d^2,  y / d^3 ]).height()
-<<<<<<< HEAD
-            86.7406561381274
-=======
             86.7406561381275
->>>>>>> edc227a4
 
             sage: E = EllipticCurve([17, -60, -120, 0, 0]); E
             Elliptic Curve defined by y^2 + 17*x*y - 120*y = x^3 - 60*x^2 over Rational Field
