--- conflicted
+++ resolved
@@ -249,13 +249,8 @@
 
         try:
             xy = self.canonical_coercion_c(x,y)
-<<<<<<< HEAD
             return PyObject_CallObject(op, xy)
         except TypeError:
-=======
-            return op(<object>PyTuple_GET_ITEM(xy, 0), <object>PyTuple_GET_ITEM(xy, 1))
-        except TypeError, msg:
->>>>>>> 3a70fc60
 #            raise
 #            print msg
             pass
