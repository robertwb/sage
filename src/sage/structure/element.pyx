--- conflicted
+++ resolved
@@ -550,14 +550,7 @@
     cpdef base_extend(self, R):
         cdef Parent V
         V = self._parent.base_extend(R)
-<<<<<<< HEAD
         return V.coerce(self)
-
-    def base_extend(self, R):
-        return self.base_extend_c_impl(R)
-=======
-        return V._coerce_c(self)
->>>>>>> 2a02a9ed
 
     def base_ring(self):
         """
