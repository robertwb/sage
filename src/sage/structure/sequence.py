r"""
Sequences

A mutable sequence of elements with a common guaranteed category,
which can be set immutable.

Sequence derives from list, so have all the functionality of lists and
can be used wherever lists are used.  When a sequence is created
without explicitly given the common universe of the elements, the
constructor coerces the first and second element to come
\emph{canonical} common parent, if possible, then the second and
third, etc..  If this is possible, it then coerces everything into the
canonical parent at the end.  (Note that canonical coercion is very
restrictive.)  The sequence then has a function \code{universe()}
which returns either the common canonical parent (if the coercion
succeeded), or the category of all objects (Objects()).  So if you
have a list $v$ and type

    sage: v = [1, 2/3, 5]
    sage: w = Sequence(v)
    sage: w.universe()
    Rational Field

then since \code{w.universe()} is $\Q$ then you're guaranteed that all
elements of $w$ are rationals:

    sage: v[0].parent()
    Integer Ring
    sage: w[0].parent()
    Rational Field

If you do assignment to $w$ this property of being rationals is guaranteed
to be preserved.

    sage: w[0] = 2
    sage: w[0].parent()
    Rational Field
    sage: w[0] = 'hi'
    Traceback (most recent call last):
    ...
    TypeError: unable to convert hi to a rational

However, if you do \code{w = Sequence(v)} and the resulting universe
is \code{Objects()}, the elements are not guaranteed to have any
special parent.  This is what should happen, e.g., with finite field
elements of different characteristics:

    sage: v = Sequence([GF(3)(1), GF(7)(1)])
    sage: v.universe()
    Category of objects

You can make a list immutable with \code{v.freeze()}.  Assignment is
never again allowed on an immutable list.

Creation of a sequence involves making a copy of the input list, and
substantial coercions.  It can be greatly sped up by explicitly
specifying the universe of the sequence:

    sage: v = Sequence(range(10000), universe=ZZ)
"""


##########################################################################
#
#   SAGE: System for Algebra and Geometry Experimentation
#
#       Copyright (C) 2006 William Stein <wstein@gmail.com>
#
#  Distributed under the terms of the GNU General Public License (GPL)
#                  http://www.gnu.org/licenses/
##########################################################################


import sage.misc.latex as latex
import sage.structure.sage_object
#from mutability import Mutability #we cannot inherit from Mutability and list at the same time

class Sequence(sage.structure.sage_object.SageObject, list):
    """
    A mutable list of elements with a common guaranteed universe,
    which can be set immutable.

    A universe is either an object that supports coercion (e.g., a parent),
    or a category.

    INPUT:
        x -- a list or tuple instance
        universe -- (default: None) the universe of elements; if None determined
                    using canonical coercions and the entire list of elements.
                    If list is empty, is category Objects() of all objects.
        check -- (default: True) whether to coerce the elements of x into the universe
        cr -- (default: False) if True, then print a carriage return after each comma
                               when printing this sequence.

    OUTPUT:
        a sequence

    EXAMPLES:
        sage: v = Sequence(range(10))
        sage: v.universe()
        <type 'int'>
        sage: v
        [0, 1, 2, 3, 4, 5, 6, 7, 8, 9]

    You can also use seq for "Sequence", which is identical to using Sequence:
        sage: v = seq([1,2,1/1]); v
        [1, 2, 1]
        sage: v.universe()
        Rational Field
        sage: v.parent()
        Category of sequences in Rational Field
        sage: v.parent()([3,4/3])
        [3, 4/3]


    Note that assignment coerces if possible,
        sage: v = Sequence(range(10), ZZ)
        sage: a = QQ(5)
        sage: v[3] = a
        sage: parent(v[3])
        Integer Ring
        sage: parent(a)
        Rational Field
        sage: v[3] = 2/3
        Traceback (most recent call last):
        ...
        TypeError: no coercion of this rational to integer

    Sequences can be used absolutely anywhere lists or tuples can be used:
        sage: isinstance(v, list)
        True

    Sequences are hashable (unlike Python lists), though the hashing
    is potentially slow, since it first involves conversion of the
    sequence to a tuple, and returning the hash of that.  The hash
    is cached, and is only recomputed if the sequence is changed
    (which has a small performance penalty for assignment).

        sage: hash(v)
        2083920238            # 32-bit
        -8049699692026128018  # 64-bit
        sage: v[0] = 10
        sage: hash(v)
        -377547984            # 32-bit
        -2271601447248391376  # 64-bit

    If you really know what you are doing, you can circumvent the type
    checking (for an efficiency gain):
        sage: list.__setitem__(v, int(1), 2/3)        # bad circumvention
        sage: v
        [10, 2/3, 2, 5, 4, 5, 6, 7, 8, 9]
        sage: list.__setitem__(v, int(1), int(2))     # not so bad circumvention

    You can make a sequence with a new universe from an old sequence.
        sage: w = Sequence(v, QQ)
        sage: w
        [10, 2, 2, 5, 4, 5, 6, 7, 8, 9]
        sage: w.universe()
        Rational Field
        sage: w[1] = 2/3
        sage: w
        [10, 2/3, 2, 5, 4, 5, 6, 7, 8, 9]

    Sequences themselves live in a category, the category of all sequences
    in the given universe.
        sage: w.category()
        Category of sequences in Rational Field

    This is also the parent of any sequence:
        sage: w.parent()
        Category of sequences in Rational Field

    The default universe for any sequence, if no compatible parent structure
    can be found, is the universe of all SAGE objects.

    This example illustrates how every element of a list is taken into account
    when constructing a sequence.
        sage: v = Sequence([1,7,6,GF(5)(3)]); v
        [1, 2, 1, 3]
        sage: v.universe()
        Finite Field of size 5
        sage: v.parent()
        Category of sequences in Finite Field of size 5
        sage: v.parent()([7,8,9])
        [2, 3, 4]


    """
    def __init__(self, x, universe=None, check=True,
                 immutable=False, cr=False, cr_str=None):
        if not isinstance(x, (list, tuple)):
            x = list(x)
            #raise TypeError, "x must be a list or tuple"
        self.__hash = None


        self.__cr = cr
        if cr_str is None:
            self.__cr_str = cr
        else:
            self.__cr_str = cr_str

        if isinstance(x, Sequence):
            if universe is None or universe == x.__universe:
                list.__init__(self, x)
                self.__universe = x.__universe
                self._is_immutable = immutable
                return
        if universe is None:
            if len(x) == 0:
                import sage.categories.all
                universe = sage.categories.all.Objects()
            else:
                import sage.structure.element as coerce
                y = x
                x = list(x)   # make a copy, or we'd change the type of the elements of x, which would be bad.
                for i in range(len(x)-1):
                    try:
                        x[i], x[i+1] = coerce.canonical_coercion(x[i],x[i+1])
                    except TypeError:
                        import sage.categories.all
                        universe = sage.categories.all.Objects()
                        x = list(y)
                        check = False  # no point
                        break
                if universe is None:   # no type errors raised.
                    universe = coerce.parent(x[len(x)-1])
                #universe = sage.structure.coerce.parent(x[0])
        self.__universe = universe
        if check:
            x = [universe(t) for t in x]
        list.__init__(self, x)
        self._is_immutable = immutable

    def reverse(self):
        """
        Reverse the elements of self, in place.

        EXAMPLES:
            sage: B = Sequence([1,2,3])
            sage: B.reverse(); B
            [3, 2, 1]
        """
        self._require_mutable()
        list.reverse(self)

    def __setitem__(self, n, x):
        self._require_mutable()
        y = self.__universe(x)
        list.__setitem__(self, n, y)
        self.__hash=None

    def __setslice__(self, i, j, seq):
        """
        EXAMPLES:
            sage: v = Sequence([1,2,3,4], immutable=True)
            sage: v[1:3] = [5,7]
            Traceback (most recent call last):
            ...
            ValueError: object is immutable; please change a copy instead.
            sage: v = Sequence([1,2,3,4])
            sage: v[1:3] = [5, 3/1]
            sage: v
            [1, 5, 3, 4]
            sage: type(v[2])
            <type 'sage.rings.integer.Integer'>
        """
        self._require_mutable()
        y = [self.__universe(x) for x in seq]
        list.__setslice__(self, i, j, y)
        self.__hash=None

    def __getslice__(self, i, j):
        """
        EXAMPLES:
            sage: v = Sequence([1,2,3,4], immutable=True)
            sage: w = v[2:]
            sage: w
            [3, 4]
            sage: type(w)
            <class 'sage.structure.sequence.Sequence'>
            sage: w[0] = 5; w
            [5, 4]
            sage: v
            [1, 2, 3, 4]
        """
        return Sequence(list.__getslice__(self, i, j),
                        universe = self.__universe,
                        check = False,
                        immutable = False,
                        cr = self.__cr)

    def append(self, x):
        """
        EXAMPLES:
            sage: v = Sequence([1,2,3,4], immutable=True)
            sage: v.append(34)
            Traceback (most recent call last):
            ...
            ValueError: object is immutable; please change a copy instead.
            sage: v = Sequence([1/3,2,3,4])
            sage: v.append(4)
            sage: type(v[4])
            <type 'sage.rings.rational.Rational'>
        """
        self._require_mutable()
        y = self.__universe(x)
        list.append(self, y)

    def extend(self, iterable):
        """
        Extend list by appending elements from the iterable.

        EXAMPLES:
            sage: B = Sequence([1,2,3])
            sage: B.extend(range(4))
            sage: B
            [1, 2, 3, 0, 1, 2, 3]
        """
        self._require_mutable()
        v = [self.__universe(x) for x in iterable]
        list.extend(self, v)

    def insert(self, index, object):
        """
        Insert object before index.

        EXAMPLES:
            sage: B = Sequence([1,2,3])
            sage: B.insert(10, 5)
            sage: B
            [1, 2, 3, 5]
        """
        self._require_mutable()
        list.insert(self, index, self.__universe(object))

    def pop(self, index=-1):
        """
        remove and return item at index (default last)

        EXAMPLES:
            sage: B = Sequence([1,2,3])
            sage: B.pop(1)
            2
            sage: B
            [1, 3]
        """
        self._require_mutable()
        return list.pop(self, index)

    def remove(self, value):
        """
        Remove first occurrence of value

        EXAMPLES:
            sage: B = Sequence([1,2,3])
            sage: B.remove(2)
            sage: B
            [1, 3]
        """
        self._require_mutable()
        list.remove(self, value)

    def sort(self):
        """
        Sort this list.

        EXAMPLES:
            sage: B = Sequence([3,2,1/5])
            sage: B.sort()
            sage: B
            [1/5, 2, 3]
        """
        self._require_mutable()
        list.sort(self)

    def __hash__(self):
        if self.__hash is None:
            self.__hash = hash(tuple(self))
        return self.__hash

    def _repr_(self):
        if self.__cr:
            return '[\n' + ',\n'.join([repr(x) for x in self]) + '\n]'
        else:
            return list.__repr__(self)

    def __str__(self):
        """
        EXAMPLES:
            sage: s = Sequence([1,2,3], cr=False)
            sage: str(s)
            '[1, 2, 3]'
            sage: repr(s)
            '[1, 2, 3]'
            sage: print s
            [1, 2, 3]
            sage: s = Sequence([1,2,3], cr=True)
            sage: str(s)
            '[\n1,\n2,\n3\n]'
        """
<<<<<<< HEAD
        if self.__cr:
=======
        if self.__cr_str:
>>>>>>> edc472d0
            return '[\n' + ',\n'.join([str(x) for x in self]) + '\n]'
        else:
            return list.__str__(self)

    def category(self):
        import sage.categories.all
        return sage.categories.all.Sequences(self.universe())

    def parent(self):
        return self.category()

    def universe(self):
        return self.__universe

    def _require_mutable(self):
        if self._is_immutable:
            raise ValueError, "object is immutable; please change a copy instead."%self

    def set_immutable(self):
        """
        Make this object immutable, so it can never again be changed.

        EXAMPLES:
            sage: v = Sequence([1,2,3,4/5])
            sage: v[0] = 5
            sage: v
            [5, 2, 3, 4/5]
            sage: v.set_immutable()
            sage: v[3] = 7
            Traceback (most recent call last):
            ...
            ValueError: object is immutable; please change a copy instead.
        """
        self._is_immutable = True

    def is_immutable(self):
        """
        Return True if this object is immutable (can not be changed)
        and False if it is not.

        To make this object immutable use self.set_immutable().

        EXAMPLE:
            sage: v = Sequence([1,2,3,4/5])
            sage: v[0] = 5
            sage: v
            [5, 2, 3, 4/5]
            sage: v.is_immutable()
            False
            sage: v.set_immutable()
            sage: v.is_immutable()
            True
        """
        try:
            return self._is_immutable
        except AttributeError:
            return False

    def is_mutable(self):
        try:
            return not self._is_immutable
        except AttributeError:
            return True



seq = Sequence<|MERGE_RESOLUTION|>--- conflicted
+++ resolved
@@ -399,11 +399,7 @@
             sage: str(s)
             '[\n1,\n2,\n3\n]'
         """
-<<<<<<< HEAD
-        if self.__cr:
-=======
         if self.__cr_str:
->>>>>>> edc472d0
             return '[\n' + ',\n'.join([str(x) for x in self]) + '\n]'
         else:
             return list.__str__(self)
