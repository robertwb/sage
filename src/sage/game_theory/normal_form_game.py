--- conflicted
+++ resolved
@@ -446,8 +446,6 @@
         return m1, m2
 
     def _solve_LCP(self, maximization):
-<<<<<<< HEAD
-=======
         r"""
         Solves a NormalFormGame using Gambit's LCP algorithm. Gambit only takes
         and this method will automatically scale games that don't meet that
@@ -463,10 +461,6 @@
             sage: c._solve_LCP(maximization=True)
             [[[0.0, 1.0], [0.0, 1.0]]]
         """
-        if not is_package_installed('gambit'):
-                raise NotImplementedError("gambit is not installed")
-
->>>>>>> 9cefe63e
         from gambit import Game
         from gambit.nash import ExternalLCPSolver
 
