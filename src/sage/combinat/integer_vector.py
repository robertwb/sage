"""
(Non-negative) Integer vectors

AUTHORS:

* Mike Hansen (2007) - original module
* Nathann Cohen, David Joyner (2009-2010) - Gale-Ryser stuff
* Nathann Cohen, David Joyner (2011) - Gale-Ryser bugfix
* Travis Scrimshaw (2012-05-12) - Updated doc-strings to tell the user of
  that the class's name is a misnomer (that they only contains non-negative
  entries).
* Federico Poloni (2013) - specialized ``rank()``
* Travis Scrimshaw (2013-02-04) - Refactored to use ``ClonableIntArray``
"""
#*****************************************************************************
#       Copyright (C) 2007 Mike Hansen <mhansen@gmail.com>,
#       Copyright (C) 2012 Travis Scrimshaw <tscrim@ucdavis.edu>
#
#  Distributed under the terms of the GNU General Public License (GPL)
#
#    This code is distributed in the hope that it will be useful,
#    but WITHOUT ANY WARRANTY; without even the implied warranty of
#    MERCHANTABILITY or FITNESS FOR A PARTICULAR PURPOSE.  See the GNU
#    General Public License for more details.
#
#  The full text of the GPL is available at:
#
#                  http://www.gnu.org/licenses/
#*****************************************************************************
from __future__ import print_function, absolute_import, division

from six.moves import range
from sage.combinat.integer_lists import IntegerListsLex
from itertools import product

from sage.structure.parent import Parent
from sage.structure.unique_representation import UniqueRepresentation
from sage.structure.list_clone import ClonableIntArray
from sage.misc.classcall_metaclass import ClasscallMetaclass

from sage.categories.enumerated_sets import EnumeratedSets
from sage.categories.infinite_enumerated_sets import InfiniteEnumeratedSets
from sage.categories.finite_enumerated_sets import FiniteEnumeratedSets
from sage.rings.infinity import PlusInfinity
from sage.arith.all import binomial
from sage.rings.all import ZZ
from sage.rings.semirings.all import NN
from sage.rings.integer import Integer

def is_gale_ryser(r,s):
    r"""
    Tests whether the given sequences satisfy the condition
    of the Gale-Ryser theorem.

    Given a binary matrix `B` of dimension `n\times m`, the
    vector of row sums is defined as the vector whose
    `i^{\mbox{th}}` component is equal to the sum of the `i^{\mbox{th}}`
    row in `A`. The vector of column sums is defined similarly.

    If, given a binary matrix, these two vectors are easy to compute,
    the Gale-Ryser theorem lets us decide whether, given two
    non-negative vectors `r,s`, there exists a binary matrix
    whose row/colum sums vectors are `r` and `s`.

    This functions answers accordingly.

    INPUT:

    - ``r``, ``s`` -- lists of non-negative integers.

    ALGORITHM:

    Without loss of generality, we can assume that:

    - The two given sequences do not contain any `0` ( which would
      correspond to an empty column/row )

    - The two given sequences are ordered in decreasing order
      (reordering the sequence of row (resp. column) sums amounts to
      reordering the rows (resp. columns) themselves in the matrix,
      which does not alter the columns (resp. rows) sums.

    We can then assume that `r` and `s` are partitions
    (see the corresponding class :class:`Partition`)

    If `r^*` denote the conjugate of `r`, the Gale-Ryser theorem
    asserts that a binary Matrix satisfying the constraints exists
    if and only if `s \preceq r^*`, where `\preceq` denotes
    the domination order on partitions.

    EXAMPLES::

        sage: from sage.combinat.integer_vector import is_gale_ryser
        sage: is_gale_ryser([4,2,2],[3,3,1,1])
        True
        sage: is_gale_ryser([4,2,1,1],[3,3,1,1])
        True
        sage: is_gale_ryser([3,2,1,1],[3,3,1,1])
        False

    REMARK: In the literature, what we are calling a
    Gale-Ryser sequence sometimes goes by the (rather
    generic-sounding) term ''realizable sequence''.
    """

    # The sequences only contain non-negative integers
    if [x for x in r if x < 0] or [x for x in s if x < 0]:
        return False

    # builds the corresponding partitions, i.e.
    # removes the 0 and sorts the sequences
    from sage.combinat.partition import Partition
    r2 = Partition(sorted([x for x in r if x>0], reverse=True))
    s2 = Partition(sorted([x for x in s if x>0], reverse=True))

    # If the two sequences only contained zeroes
    if len(r2) == 0 and len(s2) == 0:
        return True

    rstar = Partition(r2).conjugate()

    #                                same number of 1s           domination
    return len(rstar) <= len(s2) and sum(r2) == sum(s2) and rstar.dominates(s)

def gale_ryser_theorem(p1, p2, algorithm="gale"):
    r"""
    Returns the binary matrix given by the Gale-Ryser theorem.

    The Gale Ryser theorem asserts that if `p_1,p_2` are two
    partitions of `n` of respective lengths `k_1,k_2`, then there is
    a binary `k_1\times k_2` matrix `M` such that `p_1` is the vector
    of row sums and `p_2` is the vector of column sums of `M`, if
    and only if the conjugate of `p_2` dominates `p_1`.

    INPUT:

    - ``p1, p2``-- list of integers representing the vectors
      of row/column sums

    - ``algorithm`` -- two possible string values:

      - ``'ryser'`` implements the construction due to Ryser [Ryser63]_.
      - ``'gale'`` (default) implements the construction due to Gale [Gale57]_.

    OUTPUT:

    A binary matrix if it exists, ``None`` otherwise.

    Gale's Algorithm:

    (Gale [Gale57]_): A matrix satisfying the constraints of its
    sums can be defined as the solution of the following
    Linear Program, which Sage knows how to solve.

    .. MATH::

        \forall i&\sum_{j=1}^{k_2} b_{i,j}=p_{1,j}\\
        \forall i&\sum_{j=1}^{k_1} b_{j,i}=p_{2,j}\\
        &b_{i,j}\mbox{ is a binary variable}

    Ryser's Algorithm:

    (Ryser [Ryser63]_): The construction of an `m \times n` matrix
    `A=A_{r,s}`, due to Ryser, is described as follows. The
    construction works if and only if have `s\preceq r^*`.

    * Construct the `m \times n` matrix `B` from `r` by defining
      the `i`-th row of `B` to be the vector whose first `r_i`
      entries are `1`, and the remainder are 0's, `1 \leq i \leq m`.
      This maximal matrix `B` with row sum `r` and ones left
      justified has column sum `r^{*}`.

    * Shift the last `1` in certain rows of `B` to column `n` in
      order to achieve the sum `s_n`.  Call this `B` again.

      * The `1`'s in column `n` are to appear in those
        rows in which `A` has the largest row sums, giving
        preference to the bottom-most positions in case of ties.
      * Note: When this step automatically "fixes" other columns,
        one must skip ahead to the first column index
        with a wrong sum in the step below.

    * Proceed inductively to construct columns `n-1`, ..., `2`, `1`.
      Note: when performing the induction on step `k`, we consider
      the row sums of the first `k` columns.

    * Set `A = B`. Return `A`.

    EXAMPLES:

    Computing the matrix for `p_1=p_2=2+2+1`::

        sage: from sage.combinat.integer_vector import gale_ryser_theorem
        sage: p1 = [2,2,1]
        sage: p2 = [2,2,1]
        sage: print(gale_ryser_theorem(p1, p2))     # not tested
        [1 1 0]
        [1 0 1]
        [0 1 0]
        sage: A = gale_ryser_theorem(p1, p2)
        sage: rs = [sum(x) for x in A.rows()]
        sage: cs = [sum(x) for x in A.columns()]
        sage: p1 == rs; p2 == cs
        True
        True

    Or for a non-square matrix with `p_1=3+3+2+1` and `p_2=3+2+2+1+1`,
    using Ryser's algorithm::

        sage: from sage.combinat.integer_vector import gale_ryser_theorem
        sage: p1 = [3,3,1,1]
        sage: p2 = [3,3,1,1]
        sage: gale_ryser_theorem(p1, p2, algorithm = "ryser")
        [1 1 1 0]
        [1 1 0 1]
        [1 0 0 0]
        [0 1 0 0]
        sage: p1 = [4,2,2]
        sage: p2 = [3,3,1,1]
        sage: gale_ryser_theorem(p1, p2, algorithm = "ryser")
        [1 1 1 1]
        [1 1 0 0]
        [1 1 0 0]
        sage: p1 = [4,2,2,0]
        sage: p2 = [3,3,1,1,0,0]
        sage: gale_ryser_theorem(p1, p2, algorithm = "ryser")
        [1 1 1 1 0 0]
        [1 1 0 0 0 0]
        [1 1 0 0 0 0]
        [0 0 0 0 0 0]
        sage: p1 = [3,3,2,1]
        sage: p2 = [3,2,2,1,1]
        sage: print(gale_ryser_theorem(p1, p2, algorithm="gale"))  # not tested
        [1 1 1 0 0]
        [1 1 0 0 1]
        [1 0 1 0 0]
        [0 0 0 1 0]

    With `0` in the sequences, and with unordered inputs::

        sage: from sage.combinat.integer_vector import gale_ryser_theorem
        sage: gale_ryser_theorem([3,3,0,1,1,0], [3,1,3,1,0], algorithm="ryser")
        [1 1 1 0 0]
        [1 0 1 1 0]
        [0 0 0 0 0]
        [1 0 0 0 0]
        [0 0 1 0 0]
        [0 0 0 0 0]
        sage: p1 = [3,1,1,1,1]; p2 = [3,2,2,0]
        sage: gale_ryser_theorem(p1, p2, algorithm="ryser")
        [1 1 1 0]
        [1 0 0 0]
        [1 0 0 0]
        [0 1 0 0]
        [0 0 1 0]

<<<<<<< HEAD
    TESTS:
=======
        Or for a non-square matrix with `p_1=3+3+2+1` and `p_2=3+2+2+1+1`, using Ryser's algorithm ::

            sage: from sage.combinat.integer_vector import gale_ryser_theorem
            sage: p1 = [3,3,1,1]
            sage: p2 = [3,3,1,1]
            sage: gale_ryser_theorem(p1, p2, algorithm = "ryser")
            [1 1 1 0]
            [1 1 0 1]
            [1 0 0 0]
            [0 1 0 0]
            sage: p1 = [4,2,2]
            sage: p2 = [3,3,1,1]
            sage: gale_ryser_theorem(p1, p2, algorithm = "ryser")
            [1 1 1 1]
            [1 1 0 0]
            [1 1 0 0]
            sage: p1 = [4,2,2,0]
            sage: p2 = [3,3,1,1,0,0]
            sage: gale_ryser_theorem(p1, p2, algorithm = "ryser")
            [1 1 1 1 0 0]
            [1 1 0 0 0 0]
            [1 1 0 0 0 0]
            [0 0 0 0 0 0]
            sage: p1 = [3,3,2,1]
            sage: p2 = [3,2,2,1,1]
            sage: print(gale_ryser_theorem(p1, p2, algorithm="gale"))  # not tested
            [1 1 1 0 0]
            [1 1 0 0 1]
            [1 0 1 0 0]
            [0 0 0 1 0]

        With `0` in the sequences, and with unordered inputs ::

            sage: from sage.combinat.integer_vector import gale_ryser_theorem
            sage: gale_ryser_theorem([3,3,0,1,1,0], [3,1,3,1,0], algorithm = "ryser")
            [1 1 1 0 0]
            [1 0 1 1 0]
            [0 0 0 0 0]
            [1 0 0 0 0]
            [0 0 1 0 0]
            [0 0 0 0 0]
            sage: p1 = [3,1,1,1,1]; p2 = [3,2,2,0]
            sage: gale_ryser_theorem(p1, p2, algorithm = "ryser")
            [1 1 1 0]
            [1 0 0 0]
            [1 0 0 0]
            [0 1 0 0]
            [0 0 1 0]

        TESTS:

        This test created a random bipartite graph on `n+m` vertices. Its
        adjacency matrix is binary, and it is used to create some
        "random-looking" sequences which correspond to an existing matrix. The
        ``gale_ryser_theorem`` is then called on these sequences, and the output
        checked for correctness.::

            sage: def test_algorithm(algorithm, low = 10, high = 50):
            ....:     n,m = randint(low,high), randint(low,high)
            ....:     g = graphs.RandomBipartite(n, m, .3)
            ....:     s1 = sorted(g.degree([(0,i) for i in range(n)]), reverse = True)
            ....:     s2 = sorted(g.degree([(1,i) for i in range(m)]), reverse = True)
            ....:     m = gale_ryser_theorem(s1, s2, algorithm = algorithm)
            ....:     ss1 = sorted(map(lambda x : sum(x) , m.rows()), reverse = True)
            ....:     ss2 = sorted(map(lambda x : sum(x) , m.columns()), reverse = True)
            ....:     if ((ss1 != s1) or (ss2 != s2)):
            ....:         print("Algorithm %s failed with this input:" % algorithm)
            ....:         print(s1, s2)

            sage: for algorithm in ["gale", "ryser"]:                        # long time
            ....:     for i in range(50):                                    # long time
            ....:         test_algorithm(algorithm, 3, 10)                   # long time
            
        Null matrix::

            sage: gale_ryser_theorem([0,0,0],[0,0,0,0], algorithm="gale")
            [0 0 0 0]
            [0 0 0 0]
            [0 0 0 0]
            sage: gale_ryser_theorem([0,0,0],[0,0,0,0], algorithm="ryser")
            [0 0 0 0]
            [0 0 0 0]
            [0 0 0 0]

        Check that :trac:`16638` is fixed::

            sage: tests = [([4, 3, 3, 2, 1, 1, 1, 1, 0], [6, 5, 1, 1, 1, 1, 1]),
            ....:          ([4, 4, 3, 3, 1, 1, 0], [5, 5, 2, 2, 1, 1]),
            ....:          ([4, 4, 3, 2, 1, 1], [5, 5, 1, 1, 1, 1, 1, 0, 0]),
            ....:          ([3, 3, 3, 3, 2, 1, 1, 1, 0], [7, 6, 2, 1, 1, 0]),
            ....:          ([3, 3, 3, 1, 1, 0], [4, 4, 1, 1, 1])]
            sage: for s1, s2 in tests:
            ....:     m = gale_ryser_theorem(s1, s2, algorithm="ryser")
            ....:     ss1 = sorted(map(lambda x : sum(x) , m.rows()), reverse = True)
            ....:     ss2 = sorted(map(lambda x : sum(x) , m.columns()), reverse = True)
            ....:     if ((ss1 != s1) or (ss2 != s2)):
            ....:         print("Error in Ryser algorithm")
            ....:         print(s1, s2)

        REFERENCES:

        ..  [Ryser63] \H. J. Ryser, Combinatorial Mathematics,
            Carus Monographs, MAA, 1963.
        ..  [Gale57] \D. Gale, A theorem on flows in networks, Pacific J. Math.
            7(1957)1073-1082.
        """
        from sage.matrix.constructor import matrix

        if not(is_gale_ryser(p1,p2)):
            return False
>>>>>>> c5dadf92

    This test created a random bipartite graph on `n+m` vertices. Its
    adjacency matrix is binary, and it is used to create some
    "random-looking" sequences which correspond to an existing matrix. The
    ``gale_ryser_theorem`` is then called on these sequences, and the output
    checked for correction.::

        sage: def test_algorithm(algorithm, low = 10, high = 50):
        ....:    n,m = randint(low,high), randint(low,high)
        ....:    g = graphs.RandomBipartite(n, m, .3)
        ....:    s1 = sorted(g.degree([(0,i) for i in range(n)]), reverse = True)
        ....:    s2 = sorted(g.degree([(1,i) for i in range(m)]), reverse = True)
        ....:    m = gale_ryser_theorem(s1, s2, algorithm = algorithm)
        ....:    ss1 = sorted(map(lambda x : sum(x) , m.rows()), reverse = True)
        ....:    ss2 = sorted(map(lambda x : sum(x) , m.columns()), reverse = True)
        ....:    if ((ss1 != s1) or (ss2 != s2)):
        ....:        print("Algorithm %s failed with this input:" % algorithm)
        ....:        print(s1, s2)

        sage: for algorithm in ["gale", "ryser"]:             # long time
        ....:    for i in range(50):                          # long time
        ....:       test_algorithm(algorithm, 3, 10)          # long time

    Null matrix::

        sage: gale_ryser_theorem([0,0,0],[0,0,0,0], algorithm="gale")
        [0 0 0 0]
        [0 0 0 0]
        [0 0 0 0]
        sage: gale_ryser_theorem([0,0,0],[0,0,0,0], algorithm="ryser")
        [0 0 0 0]
        [0 0 0 0]
        [0 0 0 0]

    REFERENCES:

    ..  [Ryser63] \H. J. Ryser, Combinatorial Mathematics,
        Carus Monographs, MAA, 1963.
    ..  [Gale57] \D. Gale, A theorem on flows in networks, Pacific J. Math.
        7(1957)1073-1082.
    """
    from sage.matrix.constructor import matrix

    if not is_gale_ryser(p1,p2):
        return False

    if algorithm == "ryser": # ryser's algorithm
        from sage.combinat.permutation import Permutation

        # Sorts the sequences if they are not, and remembers the permutation
        # applied
        tmp = sorted(enumerate(p1), reverse=True, key=lambda x:x[1])
        r = [x[1] for x in tmp]
        r_permutation = [x-1 for x in Permutation([x[0]+1 for x in tmp]).inverse()]
        m = len(r)

        tmp = sorted(enumerate(p2), reverse=True, key=lambda x:x[1])
        s = [x[1] for x in tmp]
        s_permutation = [x-1 for x in Permutation([x[0]+1 for x in tmp]).inverse()]

        # This is the partition equivalent to the sliding algorithm
        cols = []
        for t in reversed(s):
            c = [0] * m
            i = 0
            while t:
                k = i + 1
                while k < m and r[i] == r[k]:
                    k += 1
                if t >= k - i: # == number rows of the same length
                    for j in range(i, k):
                        r[j] -= 1
                        c[j] = 1
                    t -= k - i
                else: # Remove the t last rows of that length
                    for j in range(k-t, k):
                        r[j] -= 1
                        c[j] = 1
                    t = 0
                i = k
            cols.append(c)

        # We added columns to the back instead of the front
        A0 = matrix(list(reversed(cols))).transpose()

        # Applying the permutations to get a matrix satisfying the
        # order given by the input
        A0 = A0.matrix_from_rows_and_columns(r_permutation, s_permutation)
        return A0

    elif algorithm == "gale":
        from sage.numerical.mip import MixedIntegerLinearProgram
        k1, k2=len(p1), len(p2)
        p = MixedIntegerLinearProgram()
        b = p.new_variable(binary = True)
        for (i,c) in enumerate(p1):
            p.add_constraint(p.sum([b[i,j] for j in range(k2)]) ==c)
        for (i,c) in enumerate(p2):
            p.add_constraint(p.sum([b[j,i] for j in range(k1)]) ==c)
        p.set_objective(None)
        p.solve()
        b = p.get_values(b)
        M = [[0]*k2 for i in range(k1)]
        for i in range(k1):
            for j in range(k2):
                M[i][j] = int(b[i,j])
        return matrix(M)

    else:
        raise ValueError('the only two algorithms available are "gale" and "ryser"')

def _default_function(l, default, i):
    """
    EXAMPLES::

        sage: from sage.combinat.integer_vector import _default_function
        sage: import functools
        sage: f = functools.partial(_default_function, [1,2,3], 99)
        sage: f(-1)
        99
        sage: f(0)
        1
        sage: f(1)
        2
        sage: f(2)
        3
        sage: f(3)
        99
    """
    try:
        if i < 0:
            return default
        return l[i]
    except IndexError:
        return default

def list2func(l, default=None):
    """
    Given a list ``l``, return a function that takes in a value ``i`` and
    return ``l[i]``. If default is not ``None``, then the function will
    return the default value for out of range ``i``'s.

    EXAMPLES::

        sage: f = sage.combinat.integer_vector.list2func([1,2,3])
        sage: f(0)
        1
        sage: f(1)
        2
        sage: f(2)
        3
        sage: f(3)
        Traceback (most recent call last):
        ...
        IndexError: list index out of range

    ::

        sage: f = sage.combinat.integer_vector.list2func([1,2,3], 0)
        sage: f(2)
        3
        sage: f(3)
        0
    """
    if default is None:
        return lambda i: l[i]
    else:
        from functools import partial
        return partial(_default_function, l, default)

def constant_func(i):
    """
    Return the constant function ``i``.

    EXAMPLES::

        sage: f = sage.combinat.integer_vector.constant_func(3)
        doctest:...: DeprecationWarning: constant_func is deprecated. Use lambda x: i instead
        See http://trac.sagemath.org/12453 for details.
        sage: f(-1)
        3
        sage: f('asf')
        3
    """
    from sage.misc.superseded import deprecation
    deprecation(12453, 'constant_func is deprecated. Use lambda x: i instead')
    return lambda x: i

class IntegerVector(ClonableIntArray):
    """
    An integer vector.
    """
    def check(self):
        """
        Check to make sure this is a valid integer vector by making sure
        all entries are non-negative.

        EXAMPLES::

            sage: IV = IntegerVectors()
            sage: elt = IV([1,2,1])
            sage: elt.check()
        """
        if any(x < 0 for x in self):
            raise ValueError("all entries must be non-negative")

class IntegerVectors(Parent):
    """
    The class of (non-negative) integer vectors.

    INPUT:

    - ``n`` -- if set to an integer, returns the combinatorial class
      of integer vectors whose sum is ``n``; if set to ``None``
      (default), no such constraint is defined

    - ``k`` -- the length of the vectors; set to ``None`` (default) if
      you do not want such a constraint

    .. NOTE::

        The entries are non-negative integers.

    EXAMPLES:

    If ``n`` is not specified, it returns the class of all integer vectors::

        sage: IntegerVectors()
        Integer vectors
        sage: [] in IntegerVectors()
        True
        sage: [1,2,1] in IntegerVectors()
        True
        sage: [1, 0, 0] in IntegerVectors()
        True

    Entries are non-negative::

        sage: [-1, 2] in IntegerVectors()
        False

    If ``n`` is specified, then it returns the class of all integer vectors
    which sum to ``n``::

        sage: IV3 = IntegerVectors(3); IV3
        Integer vectors that sum to 3

    Note that trailing zeros are ignored so that ``[3, 0]`` does not show
    up in the following list (since ``[3]`` does)::

        sage: IntegerVectors(3, max_length=2).list()
        [[3], [2, 1], [1, 2], [0, 3]]

    If ``n`` and ``k`` are both specified, then it returns the class
    of integer vectors that sum to ``n`` and are of length ``k``::

        sage: IV53 = IntegerVectors(5,3); IV53
        Integer vectors of length 3 that sum to 5
        sage: IV53.cardinality()
        21
        sage: IV53.first()
        [5, 0, 0]
        sage: IV53.last()
        [0, 0, 5]
        sage: IV53.random_element()
        [4, 0, 1]

    Further examples::

        sage: IntegerVectors(-1, 0, min_part = 1).list()
        []
        sage: IntegerVectors(-1, 2, min_part = 1).list()
        []
        sage: IntegerVectors(0, 0, min_part=1).list()
        [[]]
        sage: IntegerVectors(3, 0, min_part=1).list()
        []
        sage: IntegerVectors(0, 1, min_part=1).list()
        []
        sage: IntegerVectors(2, 2, min_part=1).list()
        [[1, 1]]
        sage: IntegerVectors(2, 3, min_part=1).list()
        []
        sage: IntegerVectors(4, 2, min_part=1).list()
        [[3, 1], [2, 2], [1, 3]]

    ::

        sage: IntegerVectors(0, 3, outer=[0,0,0]).list()
        [[0, 0, 0]]
        sage: IntegerVectors(1, 3, outer=[0,0,0]).list()
        []
        sage: IntegerVectors(2, 3, outer=[0,2,0]).list()
        [[0, 2, 0]]
        sage: IntegerVectors(2, 3, outer=[1,2,1]).list()
        [[1, 1, 0], [1, 0, 1], [0, 2, 0], [0, 1, 1]]
        sage: IntegerVectors(2, 3, outer=[1,1,1]).list()
        [[1, 1, 0], [1, 0, 1], [0, 1, 1]]
        sage: IntegerVectors(2, 5, outer=[1,1,1,1,1]).list()
        [[1, 1, 0, 0, 0],
         [1, 0, 1, 0, 0],
         [1, 0, 0, 1, 0],
         [1, 0, 0, 0, 1],
         [0, 1, 1, 0, 0],
         [0, 1, 0, 1, 0],
         [0, 1, 0, 0, 1],
         [0, 0, 1, 1, 0],
         [0, 0, 1, 0, 1],
         [0, 0, 0, 1, 1]]

    ::

        sage: iv = [ IntegerVectors(n,k) for n in range(-2, 7) for k in range(7) ]
        sage: all(map(lambda x: x.cardinality() == len(x.list()), iv))
        True
        sage: essai = [[1,1,1], [2,5,6], [6,5,2]]
        sage: iv = [ IntegerVectors(x[0], x[1], max_part = x[2]-1) for x in essai ]
        sage: all(map(lambda x: x.cardinality() == len(x.list()), iv))
        True
    """
    __metaclass__ = ClasscallMetaclass

    @staticmethod
    def __classcall_private__(cls, n=None, k=None, **kwargs):
        """
        Choose the correct parent based upon input.

        EXAMPLES::

            sage: IV1 = IntegerVectors(3, 2)
            sage: IV2 = IntegerVectors(3, 2)
            sage: IV1 is IV2
            True

        TESTS::

            sage: IV2 = IntegerVectors(3, 2, length=2)
            Traceback (most recent call last):
            ...
            ValueError: k and length both specified
        """
        if 'length' in kwargs:
            if k is not None:
                raise ValueError("k and length both specified")
            k = kwargs.pop('length')
        if kwargs:
            return IntegerVectorsConstraints(n, k, **kwargs)

        if k is None:
            if n is None:
                return IntegerVectors_all()
            return IntegerVectors_n(n)
        if n is None:
            return IntegerVectors_k(k)

        try:
            return IntegerVectors_nnondescents(n, tuple(k))
        except TypeError:
            pass

        return IntegerVectors_nk(n, k)

    def __init__(self, category=None):
        """
        Initialize ``self``.

        EXAMPLES::

            sage: IV = IntegerVectors()
            sage: TestSuite(IV).run()
        """
        if category is None:
            category = EnumeratedSets()
        Parent.__init__(self, category=category)

    def _element_constructor_(self, lst):
        """
        Construct an element of ``self`` from ``lst``.

        EXAMPLES::

            sage: IV = IntegerVectors()
            sage: elt = IV([3, 1, 0, 3, 2]); elt
            [3, 1, 0, 3, 2]
            sage: elt.parent()
            Integer vectors

            sage: IV9 = IntegerVectors(9)
            sage: elt9 = IV9(elt)
            sage: elt9.parent()
            Integer vectors that sum to 9
        """
        return self.element_class(self, lst)

    Element = IntegerVector

    def __contains__(self, x):
        """
        EXAMPLES::

            sage: [] in IntegerVectors()
            True
            sage: [3,2,2,1] in IntegerVectors()
            True
        """
        if isinstance(x, IntegerVector):
            return True

        if not isinstance(x, (list, tuple)):
            return False

        for i in x:
            if i not in ZZ:
                return False
            if i < 0:
                return False
        return True

class IntegerVectors_all(UniqueRepresentation, IntegerVectors):
    """
    Class of all integer vectors.
    """
    def __init__(self):
        """
        Initialize ``self``.

        EXAMPLES::

            sage: IV = IntegerVectors()
            sage: TestSuite(IV).run()
        """
        IntegerVectors.__init__(self, category=InfiniteEnumeratedSets())

    def _repr_(self):
        """
        EXAMPLES::

            sage: IntegerVectors()
            Integer vectors
        """
        return "Integer vectors"

    def __iter__(self):
        """
        Iterate over ``self``.

        EXAMPLES::

            sage: IV = IntegerVectors()
            sage: it = IV.__iter__()
            sage: [next(it) for x in range(10)]
            [[], [1], [2], [2, 0], [1, 1], [0, 2], [3], [3, 0], [2, 1], [1, 2]]
        """
        yield self.element_class(self, [])
        n = 1
        while True:
            for k in range(1,n+1):
                for v in integer_vectors_nk_fast_iter(n, k):
                    yield self.element_class(self, v, check=False)
            n += 1

class IntegerVectors_n(UniqueRepresentation, IntegerVectors):
    """
    Integer vectors that sum to `n`.
    """
    def __init__(self, n):
        """
        TESTS::

            sage: IV = IntegerVectors(3)
            sage: TestSuite(IV).run()
        """
        self.n = n
        IntegerVectors.__init__(self, category=InfiniteEnumeratedSets())

    def _repr_(self):
        """
        TESTS::

            sage: IV = IntegerVectors(3)
            sage: IV
            Integer vectors that sum to 3
        """
        return "Integer vectors that sum to {}".format(self.n)

    def __iter__(self):
        """
        Iterate over ``self``.

        EXAMPLES::

            sage: it = IntegerVectors(3).__iter__()
            sage: [next(it) for x in range(10)]
            [[3],
             [3, 0],
             [2, 1],
             [1, 2],
             [0, 3],
             [3, 0, 0],
             [2, 1, 0],
             [2, 0, 1],
             [1, 2, 0],
             [1, 1, 1]]
        """
        if not self.n:
            yield self.element_class(self, [])

        k = 1
        while True:
            for iv in integer_vectors_nk_fast_iter(self.n, k):
                yield self.element_class(self, iv, check=False)
            k += 1

    def __contains__(self, x):
        """
        EXAMPLES::

            sage: [0] in IntegerVectors(0)
            True
            sage: [3] in IntegerVectors(3)
            True
            sage: [3] in IntegerVectors(2)
            False
            sage: [3,2,2,1] in IntegerVectors(9)
            False
            sage: [3,2,2,1] in IntegerVectors(8)
            True
        """
        if not IntegerVectors.__contains__(self, x):
            return False
        return sum(x) == self.n

class IntegerVectors_k(UniqueRepresentation, IntegerVectors):
    """
    Integer vectors of length `k`.
    """
    def __init__(self, k):
        """
        TESTS::

            sage: IV = IntegerVectors(k=2)
            sage: TestSuite(IV).run()
        """
        self.k = k
        IntegerVectors.__init__(self, category=InfiniteEnumeratedSets())

    def _repr_(self):
        """
        TESTS::

            sage: IV = IntegerVectors(k=2)
            sage: IV
            Integer vectors of length 2
        """
        return "Integer vectors of length {}".format(self.k)

    def __iter__(self):
        """
        Iterate over ``self``.

        EXAMPLES::

            sage: it = IntegerVectors(k=2).__iter__()
            sage: [next(it) for x in range(10)]
            [[0, 0],
             [1, 0],
             [0, 1],
             [2, 0],
             [1, 1],
             [0, 2],
             [3, 0],
             [2, 1],
             [1, 2],
             [0, 3]]
        """
        n = 0
        while True:
            for iv in integer_vectors_nk_fast_iter(n, self.k):
                yield self.element_class(self, iv, check=False)
            n += 1

    def __contains__(self, x):
        """
        EXAMPLES::

            sage: [] in IntegerVectors(k=0)
            True
            sage: [3] in IntegerVectors(k=1)
            True
            sage: [3] in IntegerVectors(k=2)
            False
            sage: [3,2,2,1] in IntegerVectors(k=3)
            False
            sage: [3,2,2,1] in IntegerVectors(k=4)
            True
        """
        if not IntegerVectors.__contains__(self, x):
            return False
        return len(x) == self.k

class IntegerVectors_nk(UniqueRepresentation, IntegerVectors):
    """
    Integer vectors of length `k` that sum to `n`.

    AUTHORS:

    - Martin Albrecht
    - Mike Hansen
    """
    def __init__(self, n, k):
        """
        TESTS::

            sage: IV = IntegerVectors(2, 3)
            sage: TestSuite(IV).run()
        """
        self.n = n
        self.k = k
        IntegerVectors.__init__(self, category=FiniteEnumeratedSets())

    def _list_rec(self, n, k):
        """
        Return a list of a exponent tuples of length ``size`` such
        that the degree of the associated monomial is `D`.

        INPUT:

        -  ``n`` -- degree (must be 0)

        -  ``k`` -- length of exponent tuples (must be 0)

        EXAMPLES::

            sage: IV = IntegerVectors(2,3)
            sage: IV._list_rec(2,3)
            [(2, 0, 0), (1, 1, 0), (1, 0, 1), (0, 2, 0), (0, 1, 1), (0, 0, 2)]
        """
        res = []

        if k == 1:
            return [ (n, ) ]

        for nbar in range(n+1):
            n_diff = n-nbar
            for rest in self._list_rec( nbar , k-1):
                res.append((n_diff,)+rest)
        return res

    def __iter__(self):
        """
        Iterate over ``self``.

        EXAMPLES::

            sage: IV = IntegerVectors(2, 3)
            sage: list(IV)
            [[2, 0, 0], [1, 1, 0], [1, 0, 1], [0, 2, 0], [0, 1, 1], [0, 0, 2]]
            sage: list(IntegerVectors(3, 0))
            []
            sage: list(IntegerVectors(3, 1))
            [[3]]
            sage: list(IntegerVectors(0, 1))
            [[0]]
            sage: list(IntegerVectors(0, 2))
            [[0, 0]]
            sage: list(IntegerVectors(2, 2))
            [[2, 0], [1, 1], [0, 2]]
            sage: IntegerVectors(0, 0).list()
            [[]]
            sage: IntegerVectors(1, 0).list()
            []
            sage: IntegerVectors(0, 1).list()
            [[0]]
            sage: IntegerVectors(2, 2).list()
            [[2, 0], [1, 1], [0, 2]]
            sage: IntegerVectors(-1,0).list()
            []
            sage: IntegerVectors(-1,2).list()
            []
        """
        if self.n < 0:
            return

        if not self.k:
            if not self.n:
                yield self.element_class(self, [], check=False)
            return
        elif self.k == 1:
            yield self.element_class(self, [self.n], check=False)
            return

        for nbar in range(self.n+1):
            n = self.n - nbar
            for rest in integer_vectors_nk_fast_iter(nbar, self.k-1):
                yield self.element_class(self, [n] + rest, check=False)

    def _repr_(self):
        """
        TESTS::

            sage: IV = IntegerVectors(2,3)
            sage: IV
            Integer vectors of length 3 that sum to 2
        """
        return "Integer vectors of length {} that sum to {}".format(self.k, self.n)

    def __contains__(self, x):
        """
        TESTS::

<<<<<<< HEAD
            sage: IV = IntegerVectors(2, 3)
            sage: all([i in IV for i in IV])
=======
            sage: IV = IntegerVectors(2,3)
            sage: all(i in IV for i in IV)
>>>>>>> c5dadf92
            True
            sage: [0,1,2] in IV
            False
            sage: [2.0, 0, 0] in IV
            True
            sage: [0,1,0,1] in IV
            False
            sage: [0,1,1] in IV
            True
            sage: [-1,2,1] in IV
            False

            sage: [0] in IntegerVectors(0, 1)
            True
            sage: [] in IntegerVectors(0, 0)
            True
            sage: [] in IntegerVectors(0, 1)
            False
            sage: [] in IntegerVectors(1, 0)
            False
            sage: [3] in IntegerVectors(2, 1)
            False
            sage: [3] in IntegerVectors(3, 1)
            True
            sage: [3,2,2,1] in IntegerVectors(9, 5)
            False
            sage: [3,2,2,1] in IntegerVectors(8, 5)
            False
            sage: [3,2,2,1] in IntegerVectors(8, 4)
            True
        """
        if isinstance(x, IntegerVector) and x.parent() is self:
            return True

        if not IntegerVectors.__contains__(self, x):
            return False

        if len(x) != self.k:
            return False

        if sum(x) != self.n:
            return False

        if len(x) > 0 and min(x) < 0:
            return False

        return True

    def rank(self, x):
        """
        Return the rank of a given element.

        INPUT:

        - ``x`` -- a list with ``sum(x) == n`` and ``len(x) == k``

        TESTS::

            sage: IV = IntegerVectors(4,5)
            sage: range(IV.cardinality()) == [IV.rank(x) for x in IV]
            True
        """
        if x not in self:
            raise ValueError("argument is not a member of IntegerVectors({},{})".format(self.n, self.k))

        n = self.n
        k = self.k

        r = 0
        for i in range(k-1):
            k -= 1
            n -= x[i]
            r += binomial(k+n-1,k)

        return r

class IntegerVectors_nnondescents(UniqueRepresentation, IntegerVectors):
    r"""
    Integer vectors graded by two parameters.

    The grading parameters on the integer vector `v` are:

    - `n` -- the sum of the parts of `v`,

    - `c` -- the non descents composition of `v`.

    In other words: the length of `v` equals `c_1 + \cdots + c_k`, and `v`
    is decreasing in the consecutive blocs of length `c_1, \ldots, c_k`,

    INPUT:

    - ``n`` -- the positive integer `n`
    - ``comp`` -- the composition `c`

    Those are the integer vectors of sum `n` that are lexicographically
    maximal (for the natural left-to-right reading) in their orbit by the
    young subgroup `S_{c_1} \times \cdots \times S_{c_k}`. In particular,
    they form a set of orbit representative of integer vectors with
    respect to this Young subgroup.
    """
    @staticmethod
    def __classcall_private__(cls, n, comp):
        """
        Normalize input to ensure a unique representation.

        EXAMPLES::

            sage: IntegerVectors(4, [2,1]) is IntegerVectors(int(4), (2,1))
            True
        """
        return super(IntegerVectors_nnondescents, cls).__classcall__(cls, n, tuple(comp))

    def __init__(self, n, comp):
        """
        EXAMPLES::

            sage: IV = IntegerVectors(4, [2])
            sage: TestSuite(IV).run()
        """
        self.n = n
        self.comp = comp
        IntegerVectors.__init__(self, category=FiniteEnumeratedSets())

    def _repr_(self):
        """
        EXAMPLES::

            sage: IntegerVectors(4, [2])
            Integer vectors of 4 with non-descents composition [2]
        """
        return "Integer vectors of {} with non-descents composition {}".format(self.n, list(self.comp))

    def __iter__(self):
        """
        TESTS::

            sage: IntegerVectors(0, []).list()
            [[]]
            sage: IntegerVectors(5, []).list()
            []
            sage: IntegerVectors(0, [1]).list()
            [[0]]
            sage: IntegerVectors(4, [1]).list()
            [[4]]
            sage: IntegerVectors(4, [2]).list()
            [[4, 0], [3, 1], [2, 2]]
            sage: IntegerVectors(4, [2,2]).list()
            [[4, 0, 0, 0],
             [3, 1, 0, 0],
             [2, 2, 0, 0],
             [3, 0, 1, 0],
             [2, 1, 1, 0],
             [2, 0, 2, 0],
             [2, 0, 1, 1],
             [1, 1, 2, 0],
             [1, 1, 1, 1],
             [1, 0, 3, 0],
             [1, 0, 2, 1],
             [0, 0, 4, 0],
             [0, 0, 3, 1],
             [0, 0, 2, 2]]
            sage: IntegerVectors(5, [1,1,1]).list()
            [[5, 0, 0],
             [4, 1, 0],
             [4, 0, 1],
             [3, 2, 0],
             [3, 1, 1],
             [3, 0, 2],
             [2, 3, 0],
             [2, 2, 1],
             [2, 1, 2],
             [2, 0, 3],
             [1, 4, 0],
             [1, 3, 1],
             [1, 2, 2],
             [1, 1, 3],
             [1, 0, 4],
             [0, 5, 0],
             [0, 4, 1],
             [0, 3, 2],
             [0, 2, 3],
             [0, 1, 4],
             [0, 0, 5]]
            sage: IntegerVectors(0, [2,3]).list()
            [[0, 0, 0, 0, 0]]
        """
        for iv in IntegerVectors(self.n, len(self.comp)):
            blocks = [IntegerVectors(iv[i], val, max_slope=0).list()
                      for i, val in enumerate(self.comp)]
            for parts in product(*blocks):
                res = []
                for part in parts:
                    res += part
                yield self.element_class(self, res, check=False)

class IntegerVectorsConstraints(IntegerVectors):
    """
    Class of integer vectors subject to various constraints.
    """
    def __init__(self, n=None, k=None, **constraints):
        """
        Initialize ``self``.

        EXAMPLES::

            sage: TestSuite(IntegerVectors(min_slope=0)).run()
            sage: TestSuite(IntegerVectors(3, max_slope=0)).run()
            sage: TestSuite(IntegerVectors(3, max_length=4)).run()
            sage: TestSuite(IntegerVectors(k=2, max_part=4)).run()
            sage: TestSuite(IntegerVectors(k=2, min_part=2, max_part=4)).run()
            sage: TestSuite(IntegerVectors(3, 2, max_slope=0)).run()
        """
        self.n = n
        self.k = k
        if self.k >= 0:
            constraints['length'] = self.k
        if 'outer' in constraints:
            constraints['ceiling'] = constraints['outer']
            del constraints['outer']
        if 'inner' in constraints:
            constraints['floor'] = constraints['inner']
            del constraints['inner']
        self.constraints = constraints

        if n is not None:
            if k is not None or 'max_length' in constraints:
                category = FiniteEnumeratedSets()
            else:
                category = EnumeratedSets()
        elif k is not None and 'max_part' in constraints: # n is None
            category = FiniteEnumeratedSets()
        else:
            category = EnumeratedSets()
        IntegerVectors.__init__(self, category=category) # placeholder category

    def _repr_(self):
        """
        Return a string representation of ``self``.

        EXAMPLES::

            sage: IntegerVectors(min_slope=0)
            Integer vectors with constraints: min_slope=0

            sage: IntegerVectors(3, max_length=2)
            Integer vectors that sum to 3 with constraints: max_length=2

            sage: IntegerVectors(2, 3, min_slope=0)
            Integer vectors that sum to 2 with constraints: length=3, min_slope=0
        """
        if self.n is not None:
            base = "Integer vectors that sum to {} with constraints: ".format(self.n)
        else:
            base = "Integer vectors with constraints: "
        return base + ", ".join("{}={}".format(key, self.constraints[key])
                                for key in sorted(self.constraints))

    def __eq__(self, rhs):
        """
        EXAMPLES::

            sage: IntegerVectors(min_slope=0) == IntegerVectors(min_slope=0)
            True
            sage: IntegerVectors(2, min_slope=0) == IntegerVectors(2, min_slope=0)
            True
            sage: IntegerVectors(2, 3, min_slope=0) == IntegerVectors(2, 3, min_slope=0)
            True
        """
        if isinstance(rhs, IntegerVectorsConstraints):
            return self.n == rhs.n and self.k == rhs.k and self.constraints == rhs.constraints
        return False

    def __ne__(self, rhs):
        """
        EXAMPLES::

            sage: IntegerVectors(min_slope=0) != IntegerVectors(min_slope=3)
            True
        """
        return not self.__eq__(rhs)

    def __contains__(self, x):
        """
        TESTS::

            sage: [3,2,2,1] in IntegerVectors(8,4, min_part = 1)
            True
            sage: [3,2,2,1] in IntegerVectors(8,4, min_part = 2)
            False

            sage: [0,3,0,1,2] in IntegerVectors(6, max_length=3)
            False
        """
        if isinstance(x, IntegerVector) and x.parent() is self:
            return True

        if not IntegerVectors.__contains__(self, x):
            return False

        if self.k is not None and len(x) != self.k:
            return False

        if self.n is not None and sum(x) != self.n:
            return False

        from sage.combinat.misc import check_integer_list_constraints
        return check_integer_list_constraints(x, singleton=True, **self.constraints)

    def cardinality(self):
        """
        Return the cardinality of ``self``.

        EXAMPLES::

            sage: IntegerVectors(3, 3, min_part=1).cardinality()
            1
            sage: IntegerVectors(5, 3, min_part=1).cardinality()
            6
            sage: IntegerVectors(13, 4, max_part=4).cardinality()
            20
            sage: IntegerVectors(k=4, max_part=3).cardinality()
            256
            sage: IntegerVectors(k=3, min_part=2, max_part=4).cardinality()
            27
            sage: IntegerVectors(13, 4, min_part=2, max_part=4).cardinality()
            16
        """
        if self.k is None:
            if self.n is None:
                return PlusInfinity()
            if ('max_length' not in self.constraints
                    and self.constraints.get('min_part', 0) <= 0):
                return PlusInfinity()
        elif ('max_part' in self.constraints
                and self.constraints['max_part'] != PlusInfinity()):
            if (self.n is None and len(self.constraints) == 2
                    and 'min_part' in self.constraints
                    and self.constraints['min_part'] >= 0):
                num = self.constraints['max_part'] - self.constraints['min_part'] + 1
                return Integer(num ** self.k)
            if len(self.constraints) == 1:
                m = self.constraints['max_part']
                if self.n is None:
                    return Integer((m+1) ** self.k)
                if m >= self.n:
                    return Integer(binomial(self.n+self.k-1, self.n))
                # do by inclusion / exclusion on the number
                # i of parts greater than m
                return Integer(sum( (-1)**i * binomial(self.n+self.k-1-i*(m+1), self.k-1) \
                    * binomial(self.k,i) for i in range(0, self.n/(m+1)+1) ))
        return ZZ.sum(ZZ.one() for x in self)

    def __iter__(self):
        """
        EXAMPLES::

            sage: IntegerVectors(-1, 0, min_part = 1).list()
            []
            sage: IntegerVectors(-1, 2, min_part = 1).list()
            []
            sage: IntegerVectors(0, 0, min_part=1).list()
            [[]]
            sage: IntegerVectors(3, 0, min_part=1).list()
            []
            sage: IntegerVectors(0, 1, min_part=1).list()
            []
            sage: IntegerVectors(2, 2, min_part=1).list()
            [[1, 1]]
            sage: IntegerVectors(2, 3, min_part=1).list()
            []
            sage: IntegerVectors(4, 2, min_part=1).list()
            [[3, 1], [2, 2], [1, 3]]

        ::

            sage: IntegerVectors(0, 3, outer=[0,0,0]).list()
            [[0, 0, 0]]
            sage: IntegerVectors(1, 3, outer=[0,0,0]).list()
            []
            sage: IntegerVectors(2, 3, outer=[0,2,0]).list()
            [[0, 2, 0]]
            sage: IntegerVectors(2, 3, outer=[1,2,1]).list()
            [[1, 1, 0], [1, 0, 1], [0, 2, 0], [0, 1, 1]]
            sage: IntegerVectors(2, 3, outer=[1,1,1]).list()
            [[1, 1, 0], [1, 0, 1], [0, 1, 1]]
            sage: IntegerVectors(2, 5, outer=[1,1,1,1,1]).list()
            [[1, 1, 0, 0, 0],
             [1, 0, 1, 0, 0],
             [1, 0, 0, 1, 0],
             [1, 0, 0, 0, 1],
             [0, 1, 1, 0, 0],
             [0, 1, 0, 1, 0],
             [0, 1, 0, 0, 1],
             [0, 0, 1, 1, 0],
             [0, 0, 1, 0, 1],
             [0, 0, 0, 1, 1]]

        ::

            sage: iv = [ IntegerVectors(n, k) for n in range(-2, 7) for k in range(7) ]
            sage: all(map(lambda x: x.cardinality() == len(x.list()), iv))
            True
            sage: essai = [[1,1,1], [2,5,6], [6,5,2]]
            sage: iv = [ IntegerVectors(x[0], x[1], max_part = x[2]-1) for x in essai ]
            sage: all(map(lambda x: x.cardinality() == len(x.list()), iv))
            True
        """
        if self.n is None:
            if self.k is not None and 'max_part' in self.constraints:
                n_list = range((self.constraints['max_part'] + 1) * self.k)
            else:
                n_list = NN
        else:
            n_list = [self.n]
        for n in n_list:
            for x in IntegerListsLex(n, check=False, **self.constraints):
                yield self.element_class(self, x, check=False)

def integer_vectors_nk_fast_iter(n, k):
    """
    A fast iterator for integer vectors of ``n`` of length ``k`` which
    yeilds Python lists filled with Sage Integers.

    EXAMPLES::

        sage: from sage.combinat.integer_vector import integer_vectors_nk_fast_iter
        sage: list(integer_vectors_nk_fast_iter(3, 2))
        [[3, 0], [2, 1], [1, 2], [0, 3]]
        sage: list(integer_vectors_nk_fast_iter(2, 2))
        [[2, 0], [1, 1], [0, 2]]
        sage: list(integer_vectors_nk_fast_iter(1, 2))
        [[1, 0], [0, 1]]

    We check some corner cases::

        sage: list(integer_vectors_nk_fast_iter(5, 1))
        [[5]]
        sage: list(integer_vectors_nk_fast_iter(1, 1))
        [[1]]
        sage: list(integer_vectors_nk_fast_iter(2, 0))
        []
        sage: list(integer_vectors_nk_fast_iter(0, 2))
        [[0, 0]]
        sage: list(integer_vectors_nk_fast_iter(0, 0))
        [[]]
    """
    # "bad" input
    if n < 0 or k < 0:
        return

    # Check some corner cases first
    if not k:
        if not n:
            yield []
        return
    if k == 1:
        yield [n]
        return

    rem = Integer(-1) # Amount remaining
    cur = [n+1]
    k = int(k)
    while cur:
        cur[-1] -= 1
        rem += 1
        if not rem:
            yield cur + [ZZ.zero()] * (k - len(cur))
        elif cur[-1] < 0:
            rem += cur.pop()
        elif len(cur) == k - 1:
            yield cur + [rem]
        else:
            cur.append(rem + 1)
            rem = -1

def IntegerVectors_nconstraints(n, **constraints):
    """
    EXAMPLES::

        sage: sage.combinat.integer_vector.IntegerVectors_nconstraints(2)
        doctest:...: DeprecationWarning: this class is deprecated. Use sage.combinat.integer_vector.IntegerVectors_n instead
        See http://trac.sagemath.org/12453 for details.
        Integer vectors that sum to 2
        sage: sage.combinat.integer_vector.IntegerVectors_nconstraints(2, min_slope=0)
        doctest:...: DeprecationWarning: this class is deprecated. Use sage.combinat.integer_vector.IntegerVectorsConstraints instead
        See http://trac.sagemath.org/12453 for details.
        Integer vectors that sum to 2 with constraints: min_slope=0
    """
    from sage.misc.superseded import deprecation
    if len(constraints) == 0:
        deprecation(12453, 'this class is deprecated. Use sage.combinat.integer_vector.IntegerVectors_n instead')
        return IntegerVectors_n(n)
    deprecation(12453, 'this class is deprecated. Use sage.combinat.integer_vector.IntegerVectorsConstraints instead')
    return IntegerVectorsConstraints(n, **constraints)

def IntegerVectors_nkconstraints(n=None, k=None, **constraints):
    """
    EXAMPLES::

        sage: sage.combinat.integer_vector.IntegerVectors_nkconstraints(3, 2)
        doctest:...: DeprecationWarning: this class is deprecated.
         Use sage.combinat.integer_vector.IntegerVectors_nk instead
        See http://trac.sagemath.org/12453 for details.
        Integer vectors of length 2 that sum to 3
        sage: sage.combinat.integer_vector.IntegerVectors_nkconstraints(3, 2, min_slope=0)
        doctest:...: DeprecationWarning: this class is deprecated.
         Use sage.combinat.integer_vector.IntegerVectorsConstraints instead
        See http://trac.sagemath.org/12453 for details.
        Integer vectors that sum to 3 with constraints: length=2, min_slope=0
    """
    from sage.misc.superseded import deprecation
    if len(constraints) == 0:
        if n is None:
            deprecation(12453, 'this class is deprecated. Use sage.combinat.integer_vector.IntegerVectors_k instead')
            return IntegerVectors_k(k)
        deprecation(12453, 'this class is deprecated. Use sage.combinat.integer_vector.IntegerVectors_nk instead')
        return IntegerVectors_nk(n, k)
    deprecation(12453, 'this class is deprecated. Use sage.combinat.integer_vector.IntegerVectorsConstraints instead')
    return IntegerVectorsConstraints(n, k, **constraints)

# October 2012: fixing outdated pickles which use classes being deprecated
from sage.structure.sage_object import register_unpickle_override
register_unpickle_override('sage.combinat.integer_vector', 'IntegerVectors_nconstraints', IntegerVectorsConstraints)
register_unpickle_override('sage.combinat.integer_vector', 'IntegerVectors_nkconstraints', IntegerVectorsConstraints)
<|MERGE_RESOLUTION|>--- conflicted
+++ resolved
@@ -254,120 +254,7 @@
         [0 1 0 0]
         [0 0 1 0]
 
-<<<<<<< HEAD
     TESTS:
-=======
-        Or for a non-square matrix with `p_1=3+3+2+1` and `p_2=3+2+2+1+1`, using Ryser's algorithm ::
-
-            sage: from sage.combinat.integer_vector import gale_ryser_theorem
-            sage: p1 = [3,3,1,1]
-            sage: p2 = [3,3,1,1]
-            sage: gale_ryser_theorem(p1, p2, algorithm = "ryser")
-            [1 1 1 0]
-            [1 1 0 1]
-            [1 0 0 0]
-            [0 1 0 0]
-            sage: p1 = [4,2,2]
-            sage: p2 = [3,3,1,1]
-            sage: gale_ryser_theorem(p1, p2, algorithm = "ryser")
-            [1 1 1 1]
-            [1 1 0 0]
-            [1 1 0 0]
-            sage: p1 = [4,2,2,0]
-            sage: p2 = [3,3,1,1,0,0]
-            sage: gale_ryser_theorem(p1, p2, algorithm = "ryser")
-            [1 1 1 1 0 0]
-            [1 1 0 0 0 0]
-            [1 1 0 0 0 0]
-            [0 0 0 0 0 0]
-            sage: p1 = [3,3,2,1]
-            sage: p2 = [3,2,2,1,1]
-            sage: print(gale_ryser_theorem(p1, p2, algorithm="gale"))  # not tested
-            [1 1 1 0 0]
-            [1 1 0 0 1]
-            [1 0 1 0 0]
-            [0 0 0 1 0]
-
-        With `0` in the sequences, and with unordered inputs ::
-
-            sage: from sage.combinat.integer_vector import gale_ryser_theorem
-            sage: gale_ryser_theorem([3,3,0,1,1,0], [3,1,3,1,0], algorithm = "ryser")
-            [1 1 1 0 0]
-            [1 0 1 1 0]
-            [0 0 0 0 0]
-            [1 0 0 0 0]
-            [0 0 1 0 0]
-            [0 0 0 0 0]
-            sage: p1 = [3,1,1,1,1]; p2 = [3,2,2,0]
-            sage: gale_ryser_theorem(p1, p2, algorithm = "ryser")
-            [1 1 1 0]
-            [1 0 0 0]
-            [1 0 0 0]
-            [0 1 0 0]
-            [0 0 1 0]
-
-        TESTS:
-
-        This test created a random bipartite graph on `n+m` vertices. Its
-        adjacency matrix is binary, and it is used to create some
-        "random-looking" sequences which correspond to an existing matrix. The
-        ``gale_ryser_theorem`` is then called on these sequences, and the output
-        checked for correctness.::
-
-            sage: def test_algorithm(algorithm, low = 10, high = 50):
-            ....:     n,m = randint(low,high), randint(low,high)
-            ....:     g = graphs.RandomBipartite(n, m, .3)
-            ....:     s1 = sorted(g.degree([(0,i) for i in range(n)]), reverse = True)
-            ....:     s2 = sorted(g.degree([(1,i) for i in range(m)]), reverse = True)
-            ....:     m = gale_ryser_theorem(s1, s2, algorithm = algorithm)
-            ....:     ss1 = sorted(map(lambda x : sum(x) , m.rows()), reverse = True)
-            ....:     ss2 = sorted(map(lambda x : sum(x) , m.columns()), reverse = True)
-            ....:     if ((ss1 != s1) or (ss2 != s2)):
-            ....:         print("Algorithm %s failed with this input:" % algorithm)
-            ....:         print(s1, s2)
-
-            sage: for algorithm in ["gale", "ryser"]:                        # long time
-            ....:     for i in range(50):                                    # long time
-            ....:         test_algorithm(algorithm, 3, 10)                   # long time
-            
-        Null matrix::
-
-            sage: gale_ryser_theorem([0,0,0],[0,0,0,0], algorithm="gale")
-            [0 0 0 0]
-            [0 0 0 0]
-            [0 0 0 0]
-            sage: gale_ryser_theorem([0,0,0],[0,0,0,0], algorithm="ryser")
-            [0 0 0 0]
-            [0 0 0 0]
-            [0 0 0 0]
-
-        Check that :trac:`16638` is fixed::
-
-            sage: tests = [([4, 3, 3, 2, 1, 1, 1, 1, 0], [6, 5, 1, 1, 1, 1, 1]),
-            ....:          ([4, 4, 3, 3, 1, 1, 0], [5, 5, 2, 2, 1, 1]),
-            ....:          ([4, 4, 3, 2, 1, 1], [5, 5, 1, 1, 1, 1, 1, 0, 0]),
-            ....:          ([3, 3, 3, 3, 2, 1, 1, 1, 0], [7, 6, 2, 1, 1, 0]),
-            ....:          ([3, 3, 3, 1, 1, 0], [4, 4, 1, 1, 1])]
-            sage: for s1, s2 in tests:
-            ....:     m = gale_ryser_theorem(s1, s2, algorithm="ryser")
-            ....:     ss1 = sorted(map(lambda x : sum(x) , m.rows()), reverse = True)
-            ....:     ss2 = sorted(map(lambda x : sum(x) , m.columns()), reverse = True)
-            ....:     if ((ss1 != s1) or (ss2 != s2)):
-            ....:         print("Error in Ryser algorithm")
-            ....:         print(s1, s2)
-
-        REFERENCES:
-
-        ..  [Ryser63] \H. J. Ryser, Combinatorial Mathematics,
-            Carus Monographs, MAA, 1963.
-        ..  [Gale57] \D. Gale, A theorem on flows in networks, Pacific J. Math.
-            7(1957)1073-1082.
-        """
-        from sage.matrix.constructor import matrix
-
-        if not(is_gale_ryser(p1,p2)):
-            return False
->>>>>>> c5dadf92
 
     This test created a random bipartite graph on `n+m` vertices. Its
     adjacency matrix is binary, and it is used to create some
@@ -1078,13 +965,8 @@
         """
         TESTS::
 
-<<<<<<< HEAD
             sage: IV = IntegerVectors(2, 3)
-            sage: all([i in IV for i in IV])
-=======
-            sage: IV = IntegerVectors(2,3)
             sage: all(i in IV for i in IV)
->>>>>>> c5dadf92
             True
             sage: [0,1,2] in IV
             False
