r"""
Functions that compute some of the sequences in Sloane's tables

EXAMPLES:
   Type sloane.[tab] to see a list of the sequences that are defined.
   sage: a = sloane.A000005; a
    The integer sequence tau(n), which is the number of divisors of n.
    sage: a(1)
    1
    sage: a(6)
    4
    sage: a(100)
    9

Type \code{d._eval??} to see how the function that computes an individual
term of the sequence is implemented.

The input must be a positive integer:
    sage: a(0)
    Traceback (most recent call last):
    ...
    ValueError: input n (=0) must be a positive integer
    sage: a(1/3)
    Traceback (most recent call last):
    ...
    TypeError: input must be an int, long, or Integer

You can also change how a sequence prints:
    sage: a = sloane.A000005; a
    The integer sequence tau(n), which is the number of divisors of n.
    sage: a.rename('(..., tau(n), ...)')
    sage: a
    (..., tau(n), ...)
    sage: a.reset_name()
    sage: a
    The integer sequence tau(n), which is the number of divisors of n.

TESTS:
    sage: a = sloane.A000001;
    sage: a == loads(dumps(a))
    True

AUTHORS:
    -- William Stein: framework
    -- Jaap Spies: most sequences
    -- Nick Alexander: updated framework
"""

########################################################################
#
# To add your own new sequence here, do the following:
#
# 1. Add a new class to Section II below, which you should
#    do by copying an existing class and modifying it.
#    Make sure to at least define _eval and _repr_.
#    NOTES:  (a) define the _eval method only, which you may
#                assume has as input a *positive* SAGE integer (offset > 0).
#                Each sequence in the OEIS has an offset >= 0, indicating the
#                value of the first index. The default offset = 1.
#            (b) define the list method if there is a faster
#                way to compute the terms of the sequence than
#                just calling _eval (which is the default definition
#                of list, note: the offset is counted for, it lists n numbers).
#            (c) *AVOID* using gp.method if possible!  Use pari(obj).method()
#            (d) In many cases the function that computes a given integer
#                sequence belongs elsewhere in SAGE.  Put it there and make
#                your class in this file just call it.
#            (e) _eval should always return a SAGE integer.
#
# 2. Add an instance of your class in Section III below.

#
# 3. Type "sage -br" to rebuild SAGE, then fire up the notebook and
#    try out your new sequence.  Click the text button to get a version
#    of your session that you then include as a docstring.
#    You can check your results with the entries of the OEIS:
#       sage: seq = sloane_sequence(45)
#       Searching Sloane's online database...
#       sage: print seq[1]
#       Fibonacci numbers: F(n) = F(n-1) + F(n-2), F(0) = 0, F(1) = 1, F(2) = 1, ...
#       sage: seq[2][:12]
#       [0, 1, 1, 2, 3, 5, 8, 13, 21, 34, 55, 89]
#
# 4. Send a patch using
#      sage: hg_sage.ci()
#      sage: hg_sage.send('patchname')
#    (Email it to sage-dev@groups.google.com or post it online.)
#
########################################################################

########################################################################
# I. Define the generic Sloane sequence class.
########################################################################

# just used for handy .load, .save, etc.

import inspect
from sage.structure.sage_object import SageObject
from sage.misc.misc import srange
from sage.rings.integer_ring import ZZ
import sage.calculus.all as calculus
from sage.functions.transcendental import prime_pi
import partition
<<<<<<< HEAD
=======
from sage.rings.integer import Integer as Integer_class
>>>>>>> a55e57b6

Integer = ZZ

class SloaneSequence(SageObject):
    r"""Base class for a Slone integer sequence.

    EXAMPLES:
    We create a dummy sequence:

    """
    def __init__(self, offset=1):
        r"""
        A sequence starting at offset (=1 by default).
        """
        self.offset = ZZ(offset)

    def _repr_(self):
        raise NotImplementedError

    def __cmp__(self, other):
        if not isinstance(other, SloaneSequence):
            return cmp(type(self), type(other))
        return cmp(repr(self), repr(other))

    def __call__(self, n):
        if not isinstance(n, (int, long, Integer_class)):
            raise TypeError, "input must be an int, long, or Integer"
        m = ZZ(n)
        if m < self.offset:
            if self.offset == 1:
                raise ValueError, "input n (=%s) must be a positive integer" % (n)
            else:
                raise ValueError, "input n (=%s) must be an integer >= %s" % (n, self.offset)
        return self._eval(m)

    def _eval(self, n):
        # this is what you implement in the derived class
        # the input n is assumed to be a *SAGE* integer >= offset
        raise NotImplementedError

    def list(self, n):
        r"""Return n terms of the sequence: sequence[offset], sequence[offset+1], ... , sequence[offset+n-1].
        """
        return [self._eval(i) for i in srange(self.offset, n+self.offset)]

    # The Python default tries repeated __getitem__ calls, which will succeed,
    # but is probably not what is wanted.
    # This prevents list(sequence) from wandering off.
    def __iter__(self):
        raise NotImplementedError

    def __getitem__(self, n):
        r"""Return sequence[n].

        We interpret slices as best we can, but our sequences
        are infinite so we want to prevent some mis-incantations.

        Therefore, we abitrarily cap slices to be at most
        LENGTH=100000 elements long.  Since many Sloane sequences
        are costly to compute, this is probably not an unreasonable
        decision, but just in case, list does not cap length.
        """
        if not isinstance(n, slice):
            return self(n)

        LENGTH = 100000
        (start, stop, step) = n.indices(2*LENGTH)
        if abs(stop - start) > LENGTH:
            raise IndexError, "slice (=%s) too long"%n
        # The dirty work of generating indices is left to a range list
        # This could be slow but in practice seems fine
        # NOTE: n is a SLICE, not an index
        return [ self(i) for i in range(0, LENGTH)[n] if i >= self.offset ]

########################################################################
# II. Actual implementations of Sloane sequences.
########################################################################

# You may have to import more here when defining new sequences
import sage.rings.arith as arith
from sage.matrix.matrix_space import MatrixSpace
from sage.rings.rational_field import QQ
from sage.rings.real_mpfr import RealField
from sage.functions.constants import e
from sage.libs.pari.gen import pari
from sage.combinat import combinat
from sage.misc.misc import prod
import sage.interfaces.gap as gap

# This one should be here!
class A000001(SloaneSequence):
    r"""
    Number of groups of order $n$.

    Note: The database_gap-4.4.9 must be installed for $n > 50$.

    run \code{sage -i database_gap-4.4.9} or higher first.

    INPUT:
        n -- positive integer

    OUTPUT:
        integer

    EXAMPLES:
        sage: a = sloane.A000001;a
        Number of groups of order n.
        sage: a(0)
        Traceback (most recent call last):
        ...
        ValueError: input n (=0) must be a positive integer
        sage: a(1) #optional database_gap
        1
        sage: a(2) #optional database_gap
        1
        sage: a(9) #optional database_gap
        2
        sage: a.list(16) #optional database_gap
        [1, 1, 1, 2, 1, 2, 1, 5, 2, 2, 1, 5, 1, 2, 1, 14]
        sage: a(60)     # optional
        13

    AUTHOR:
        -- Jaap Spies (2007-02-04)
    """
    def __init__(self):
        self._small = [1, 1, 1, 2, 1, 2, 1, 5, 2, 2, 1, 5, 1, 2, 1, 14, 1, 5, 1, 5, 2, 2, 1, 15, 2, 2, 5, 4, 1, 4, 1, 51, 1, 2, 1, 14, 1, 2, 2, 14, 1, 6, 1, 4, 2, 2, 1, 52, 2, 5]
        SloaneSequence.__init__(self, offset=1)

    def _repr_(self):
        return "Number of groups of order n."

    def _eval(self, n):
        if n <= 50:
            return self._small[n-1]
        try:
            return Integer(gap.gap.eval('NumberSmallGroups(%s)'%n))
        except:  # help, don't know what to do here? Jaap
            print "Install database_gap first. See optional packages"



class A000027(SloaneSequence):
    r"""
    The natural numbers. Also called the whole numbers, the counting
    numbers or the positive integers.

    The following examples are tests of SloaneSequence more than A000027.

    EXAMPLES:
    sage: s = sloane.A000027; s
    The natural numbers.
    sage: s(10)
    10

    Index n is interpreted as _eval(n):
    sage: s[10]
    10

    Slices are interpreted with absolute offsets, so the following returns the terms of the sequence up to but not including the third term:
    sage: s[:3]
    [1, 2]
    sage: s[3:6]
    [3, 4, 5]
    sage: s.list(5)
    [1, 2, 3, 4, 5]
    """
    def __init__(self):
        SloaneSequence.__init__(self, offset=1)

# is this a good idea to have a link for all sequences? Jaap
    link = "http://www.research.att.com/~njas/sequences/A000027"

    def _repr_(self):
        return "The natural numbers."

    def _eval(self, n):
        return n


class A000004(SloaneSequence):
    r"""
    The zero sequence.

    INPUT:
        n -- non negative integer

    OUTPUT:

    EXAMPLES:
        sage: a = sloane.A000004; a
        The zero sequence.
        sage: a(1)
        0
        sage: a(2007)
        0
        sage: a.list(12)
        [0, 0, 0, 0, 0, 0, 0, 0, 0, 0, 0, 0]

    AUTHOR:
        -- Jaap Spies (2006-12-10)
    """
    def __init__(self):
        SloaneSequence.__init__(self, offset=0)

    def _repr_(self):
        return "The zero sequence."

    def _eval(self, n):
        return 0


class A000005(SloaneSequence):
    r"""
    The sequence $tau(n)$, which is the number of divisors of $n$.

    This sequence is also denoted $d(n)$ (also called $\tau(n)$ or
    $\sigma_0(n)$), the number of divisors of n.

    INPUT:
        n -- positive integer

    OUTPUT:

    EXAMPLES:
        sage: d = sloane.A000005; d
        The integer sequence tau(n), which is the number of divisors of n.
        sage: d(1)
        1
        sage: d(6)
        4
        sage: d(51)
        4
        sage: d(100)
        9
        sage: d(0)
        Traceback (most recent call last):
        ...
        ValueError: input n (=0) must be a positive integer
        sage: d.list(10)
        [1, 2, 2, 3, 2, 4, 2, 4, 3, 4]

    AUTHOR:
        -- Jaap Spies (2006-12-10)
        -- William Stein (2007-01-08)
    """
    def __init__(self):
        SloaneSequence.__init__(self, offset=1)

    def _repr_(self):
        return "The integer sequence tau(n), which is the number of divisors of n."

    def _eval(self, n):
        return arith.number_of_divisors(n)

class A000009(SloaneSequence):
    r"""
    Number of partitions of $n$ into odd parts.

    INPUT:
        n -- non negative integer

    OUTPUT:
        integer -- function value

    EXAMPLES:
        sage: a = sloane.A000009;a
        Number of partitions of n into odd parts.
        sage: a(0)
        1
        sage: a(1)
        1
        sage: a(13)
        18
        sage: a.list(14)
        [1, 1, 1, 2, 2, 3, 4, 5, 6, 8, 10, 12, 15, 18]

    AUTHOR:
        -- Jaap Spies (2007-01-30)
    """
    def __init__(self):
        SloaneSequence.__init__(self, offset=0)
        self._b=[]
        self._precompute(2)

    def _repr_(self):
        return "Number of partitions of n into odd parts."

    def cf(self):
        R, x = QQ['x'].objgen()
        k = 0
        yield ZZ(1)
        p = 1
        while 1:
            k += 1
            p *= (1+x**k)
            yield ZZ(p.coeffs()[k])

    def _precompute(self, how_many=50):
        try:
            f = self._f
        except AttributeError:
            self._f = self.cf()
            f = self._f
        self._b += [f.next() for i in range(how_many)]


    def _eval(self, n):
        if len(self._b) <= n:
            self._precompute(n - len(self._b) + 1)
        return self._b[n]

    def list(self, n):
        self._eval(n)   # force computation
        return self._b[:n]

class A000796(SloaneSequence):
    r"""
    Decimal expansion of $\pi$.

    INPUT:
        n -- positive integer

    OUTPUT:
        integer -- function value

    EXAMPLES:
        sage: a = sloane.A000796;a
        Decimal expansion of Pi.
        sage: a(0)
        Traceback (most recent call last):
        ...
        ValueError: input n (=0) must be a positive integer
        sage: a(1)
        3
        sage: a(13)
        9
        sage: a.list(14)
        [3, 1, 4, 1, 5, 9, 2, 6, 5, 3, 5, 8, 9, 7]
        sage: a(100)
        7

    AUTHOR:
        -- Jaap Spies (2007-01-30)
    """
    def __init__(self):
        SloaneSequence.__init__(self, offset=1)
        self._b=[]

    def _repr_(self):
        return "Decimal expansion of Pi."

    def pi(self):
        """
        Based on a algorithm of Lambert Meertens
        The ABC-programming language!!!
        """
        k, a, b, a1, b1 = ZZ(2), ZZ(4), ZZ(1), ZZ(12), ZZ(4)
        while 1:
            p, q, k = k*k, 2*k+1, k+1
            a, b, a1, b1 = a1, b1, p*a+q*a1, p*b+q*b1
            d, d1 = a//b, a1//b1
            while d == d1:
                yield d
                a, a1 = 10*(a%b), 10*(a1%b1)
                d, d1 = a//b, a1//b1


    def _precompute(self, how_many=1000):
        try:
            f = self._f
        except AttributeError:
            self._f = self.pi()
            f = self._f
        self._b += [f.next() for i in range(how_many)]


    def _eval(self, n):
        while len(self._b) <= n:
            self._precompute()
        return self._b[n-1]

    def list(self, n):
        self._eval(n)   # force computation
        return self._b[:n]


class A003418(SloaneSequence):
    r"""
    Least common multiple (or lcm) of $\{1, 2, \cdots, n\}$.

    INPUT:
        n -- non negative integer

    OUTPUT:
        integer -- function value

    EXAMPLES:
        sage: a = sloane.A003418;a
        Least common multiple (or lcm) of {1, 2, ..., n}.
        sage: a(0)
        1
        sage: a(1)
        1
        sage: a(13)
        360360
        sage: a.list(14)
        [1, 1, 2, 6, 12, 60, 60, 420, 840, 2520, 2520, 27720, 27720, 360360]
        sage: a(20.0)
        Traceback (most recent call last):
        ...
        TypeError: input must be an int, long, or Integer

    AUTHOR:
        -- Jaap Spies (2007-01-31)
    """
    def __init__(self):
        SloaneSequence.__init__(self, offset=0)


    def _repr_(self):
        return "Least common multiple (or lcm) of {1, 2, ..., n}."


    def _eval(self, n):
        return arith.lcm([i for i in range(1,n+1)],integer=True)



class A007318(SloaneSequence):
    r"""
    Pascal's triangle read by rows:
    $C(n,k) = {n \choose k} = \frac {n!} {(k!(n-k)!)}$, $0 \le k \le n$.

    INPUT:
        n -- non negative integer

    OUTPUT:
        integer -- function value

    EXAMPLES:
        sage: a = sloane.A007318
        sage: a(0)
        1
        sage: a(1)
        1
        sage: a(13)
        4
        sage: a.list(15)
        [1, 1, 1, 1, 2, 1, 1, 3, 3, 1, 1, 4, 6, 4, 1]
        sage: a(100)
        715

    AUTHOR:
        -- Jaap Spies (2007-01-31)
    """
    def __init__(self):
        SloaneSequence.__init__(self, offset=0)

    keyword = ["nonn", "tabl", "nice", "easy", "core", "triangle"]

    def _repr_(self):
        return "Pascal's triangle read by rows: C(n,k) = binomial(n,k) = n!/(k!*(n-k)!), 0<=k<=n."



    def _eval(self, n):
        m = 0
        while m*(m+1)//2 <= n:
            m += 1
        m -= 1
        k = n - m*(m+1)//2
        return arith.binomial(m,k)

class A008275(SloaneSequence):
    r"""
    Triangle of Stirling numbers of first kind, $s(n,k)$, $n \ge 1$, $1 \le k \le n$.

    The unsigned numbers are also called Stirling cycle numbers:

    $|s(n,k)|$ = number of permutations of $n$ objects with exactly $k$ cycles.

    INPUT:
        n -- positive integer

    OUTPUT:
        integer -- function value

    EXAMPLES:
        sage: a = sloane.A008275;a
        Triangle of Stirling numbers of first kind, s(n,k), n >= 1, 1<=k<=n.
        sage: a(0)
        Traceback (most recent call last):
        ...
        ValueError: input n (=0) must be a positive integer
        sage: a(1)
        1
        sage: a(2)
        -1
        sage: a(3)
        1
        sage: a(11)
        24
        sage: a.list(12)
        [1, -1, 1, 2, -3, 1, -6, 11, -6, 1, 24, -50]

    AUTHOR:
        -- Jaap Spies (2007-02-02)
    """
    def __init__(self):
        SloaneSequence.__init__(self, offset=1)

    keyword = ["sign", "tabl", "nice", "core", "triangle"]

    def _repr_(self):
        return "Triangle of Stirling numbers of first kind, s(n,k), n >= 1, 1<=k<=n."

    def s(self, n, k):
        return (-1)**(n-k) * combinat.stirling_number1(n,k)

    def _eval(self, n):
        m = 0
        while m*(m+1)//2 < n:
            m += 1
        k = n - m*(m-1)//2
        return self.s(m, k)  # (-1)**(m-k) * combinat.stirling_number1(m,k)



class A008277(SloaneSequence):
    r"""
    Triangle of Stirling numbers of 2nd kind, $S2(n,k)$, $n \ge 1$, $1 \le k \le n$.

    INPUT:
        n -- positive integer

    OUTPUT:
        integer -- function value

    EXAMPLES:
        sage: a = sloane.A008277;a
        Triangle of Stirling numbers of 2nd kind, S2(n,k), n >= 1, 1<=k<=n.
        sage: a(0)
        Traceback (most recent call last):
        ...
        ValueError: input n (=0) must be a positive integer
        sage: a(1)
        1
        sage: a(2)
        1
        sage: a(3)
        1
        sage: a(4.0)
        Traceback (most recent call last):
        ...
        TypeError: input must be an int, long, or Integer
        sage: a.list(15)
        [1, 1, 1, 1, 3, 1, 1, 7, 6, 1, 1, 15, 25, 10, 1]

    AUTHOR:
        -- Jaap Spies (2007-01-31)
    """
    def __init__(self):
        SloaneSequence.__init__(self, offset=1)

    keyword = ["nonn", "tabl", "nice", "core", "triangle"]

    def _repr_(self):
        return "Triangle of Stirling numbers of 2nd kind, S2(n,k), n >= 1, 1<=k<=n."


    def s2(self, n, k):
        return combinat.stirling_number2(n,k)

    def _eval(self, n):
        m = 0
        while m*(m+1)//2 < n:
            m += 1
        k = n - m*(m-1)//2
        return self.s2(m, k)  # combinat.stirling_number2(m,k)





class A049310(SloaneSequence):
    r"""
    Triangle of coefficients of Chebyshev's $S(n,x)$: $U(n, \frac x 2)$ polynomials (exponents in increasing order).

    INPUT:
        n -- non negative integer

    OUTPUT:
        integer -- function value

    EXAMPLES:
        sage: a = sloane.A049310;a
        Triangle of coefficients of Chebyshev's S(n,x) := U(n,x/2) polynomials (exponents in increasing order).
        sage: a(0)
        1
        sage: a(1)
        0
        sage: a(13)
        0
        sage: a.list(15)
        [1, 0, 1, -1, 0, 1, 0, -2, 0, 1, 1, 0, -3, 0, 1]
        sage: a(200)
        0
        sage: a.keyword
        ['sign', 'tabl', 'nice', 'easy', 'core', 'triangle']

    AUTHOR:
        -- Jaap Spies (2007-01-31)
    """
    def __init__(self):
        SloaneSequence.__init__(self, offset=0)

    keyword = ["sign", "tabl", "nice", "easy", "core", "triangle"]

    def _repr_(self):
        return "Triangle of coefficients of Chebyshev's S(n,x) := U(n,x/2) polynomials (exponents in increasing order)."



    def _eval(self, n):
        m = 0
        while m*(m+1)//2 <= n:
            m += 1
        m -= 1
        k = n - m*(m+1)//2
        if (m+k)%2:
            return ZZ(0)
        sign = (-1)**((m+k)//2 + k)
        return sign * arith.binomial((m+k)//2,k)





class A000010(SloaneSequence):
    r"""
    The integer sequence A000010 is Euler's totient function.

    Number of positive integers $i < n$ that are relative prime to $n$.
    Number of totatives of $n$.

    Euler totient function $\phi(n)$: count numbers < $n$ and prime to $n$.
    euler_phi is a standard SAGE function implemented in PARI


    INPUT:
        n -- positive integer

    OUTPUT:
        integer -- function value

    EXAMPLES:
        sage: a = sloane.A000010; a
        Euler's totient function
        sage: a(1)
        1
        sage: a(0)
        Traceback (most recent call last):
        ...
        ValueError: input n (=0) must be a positive integer
        sage: a(11)
        10
        sage: a.list(12)
        [1, 1, 2, 2, 4, 2, 6, 4, 6, 4, 10, 4]
        sage: a(1/3)
        Traceback (most recent call last):
        ...
        TypeError: input must be an int, long, or Integer


    AUTHOR:
        -- Jaap Spies (2007-01-12)
    """
    def __init__(self):
        SloaneSequence.__init__(self, offset=1)

    def _repr_(self):
        return "Euler's totient function"

    def _eval(self, n):
        return arith.euler_phi(n)

# Theme: simple functions

class A000007(SloaneSequence):
    r"""
    The characteristic function of 0: $a(n) = 0^n$.

    INPUT:
        n -- non negative integer

    OUTPUT:
        integer -- function value

    EXAMPLES:
        sage: a = sloane.A000007;a
        The characteristic function of 0: a(n) = 0^n.
        sage: a(0)
        1
        sage: a(2)
        0
        sage: a(12)
        0
        sage: a.list(12)
        [1, 0, 0, 0, 0, 0, 0, 0, 0, 0, 0, 0]

    AUTHOR:
        -- Jaap Spies (2007-01-12)

    """
    def __init__(self):
        SloaneSequence.__init__(self, offset=0)

    def _repr_(self):
        return "The characteristic function of 0: a(n) = 0^n."

    def _eval(self, n):
        return Integer(0**n)

class A005843(SloaneSequence):
    r"""
    The even numbers: $a(n) = 2n$.

    INPUT:
        n -- non negative integer

    OUTPUT:
        integer -- function value

    EXAMPLES:
        sage: a = sloane.A005843;a
        The even numbers: a(n) = 2n.
        sage: a(0.0)
        Traceback (most recent call last):
        ...
        TypeError: input must be an int, long, or Integer
        sage: a(1)
        2
        sage: a(2)
        4
        sage: a(9)
        18
        sage: a.list(10)
        [0, 2, 4, 6, 8, 10, 12, 14, 16, 18]

    AUTHOR:
        -- Jaap Spies (2007-02-03)

    """
    def __init__(self):
        SloaneSequence.__init__(self, offset=0)

    def _repr_(self):
        return "The even numbers: a(n) = 2n."

    def _eval(self, n):
        return Integer(2*n)



class A000035(SloaneSequence):
    r"""
    A simple periodic sequence.

    INPUT:
        n -- non negative integer

    OUTPUT:
        integer -- function value

    EXAMPLES:
        sage: a = sloane.A000035;a
        A simple periodic sequence.
        sage: a(0.0)
        Traceback (most recent call last):
        ...
        TypeError: input must be an int, long, or Integer
        sage: a(1)
        1
        sage: a(2)
        0
        sage: a(9)
        1
        sage: a.list(10)
        [0, 1, 0, 1, 0, 1, 0, 1, 0, 1]

    AUTHOR:
        -- Jaap Spies (2007-02-02)

    """
    def __init__(self):
        SloaneSequence.__init__(self, offset=0)

    def _repr_(self):
        return "A simple periodic sequence."

    def _eval(self, n):
        return Integer(n%2)



class A000169(SloaneSequence):
    r"""
    Number of labeled rooted trees with $n$ nodes: $n^{(n-1)}$.

    INPUT:
        n -- positive integer

    OUTPUT:
        integer -- function value

    EXAMPLES:
        sage: a = sloane.A000169;a
        Number of labeled rooted trees with n nodes: n^(n-1).
        sage: a(0)
        Traceback (most recent call last):
        ...
        ValueError: input n (=0) must be a positive integer
        sage: a(1)
        1
        sage: a(2)
        2
        sage: a(10)
        1000000000
        sage: a.list(11)
        [1, 2, 9, 64, 625, 7776, 117649, 2097152, 43046721, 1000000000, 25937424601]

    AUTHOR:
        -- Jaap Spies (2007-01-26)

    """
    def __init__(self):
        SloaneSequence.__init__(self, offset=1)

    def _repr_(self):
        return "Number of labeled rooted trees with n nodes: n^(n-1)."

    def _eval(self, n):
        return Integer(n**(n-1))

class A000272(SloaneSequence):
    r"""
    Number of labeled rooted trees on $n$ nodes: $n^{(n-2)}$.

    INPUT:
        n -- positive integer

    OUTPUT:
        integer -- function value

    EXAMPLES:
        sage: a = sloane.A000272;a
        Number of labeled rooted trees with n nodes: n^(n-2).
        sage: a(0)
        Traceback (most recent call last):
        ...
        ValueError: input n (=0) must be a positive integer
        sage: a(1)
        1
        sage: a(2)
        1
        sage: a(10)
        100000000
        sage: a.list(11)
        [1, 1, 3, 16, 125, 1296, 16807, 262144, 4782969, 100000000, 2357947691]

    AUTHOR:
        -- Jaap Spies (2007-01-26)

    """
    def __init__(self):
        SloaneSequence.__init__(self, offset=1)

    def _repr_(self):
        return "Number of labeled rooted trees with n nodes: n^(n-2)."

    def _eval(self, n):
        return Integer(n**(n-2))





class A000312(SloaneSequence):
    r"""
     Number of labeled mappings from $n$ points to themselves (endofunctions): $n^n$.

    INPUT:
        n -- non negative integer

    OUTPUT:
        integer -- function value

    EXAMPLES:
        sage: a = sloane.A000312;a
        Number of labeled mappings from n points to themselves (endofunctions): n^n.
        sage: a(-1)
        Traceback (most recent call last):
        ...
        ValueError: input n (=-1) must be an integer >= 0
        sage: a(0)
        1
        sage: a(1)
        1
        sage: a(9)
        387420489
        sage: a.list(11)
        [1, 1, 4, 27, 256, 3125, 46656, 823543, 16777216, 387420489, 10000000000]

    AUTHOR:
        -- Jaap Spies (2007-01-26)

    """
    def __init__(self):
        SloaneSequence.__init__(self, offset=0)

    def _repr_(self):
        return "Number of labeled mappings from n points to themselves (endofunctions): n^n."

    def _eval(self, n):
        if n == 0:
            return Integer(1)
        else:
            return Integer(n**n)




class A001477(SloaneSequence):
    r"""
    The nonnegative integers.

    INPUT:
        n -- non negative integer

    OUTPUT:
        integer -- function value

    EXAMPLES:
        sage: a = sloane.A001477;a
        The nonnegative integers.
        sage: a(-1)
        Traceback (most recent call last):
        ...
        ValueError: input n (=-1) must be an integer >= 0
        sage: a(0)
        0
        sage: a(3382789)
        3382789
        sage: a(11)
        11
        sage: a.list(12)
        [0, 1, 2, 3, 4, 5, 6, 7, 8, 9, 10, 11]

    AUTHOR:
        -- Jaap Spies (2007-01-26)

    """
    def __init__(self):
        SloaneSequence.__init__(self, offset=0)

    def _repr_(self):
        return "The nonnegative integers."

    def _eval(self, n):
        return Integer(n)

class A004526(SloaneSequence):
    r"""
    The nonnegative integers repeated`

    INPUT:
        n -- non negative integer

    OUTPUT:
        integer -- function value

    EXAMPLES:
        sage: a = sloane.A004526;a
        The nonnegative integers repeated.
        sage: a(0)
        0
        sage: a(1)
        0
        sage: a(2)
        1
        sage: a(10)
        5
        sage: a.list(12)
        [0, 0, 1, 1, 2, 2, 3, 3, 4, 4, 5, 5]

    AUTHOR:
        -- Jaap Spies (2007-01-26)

    """
    def __init__(self):
        SloaneSequence.__init__(self, offset=0)

    def _repr_(self):
        return "The nonnegative integers repeated."

    def _eval(self, n):
        return Integer(n//2)


class A000326(SloaneSequence):
    r"""
    Pentagonal numbers: $n(3n-1)/2$.

    INPUT:
        n -- non negative integer

    OUTPUT:
        integer -- function value

    EXAMPLES:
        sage: a = sloane.A000326;a
        Pentagonal numbers: n(3n-1)/2.
        sage: a(0)
        0
        sage: a(1)
        1
        sage: a(2)
        5
        sage: a(10)
        145
        sage: a.list(12)
        [0, 1, 5, 12, 22, 35, 51, 70, 92, 117, 145, 176]
        sage: a(1/3)
        Traceback (most recent call last):
        ...
        TypeError: input must be an int, long, or Integer

    AUTHOR:
        -- Jaap Spies (2007-01-26)

    """
    def __init__(self):
        SloaneSequence.__init__(self, offset=0)

    def _repr_(self):
        return "Pentagonal numbers: n(3n-1)/2."

    def _eval(self, n):
        return Integer(n*(3*n-1)//2)





class A002378(SloaneSequence):
    r"""
    Oblong (or pronic, or heteromecic) numbers: $n(n+1)$.

    INPUT:
        n -- non negative integer

    OUTPUT:
        integer -- function value

    EXAMPLES:
        sage: a = sloane.A002378;a
        Oblong (or pronic, or heteromecic) numbers: n(n+1).
        sage: a(-1)
        Traceback (most recent call last):
        ...
        ValueError: input n (=-1) must be an integer >= 0
        sage: a(0)
        0
        sage: a(1)
        2
        sage: a(11)
        132
        sage: a.list(12)
        [0, 2, 6, 12, 20, 30, 42, 56, 72, 90, 110, 132]

    AUTHOR:
        -- Jaap Spies (2007-01-26)

    """
    def __init__(self):
        SloaneSequence.__init__(self, offset=0)

    def _repr_(self):
        return "Oblong (or pronic, or heteromecic) numbers: n(n+1)."

    def _eval(self, n):
        return Integer(n*(n+1))

class A002620(SloaneSequence):
    r"""
    Quarter-squares: floor(n/2)*ceiling(n/2). Equivalently, $\lfloor n^2/4 \rfloor$.

    INPUT:
        n -- non negative integer

    OUTPUT:
        integer -- function value

    EXAMPLES:
        sage: a = sloane.A002620;a
        Quarter-squares: floor(n/2)*ceiling(n/2). Equivalently, floor(n^2/4).
        sage: a(0)
        0
        sage: a(1)
        0
        sage: a(2)
        1
        sage: a(10)
        25
        sage: a.list(12)
        [0, 0, 1, 2, 4, 6, 9, 12, 16, 20, 25, 30]

    AUTHOR:
        -- Jaap Spies (2007-01-26)

    """
    def __init__(self):
        SloaneSequence.__init__(self, offset=0)

    def _repr_(self):
        return "Quarter-squares: floor(n/2)*ceiling(n/2). Equivalently, floor(n^2/4)."

    def _eval(self, n):
        return Integer(n**2 // 4)





class A005408(SloaneSequence):
    r"""
    The odd numbers a(n) = 2n + 1.

    INPUT:
        n -- non negative integer

    OUTPUT:
        integer -- function value

    EXAMPLES:
        sage: a = sloane.A005408;a
        The odd numbers a(n) = 2n + 1.
        sage: a(-1)
        Traceback (most recent call last):
        ...
        ValueError: input n (=-1) must be an integer >= 0
        sage: a(0)
        1
        sage: a(4)
        9
        sage: a(11)
        23
        sage: a.list(12)
        [1, 3, 5, 7, 9, 11, 13, 15, 17, 19, 21, 23]

    AUTHOR:
        -- Jaap Spies (2007-01-26)

    """
    def __init__(self):
        SloaneSequence.__init__(self, offset=0)

    def _repr_(self):
        return "The odd numbers a(n) = 2n + 1."

    def _eval(self, n):
        return Integer(2*n+1)



class A000012(SloaneSequence):
    r"""
    The all 1's sequence.

    INPUT:
        n -- non negative integer

    OUTPUT:
        integer -- function value

    EXAMPLES:
        sage: a = sloane.A000012; a
        The all 1's sequence.
        sage: a(1)
        1
        sage: a(2007)
        1
        sage: a.list(12)
        [1, 1, 1, 1, 1, 1, 1, 1, 1, 1, 1, 1]

    AUTHOR:
        -- Jaap Spies (2007-01-12)

    """
    def __init__(self):
        SloaneSequence.__init__(self, offset=0)

    def _repr_(self):
        return "The all 1's sequence."

    def _eval(self, n):
        return 1

class A000120(SloaneSequence):
    r"""
    1's-counting sequence: number of 1's in binary expansion of $n$.

    INPUT:
        n -- non negative integer

    OUTPUT:
        integer -- function value

    EXAMPLES:
        sage: a = sloane.A000120;a
        1's-counting sequence: number of 1's in binary expansion of n.
        sage: a(0)
        0
        sage: a(2)
        1
        sage: a(12)
        2
        sage: a.list(12)
        [0, 1, 1, 2, 1, 2, 2, 3, 1, 2, 2, 3]

    AUTHOR:
        -- Jaap Spies (2007-01-26)

    """
    def __init__(self):
        SloaneSequence.__init__(self, offset=0)

    def _repr_(self):
        return "1's-counting sequence: number of 1's in binary expansion of n."

    def f(self,n):
        if n <= 1:
            return Integer(n)
        return self.f(n//2) + n%2

    def _eval(self, n):
        return self.f(n)

class A010060(SloaneSequence):
    r"""
    Thue-Morse sequence.

    Let $A_k$ denote the first $2^k$ terms; then $A_0 = 0$, and for $k \ge 0$, $A_{k+1} = A_k B_k$,
    where $B_k$ is obtained from $A_k$ by interchanging 0's and 1's.

    INPUT:
        n -- non negative integer

    OUTPUT:
        integer -- function value

    EXAMPLES:
        sage: a = sloane.A010060;a
        Thue-Morse sequence.
        sage: a(0)
        0
        sage: a(1)
        1
        sage: a(2)
        1
        sage: a(12)
        0
        sage: a.list(13)
        [0, 1, 1, 0, 1, 0, 0, 1, 1, 0, 0, 1, 0]

    AUTHOR:
        -- Jaap Spies (2007-02-02)

    """
    def __init__(self):
        SloaneSequence.__init__(self, offset=0)

    def _repr_(self):
        return "Thue-Morse sequence."

    def _eval(self, n):
        return sloane.A000120(n) % 2

class A000069(SloaneSequence):
    r"""
    Odious numbers: odd number of 1's in binary expansion.

    INPUT:
        n -- non negative integer

    OUTPUT:
        integer -- function value

    EXAMPLES:


    AUTHOR:
        -- Jaap Spies (2007-02-02)

    """
    def __init__(self):
        SloaneSequence.__init__(self, offset=0)

    def _repr_(self):
        return "Odious numbers: odd number of 1's in binary expansion."

    def _eval(self, n):
        return Integer(2*n + 1) - sloane.A010060(n)

class A001969(SloaneSequence):
    r"""
    Evil numbers: even number of 1's in binary expansion.

    INPUT:
        n -- non negative integer

    OUTPUT:
        integer -- function value

    EXAMPLES:
        sage: a = sloane.A001969;a
        Evil numbers: even number of 1's in binary expansion.
        sage: a(0)
        0
        sage: a(1)
        3
        sage: a(2)
        5
        sage: a(12)
        24
        sage: a.list(13)
        [0, 3, 5, 6, 9, 10, 12, 15, 17, 18, 20, 23, 24]

    AUTHOR:
        -- Jaap Spies (2007-02-02)

    """
    def __init__(self):
        SloaneSequence.__init__(self, offset=0)

    def _repr_(self):
        return "Evil numbers: even number of 1's in binary expansion."

    def _eval(self, n):
        return Integer(2*n) + sloane.A010060(n)



class A000290(SloaneSequence):
    r"""
    The squares: $a(n) = n^2$.

    INPUT:
        n -- non negative integer

    OUTPUT:
        integer -- function value

    EXAMPLES:
        sage: a = sloane.A000290;a
        The squares: a(n) = n^2.
        sage: a(0)
        0
        sage: a(-1)
        Traceback (most recent call last):
        ...
        ValueError: input n (=-1) must be an integer >= 0
        sage: a(16)
        256
        sage: a.list(17)
        [0, 1, 4, 9, 16, 25, 36, 49, 64, 81, 100, 121, 144, 169, 196, 225, 256]

    AUTHOR:
        -- Jaap Spies (2007-01-25)

    """
    def __init__(self):
        SloaneSequence.__init__(self, offset=0)

    def _repr_(self):
        return "The squares: a(n) = n^2."

    def _eval(self, n):
        return Integer(n**2)




class A000225(SloaneSequence):
    r"""
    $2^n - 1$.

    INPUT:
        n -- non negative integer

    OUTPUT:
        integer -- function value

    EXAMPLES:
        sage: a = sloane.A000225;a
        2^n - 1.
        sage: a(0)
        0
        sage: a(-1)
        Traceback (most recent call last):
        ...
        ValueError: input n (=-1) must be an integer >= 0
        sage: a(12)
        4095
        sage: a.list(12)
        [0, 1, 3, 7, 15, 31, 63, 127, 255, 511, 1023, 2047]

    AUTHOR:
        -- Jaap Spies (2007-01-25)

    """
    def __init__(self):
        SloaneSequence.__init__(self, offset=0)

    def _repr_(self):
        return "2^n - 1."

    def _eval(self, n):
        return Integer(2**n - 1)


class A000015(SloaneSequence):
    r"""
    Smallest prime power $\geq n$.

    INPUT:
        n -- positive integer

    OUTPUT:
        integer -- function value

    EXAMPLES:
        sage: a = sloane.A000015; a
        Smallest prime power >= n.
        sage: a(1)
        1
        sage: a(8)
        8
        sage: a(305)
        307
        sage: a(-4)
        Traceback (most recent call last):
        ...
        ValueError: input n (=-4) must be a positive integer
        sage: a.list(12)
        [1, 2, 3, 4, 5, 7, 7, 8, 9, 11, 11, 13]
        sage: a(0)
        Traceback (most recent call last):
        ...
        ValueError: input n (=0) must be a positive integer

    AUTHOR:
        -- Jaap Spies (2007-01-18)
    """
    def __init__(self):
        SloaneSequence.__init__(self, offset=1)

    def _repr_(self):
        return " Smallest prime power >= n."

    def _eval(self, n):
        if arith.is_prime_power(n):
            return n
        else:
            return arith.next_prime_power(n)

class A000016(SloaneSequence):
    r"""
    Sloane's A000016

    INPUT:
        n -- non negative integer

    OUTPUT:
        integer -- function value

    EXAMPLES:
        sage: a = sloane.A000016; a
        Sloane's A000016.
        sage: a(1)
        1
        sage: a(0)
        1
        sage: a(8)
        16
        sage: a(75)
        251859545753048193000
        sage: a(-4)
        Traceback (most recent call last):
        ...
        ValueError: input n (=-4) must be an integer >= 0
        sage: a.list(12)
        [1, 1, 1, 2, 2, 4, 6, 10, 16, 30, 52, 94]

    AUTHOR:
        -- Jaap Spies (2007-01-18)
    """
    def __init__(self):
        SloaneSequence.__init__(self, offset=0)

    def _repr_(self):
        return "Sloane's A000016."

    def _eval(self, n):
        if n == 0:
            return 1
        return sum( (i%2)*arith.euler_phi(i)*2**(Integer(n/i))/(2*n) for i in arith.divisors(n) )

class A000032(SloaneSequence):
    r"""
    Lucas numbers (beginning at 2): $L(n) = L(n-1) + L(n-2)$.

    INPUT:
        n -- non negative integer

    OUTPUT:
        integer -- function value

    EXAMPLES:
        sage: a = sloane.A000032; a
        Lucas numbers (beginning at 2): L(n) = L(n-1) + L(n-2).
        sage: a(0)
        2
        sage: a(1)
        1
        sage: a(8)
        47
        sage: a(200)
        627376215338105766356982006981782561278127
        sage: a(-4)
        Traceback (most recent call last):
        ...
        ValueError: input n (=-4) must be an integer >= 0
        sage: a.list(12)
        [2, 1, 3, 4, 7, 11, 18, 29, 47, 76, 123, 199]

    AUTHOR:
        -- Jaap Spies (2007-01-18)
    """
    def __init__(self):
        SloaneSequence.__init__(self, offset=0)

    def _repr_(self):
        return "Lucas numbers (beginning at 2): L(n) = L(n-1) + L(n-2)."

    def _eval(self, n):
        if n == 0:
            return 2
        elif n == 1:
            return 1
        else:
            return sloane.A000045(n+1) + sloane.A000045(n-1)


# Theme numbers as strings of digits

class A004086(SloaneSequence):
    r"""
    Read n backwards (referred to as $R(n)$ in many sequences).

    INPUT:
        n -- non negative integer

    OUTPUT:
        integer -- function value

    EXAMPLES:
        sage: a = sloane.A004086;a
        Read n backwards (referred to as R(n) in many sequences).
        sage: a(0)
        0
        sage: a(1)
        1
        sage: a(2)
        2
        sage: a(3333)
        3333
        sage: a(12345)
        54321
        sage: a.list(13)
        [0, 1, 2, 3, 4, 5, 6, 7, 8, 9, 1, 11, 21]

    AUTHOR:
        -- Jaap Spies (2007-02-02)
    """
    def __init__(self):
        SloaneSequence.__init__(self, offset=0)

    def _repr_(self):
        return "Read n backwards (referred to as R(n) in many sequences)."

    def _eval(self, n):
        a = list(str(n))
        a.reverse()
        a = ''.join(a)
        return ZZ(int(a))

class A002113(SloaneSequence):
    r"""
    Palindromes in base 10.

    INPUT:
        n -- non negative integer

    OUTPUT:
        integer -- function value

    EXAMPLES:
        sage: a = sloane.A002113;a
        Palindromes in base 10.
        sage: a(0)
        0
        sage: a(1)
        1
        sage: a(2)
        2
        sage: a(12)
        33
        sage: a.list(13)
        [0, 1, 2, 3, 4, 5, 6, 7, 8, 9, 11, 22, 33]

    AUTHOR:
        -- Jaap Spies (2007-02-02)
    """
    def __init__(self):
        SloaneSequence.__init__(self, offset=0)

    def _repr_(self):
        return "Palindromes in base 10."

    def _precompute(self, how_many=150):
        try:
            self._b
            n = self._n
        except AttributeError:
            self._b = []
            n = self.offset
            self._n = n
        self._b += [i for i in range(self._n, self._n+how_many) if sloane.A004086(i) == i]
        self._n += how_many

    def _eval(self, n):
        try:
            return self._b[n]
        except (AttributeError, IndexError):
            self._precompute()
            # try again
            return self._eval(n)

    def list(self, n):
        try:
            if len(self._b) <= n:
                raise IndexError
            else:
                return self._b[:n]
        except (AttributeError, IndexError):
            self._precompute()
            # try again
            return self.list(n)



class A000030(SloaneSequence):
    r"""
    Initial digit of $n$.

    INPUT:
        n -- non negative integer

    OUTPUT:
        integer -- function value

    EXAMPLES:
        sage: a = sloane.A000030; a
        Initial digit of n
        sage: a(0)
        0
        sage: a(1)
        1
        sage: a(8)
        8
        sage: a(454)
        4
        sage: a(-4)
        Traceback (most recent call last):
        ...
        ValueError: input n (=-4) must be an integer >= 0
        sage: a.list(12)
        [0, 1, 2, 3, 4, 5, 6, 7, 8, 9, 1, 1]

    AUTHOR:
        -- Jaap Spies (2007-01-18)
    """
    def __init__(self):
        SloaneSequence.__init__(self, offset=0)

    def _repr_(self):
        return "Initial digit of n"

    def _eval(self, n):
        if n < 10:
            return n
        else:
            return self(n//10)



# Theme: primes and factoring
class A000040(SloaneSequence):
    r"""
    The prime numbers.

    INPUT:
        n -- positive integer

    OUTPUT:
        integer -- function value

    EXAMPLES:
        sage: a = sloane.A000040; a
        The prime numbers.
        sage: a(1)
        2
        sage: a(8)
        19
        sage: a(305)
        2011
        sage: a.list(12)
        [2, 3, 5, 7, 11, 13, 17, 19, 23, 29, 31, 37]
        sage: a(0)
        Traceback (most recent call last):
        ...
        ValueError: input n (=0) must be a positive integer

    AUTHOR:
        -- Jaap Spies (2007-01-17)
    """
    def __init__(self):
        SloaneSequence.__init__(self, offset=1)

    def _repr_(self):
        return "The prime numbers."

    def _eval(self, n):
        return arith.nth_prime(n)

#    def _precompute(self, so_far=1000):
#        try:
#            self._b
#            n = self._n
#        except AttributeError:
#            self._b = []
#            n = self.offset
#            self._n = n
#        self._b += arith.prime_range(self._n, self._n+so_far)
#        self._n += so_far
#
#    def _eval(self, n):
#        try:
#            return self._b[n-1]
#        except (AttributeError, IndexError):
#            self._precompute()
#            # try again
#            return self._eval(n)
#
#    def list(self, n):
#        try:
#            if len(self._b) < n:
#                raise IndexError
#            else:
#                return self._b[:n]
#        except (AttributeError, IndexError):
#            self._precompute()
#            # try again
#            return self.list(n)

class A002808(SloaneSequence):
    r"""
    The composite numbers: numbers $n$ of the form $xy$ for $x > 1$ and $y > 1$.

    INPUT:
        n -- positive integer

    OUTPUT:
        integer -- function value

    EXAMPLES:
        sage: a = sloane.A002808;a
        The composite numbers: numbers n of the form x*y for x > 1 and y > 1.
        sage: a(0)
        Traceback (most recent call last):
        ...
        ValueError: input n (=0) must be a positive integer
        sage: a(2)
        6
        sage: a(11)
        20
        sage: a.list(12)
        [4, 6, 8, 9, 10, 12, 14, 15, 16, 18, 20, 21]

    AUTHOR:
        -- Jaap Spies (2007-01-26)
    """
    def __init__(self):
        SloaneSequence.__init__(self, offset=1)
        self._b = [4]
        self._n = 5

    def _repr_(self):
        return "The composite numbers: numbers n of the form x*y for x > 1 and y > 1."

    def _precompute(self, how_many=150):
        self._b += [i for i in range(self._n, self._n+how_many) if not arith.is_prime(i)]
        self._n += how_many

    def _eval(self, n):
        try:
            return self._b[n-1]
        except (AttributeError, IndexError):
            self._precompute()
            # try again
            return self._eval(n)

    def list(self, n):
        try:
            if len(self._b) <= n:
                raise IndexError
            else:
                return self._b[:n]
        except (AttributeError, IndexError):
            self._precompute()
            # try again
            return self.list(n)

class A018252(SloaneSequence):
    r"""
    The nonprime numbers, starting with 1.

    INPUT:
        n -- positive integer

    OUTPUT:
        integer -- function value

    EXAMPLES:
        sage: a = sloane.A018252;a
        The nonprime numbers.
        sage: a(0)
        Traceback (most recent call last):
        ...
        ValueError: input n (=0) must be a positive integer
        sage: a(1)
        1
        sage: a(2)
        4
        sage: a(9)
        15
        sage: a.list(10)
        [1, 4, 6, 8, 9, 10, 12, 14, 15, 16]

    AUTHOR:
        -- Jaap Spies (2007-02-04)
    """
    def __init__(self):
        SloaneSequence.__init__(self, offset=1)

    def _repr_(self):
        return "The nonprime numbers."

    def _eval(self, n):
        if n == 1:
             return Integer(1)
        return sloane.A002808(n-1)




class A000043(SloaneSequence):
    r"""
    Primes $p$ such that $2^p - 1$ is prime. $2^p - 1$ is then called a Mersenne prime.

    INPUT:
        n -- positive integer

    OUTPUT:
        integer -- function value

    EXAMPLES:
        sage: a = sloane.A000043;a
        Primes p such that 2^p - 1 is prime. 2^p - 1 is then called a Mersenne prime.
        sage: a(1)
        2
        sage: a(2)
        3
        sage: a(39)
        13466917
        sage: a(40)
        Traceback (most recent call last):
        ...
        IndexError: list index out of range
        sage: a.list(12)
        [2, 3, 5, 7, 13, 17, 19, 31, 61, 89, 107, 127]

    AUTHOR:
        -- Jaap Spies (2007-01-26)
    """
    def __init__(self):
        SloaneSequence.__init__(self, offset=1)

    def _repr_(self):
        return "Primes p such that 2^p - 1 is prime. 2^p - 1 is then called a Mersenne prime."

    def _eval(self, n):
        try:
            return Integer(self._b[n-1])
        except (AttributeError, IndexError):
            self._b = [2,3,5,7,13,17,19,31,61,89,107,127,521,607,1279,2203,2281,3217,4253,4423,9689,9941,11213,19937,21701,23209,44497,86243,110503,132049,216091,756839,859433,1257787,1398269,2976221,3021377,6972593,13466917]
            return Integer(self._b[n-1])

class A000668(SloaneSequence):
    r"""
    Mersenne primes (of form $2^p - 1$ where $p$ is a prime).

    (See A000043 for the values of $p$.)

    Warning: a(39) has 4,053,946 digits!

    INPUT:
        n -- positive integer

    OUTPUT:
        integer -- function value

    EXAMPLES:
        sage: a = sloane.A000668;a
        Mersenne primes (of form 2^p - 1 where p is a prime). (See A000043 for the values of p.)
        sage: a(1)
        3
        sage: a(2)
        7
        sage: a(12)
        170141183460469231731687303715884105727

        Warning: a(39) has 4,053,946 digits!

        sage: a(40)
        Traceback (most recent call last):
        ...
        IndexError: list index out of range
        sage: a.list(8)
        [3, 7, 31, 127, 8191, 131071, 524287, 2147483647]

    AUTHOR:
        -- Jaap Spies (2007-01-25)
    """
    def __init__(self):
        SloaneSequence.__init__(self, offset=1)

    def _repr_(self):
        return "Mersenne primes (of form 2^p - 1 where p is a prime). (See A000043 for the values of p.)"

    def _eval(self, n):
        return Integer(2**sloane.A000043(n) - 1)

class A000396(SloaneSequence):
    r"""
    Perfect numbers: equal to sum of proper divisors.

    INPUT:
        n -- positive integer

    OUTPUT:
        integer -- function value

    EXAMPLES:
        sage: a = sloane.A000396;a
        Perfect numbers: equal to sum of proper divisors.
        sage: a(0)
        Traceback (most recent call last):
        ...
        ValueError: input n (=0) must be a positive integer
        sage: a(1)
        6
        sage: a(2)
        28
        sage: a(7)
        137438691328
        sage: a.list(7)
        [6, 28, 496, 8128, 33550336, 8589869056, 137438691328]

    AUTHOR:
        -- Jaap Spies (2007-01-25)
    """
    def __init__(self):
        SloaneSequence.__init__(self, offset=1)

    def _repr_(self):
        return "Perfect numbers: equal to sum of proper divisors."

    def _eval(self, n):
        p = sloane.A000043(n)
        return Integer(2**(p-1) * (2**p - 1))

class A005100(SloaneSequence):
    r"""
    Deficient numbers: $\sigma(n) < 2n$.

    INPUT:
        n -- positive integer

    OUTPUT:
        integer -- function value

    EXAMPLES:
        sage: a = sloane.A005100;a
        Deficient numbers: sigma(n) < 2n
        sage: a(0)
        Traceback (most recent call last):
        ...
        ValueError: input n (=0) must be a positive integer
        sage: a(1)
        1
        sage: a(2)
        2
        sage: a(12)
        14
        sage: a.list(12)
        [1, 2, 3, 4, 5, 7, 8, 9, 10, 11, 13, 14]

    AUTHOR:
        -- Jaap Spies (2007-01-26)
    """
    def __init__(self):
        SloaneSequence.__init__(self, offset=1)
        self._b = [1]
        self._n = 2

    def _repr_(self):
        return "Deficient numbers: sigma(n) < 2n"

    def _precompute(self, how_many=150):
        self._b += [i for i in range(self._n, self._n+how_many) if arith.sigma(i) < 2*i]
        self._n += how_many

    def _eval(self, n):
        try:
            return self._b[n-1]
        except (AttributeError, IndexError):
            self._precompute()
            # try again
            return self._eval(n)

    def list(self, n):
        try:
            if len(self._b) <= n:
                raise IndexError
            else:
                return self._b[:n]
        except (AttributeError, IndexError):
            self._precompute()
            # try again
            return self.list(n)

class A005101(SloaneSequence):
    r"""
    Abundant numbers (sum of divisors of $n$ exceeds $2n$).

    INPUT:
        n -- positive integer

    OUTPUT:
        integer -- function value

    EXAMPLES:
        sage: a = sloane.A005101;a
        Abundant numbers (sum of divisors of n exceeds 2n).
        sage: a(0)
        Traceback (most recent call last):
        ...
        ValueError: input n (=0) must be a positive integer
        sage: a(1)
        12
        sage: a(2)
        18
        sage: a(12)
        60
        sage: a.list(12)
        [12, 18, 20, 24, 30, 36, 40, 42, 48, 54, 56, 60]

    AUTHOR:
        -- Jaap Spies (2007-01-26)
    """
    def __init__(self):
        SloaneSequence.__init__(self, offset=1)
        self._b = [12]
        self._n = 18

    def _repr_(self):
        return "Abundant numbers (sum of divisors of n exceeds 2n)."

    def _precompute(self, how_many=150):
        self._b += [i for i in range(self._n, self._n+how_many) if arith.sigma(i) > 2*i]
        self._n += how_many

    def _eval(self, n):
        try:
            return self._b[n-1]
        except (AttributeError, IndexError):
            self._precompute()
            # try again
            return self._eval(n)

    def list(self, n):
        try:
            if len(self._b) <= n:
                raise IndexError
            else:
                return self._b[:n]
        except (AttributeError, IndexError):
            self._precompute()
            # try again
            return self.list(n)



class A002110(SloaneSequence):
    r"""
    Primorial numbers (first definition): product of first $n$ primes. Sometimes written $p\#$.

    INPUT:
        n -- non negative integer

    OUTPUT:
        integer -- function value

    EXAMPLES:
        sage: a = sloane.A002110;a
        Primorial numbers (first definition): product of first n primes. Sometimes written p#.
        sage: a(0)
        1
        sage: a(2)
        6
        sage: a(8)
        9699690
        sage: a(17)
        1922760350154212639070
        sage: a.list(9)
        [1, 2, 6, 30, 210, 2310, 30030, 510510, 9699690]

    AUTHOR:
        -- Jaap Spies (2007-01-25)
    """
    def __init__(self):
        SloaneSequence.__init__(self, offset=0)

    def _repr_(self):
        return "Primorial numbers (first definition): product of first n primes. Sometimes written p#."

    def _eval(self, n):
        return prod([sloane.A000040(i) for i in range(1,n+1)]) #n-th prime = A000040(n)

class A000720(SloaneSequence):
    r"""
    $pi(n)$, the number of primes $\le n$. Sometimes called $PrimePi(n)$.

    INPUT:
        n -- positive integer

    OUTPUT:
        integer -- function value

    EXAMPLES:
        sage: a = sloane.A000720;a
        pi(n), the number of primes <= n. Sometimes called PrimePi(n)
        sage: a(0)
        Traceback (most recent call last):
        ...
        ValueError: input n (=0) must be a positive integer
        sage: a(2)
        1
        sage: a(8)
        4
        sage: a(1000)
        168
        sage: a.list(12)
        [0, 1, 2, 2, 3, 3, 4, 4, 4, 4, 5, 5]

    AUTHOR:
        -- Jaap Spies (2007-01-25)
    """
    def __init__(self):
        SloaneSequence.__init__(self, offset=1)

    def _repr_(self):
        return "pi(n), the number of primes <= n. Sometimes called PrimePi(n)"

    def _eval(self, n):
        return prime_pi(n)

class A064553(SloaneSequence):
    r"""
    $a(1) = 1$, $a(prime(i)) = i + 1$ for $i > 0$ and $a(u \cdot v) = a(u) \cdot a(v)$ for $u, v > 0$.

    INPUT:
        n -- positive integer

    OUTPUT:
        integer -- function value

    EXAMPLES:
        sage: a = sloane.A064553;a
        a(1) = 1, a(prime(i)) = i+1 for i > 0 and a(u*v) = a(u)*a(v) for u,v > 0
        sage: a(0)
        Traceback (most recent call last):
        ...
        ValueError: input n (=0) must be a positive integer
        sage: a(1)
        1
        sage: a(2)
        2
        sage: a(9)
        9
        sage: a.list(16)
        [1, 2, 3, 4, 4, 6, 5, 8, 9, 8, 6, 12, 7, 10, 12, 16]

    AUTHOR:
        -- Jaap Spies (2007-02-04)
    """
    def __init__(self):
        SloaneSequence.__init__(self, offset=1)

    def _repr_(self):
        return "a(1) = 1, a(prime(i)) = i+1 for i > 0 and a(u*v) = a(u)*a(v) for u,v > 0"

    def _eval(self, n):
        return prod([(prime_pi(p)+1)**e for p,e in arith.factor(n)])



class A001055(SloaneSequence):
    r"""
    Number of ways of factoring $n$ with all factors > 1.

    INPUT:
        n -- positive integer

    OUTPUT:
        integer -- function value

    EXAMPLES:
        sage: a = sloane.A001055;a
        Number of ways of factoring n with all factors >1.
        sage: a(0)
        Traceback (most recent call last):
        ...
        ValueError: input n (=0) must be a positive integer
        sage: a(1)
        1
        sage: a(2)
        1
        sage: a(9)
        2
        sage: a.list(16)
        [1, 1, 1, 2, 1, 2, 1, 3, 2, 2, 1, 4, 1, 2, 2, 5]

    AUTHOR:
        -- Jaap Spies (2007-02-04)
    """
    def __init__(self):
        SloaneSequence.__init__(self, offset=1)

    def _repr_(self):
        return "Number of ways of factoring n with all factors >1."

    def nwf(self, n, m):
        if n == 1:
            return ZZ(1)
        if arith.is_prime(n):
            if m < n:
                return ZZ(0)
            else:
                return ZZ(1)
        s = ZZ(0)
        for d in arith.divisors(n):
            if d > 1 and d <= m and d < n:
                 s += self.nwf(n//d, d)
        if n <= m:
             s += 1
        return s

    def _eval(self, n):
        return self.nwf(n, n)



class A006530(SloaneSequence):
    r"""
    Largest prime dividing $n$ (with $a(1)=1$).

    INPUT:
        n -- positive integer

    OUTPUT:
        integer -- function value

    EXAMPLES:
        sage: a = sloane.A006530;a
        Largest prime dividing n (with a(1)=1).
        sage: a(0)
        Traceback (most recent call last):
        ...
        ValueError: input n (=0) must be a positive integer
        sage: a(1)
        1
        sage: a(2)
        2
        sage: a(8)
        2
        sage: a(11)
        11
        sage: a.list(15)
        [1, 2, 3, 2, 5, 3, 7, 2, 3, 5, 11, 3, 13, 7, 5]

    AUTHOR:
        -- Jaap Spies (2007-01-25)
    """
    def __init__(self):
        SloaneSequence.__init__(self, offset=1)

    def _repr_(self):
        return "Largest prime dividing n (with a(1)=1)."

    def _eval(self, n):
        if n == 1:
            return Integer(1)
        return max(p for p,_ in arith.factor(n))

class A000961(SloaneSequence):
    r"""
    Prime powers

    INPUT:
        n -- positive integer

    OUTPUT:
        integer -- function value

    EXAMPLES:
        sage: a = sloane.A000961;a
        Prime powers.
        sage: a(0)
        Traceback (most recent call last):
        ...
        ValueError: input n (=0) must be a positive integer
        sage: a(2)
        2
        sage: a(12)
        17
        sage: a.list(12)
        [1, 2, 3, 4, 5, 7, 8, 9, 11, 13, 16, 17]

    AUTHOR:
        -- Jaap Spies (2007-01-25)
    """
    def __init__(self):
        SloaneSequence.__init__(self, offset=1)
        self._b = [1]
        self._n = 2

    def _repr_(self):
        return "Prime powers."

    def _precompute(self, how_many=150):
        self._b += [i for i in range(self._n, self._n+how_many) if len([p for p,_ in arith.factor(i)]) == 1]
        self._n += how_many

    def _eval(self, n):
        try:
            return self._b[n-1]
        except (AttributeError, IndexError):
            self._precompute()
            # try again
            return self._eval(n)

    def list(self, n):
        try:
            if len(self._b) <= n:
                raise IndexError
            else:
                return self._b[:n]
        except (AttributeError, IndexError):
            self._precompute()
            # try again
            return self.list(n)



class A005117(SloaneSequence):
    r"""
    Square-free numbers

    INPUT:
        n -- positive integer

    OUTPUT:
        integer -- function value

    EXAMPLES:
        sage: a = sloane.A005117;a
        Square-free numbers.
        sage: a(0)
        Traceback (most recent call last):
        ...
        ValueError: input n (=0) must be a positive integer
        sage: a(2)
        2
        sage: a(12)
        17
        sage: a.list(12)
        [1, 2, 3, 5, 6, 7, 10, 11, 13, 14, 15, 17]

    AUTHOR:
        -- Jaap Spies (2007-01-25)
    """
    def __init__(self):
        SloaneSequence.__init__(self, offset=1)
        self._b = [1]
        self._n = 2

    def _repr_(self):
        return "Square-free numbers."

    def _precompute(self, how_many=150):
        self._b += [i for i in range(self._n, self._n+how_many) if max(e for _,e in arith.factor(i)) <= 1]
        self._n += how_many

    def _eval(self, n):
        try:
            return self._b[n-1]
        except (AttributeError, IndexError):
            self._precompute()
            # try again
            return self._eval(n)

    def list(self, n):
        try:
            if len(self._b) <= n:
                raise IndexError
            else:
                return self._b[:n]
        except (AttributeError, IndexError):
            self._precompute()
            # try again
            return self.list(n)


class A020639(SloaneSequence):
    r"""
    Least prime dividing $n$ with $a(1)=1$.

    INPUT:
        n -- positive integer

    OUTPUT:
        integer -- function value

    EXAMPLES:
        sage: a = sloane.A020639;a
        Least prime dividing n (a(1)=1).
        sage: a(0)
        Traceback (most recent call last):
        ...
        ValueError: input n (=0) must be a positive integer
        sage: a(1)
        1
        sage: a(13)
        13
        sage: a.list(14)
        [1, 2, 3, 2, 5, 2, 7, 2, 3, 2, 11, 2, 13, 2]

    AUTHOR:
        -- Jaap Spies (2007-01-25)
    """
    def __init__(self):
        SloaneSequence.__init__(self, offset=1)
        self._b = [1]
        self._n = 2

    def _repr_(self):
        return "Least prime dividing n (a(1)=1)."

    def _precompute(self, how_many=50):
        self._b += [min(p for p,_ in arith.factor(i)) for i in range(self._n, self._n+how_many)]
        self._n += how_many

    def _eval(self, n):
        try:
            return self._b[n-self.offset]
        except (AttributeError, IndexError):
            self._precompute()
            # try again
            return self._eval(n)

    def list(self, n):
        try:
            if len(self._b) <= n:
                raise IndexError
            else:
                return self._b[:n]
        except (AttributeError, IndexError):
            self._precompute()
            # try again
            return self.list(n)




class A000041(SloaneSequence):
    r"""
    $a(n)$ = number of partitions of $n$ (the partition numbers).

    INPUT:
        n -- non negative integer

    OUTPUT:
        integer -- function value

    EXAMPLES:
        sage: a = sloane.A000041;a
        a(n) = number of partitions of n (the partition numbers).
        sage: a(0)
        1
        sage: a(2)
        2
        sage: a(8)
        22
        sage: a(200)
        3972999029388
        sage: a.list(9)
        [1, 1, 2, 3, 5, 7, 11, 15, 22]

    AUTHOR:
        -- Jaap Spies (2007-01-18)
    """
    def __init__(self):
        SloaneSequence.__init__(self, offset=0)

    def _repr_(self):
        return "a(n) = number of partitions of n (the partition numbers)."

    def _eval(self, n):
        return partition.Partitions(n).count()




class A000045(SloaneSequence):
    r"""
    Sequence of Fibonacci numbers, offset 0,4.

    REFERENCES: S. Plouffe, Project Gutenberg,
    The First 1001 Fibonacci Numbers,
    \url{http://ibiblio.org/pub/docs/books/gutenberg/etext01/fbncc10.txt}
    We have one more. Our first Fibonacci number is 0.

    INPUT:
        n -- non negative integer

    OUTPUT:
        integer -- function value

    EXAMPLES:
        sage: a = sloane.A000045; a
        Fibonacci numbers with index n >= 0
        sage: a(0)
        0
        sage: a(1)
        1
        sage: a.list(12)
        [0, 1, 1, 2, 3, 5, 8, 13, 21, 34, 55, 89]
        sage: a(1/3)
        Traceback (most recent call last):
        ...
        TypeError: input must be an int, long, or Integer

    AUTHOR:
        -- Jaap Spies (2007-01-13)
    """
    def __init__(self):
        SloaneSequence.__init__(self, offset=0)
        self._b = []
        self._precompute()  # force precomputation, e.g. a(0) will fail when asked first

    def _repr_(self):
        return "Fibonacci numbers with index n >= 0"

    def _precompute(self, how_many=500):
        try:
            f = self._f
        except AttributeError:
            self._f = self.fib()
            f = self._f
        self._b += [f.next() for i in range(how_many)]

    def fib(self):
        """
        Returns a generator over all Fibanacci numbers, starting with 0.
        """
        x, y = Integer(0), Integer(1)
        yield x
        while True:
            x, y = y, x+y
            yield x


    def _eval(self, n):
        if len(self._b) < n:
            self._precompute(n - len(self._b) + 1)
        return self._b[n]

    def list(self, n):
        self._eval(n)   # force computation
        return self._b[:n]

class A000108(SloaneSequence):
    r"""
    Catalan numbers: $C_n = \frac{{{2n}\choose{n}}}{n+1} = \frac {(2n)!}{n!(n+1)!}$. Also called Segner numbers.


    INPUT:
        n -- non negative integer

    OUTPUT:
        integer -- function value

    EXAMPLES:
        sage: a = sloane.A000108;a
        Catalan numbers: C(n) = binomial(2n,n)/(n+1) = (2n)!/(n!(n+1)!). Also called Segner numbers.
        sage: a(0)
        1
        sage: a.offset
        0
        sage: a(8)
        1430
        sage: a(40)
        2622127042276492108820
        sage: a.list(9)
        [1, 1, 2, 5, 14, 42, 132, 429, 1430]

    AUTHOR:
        -- Jaap Spies (2007-01-12)
    """
    def __init__(self):
        SloaneSequence.__init__(self, offset=0)

    def _repr_(self):
        return "Catalan numbers: C(n) = binomial(2n,n)/(n+1) = (2n)!/(n!(n+1)!). Also called Segner numbers."

    def _eval(self, n):
        return combinat.catalan_number(n)


class A001006(SloaneSequence):
    r"""
    Motzkin numbers: number of ways of drawing any number of nonintersecting chords among $n$ points on a circle.

    INPUT:
        n -- non negative integer

    OUTPUT:
        integer -- function value

    EXAMPLES:
        sage: a = sloane.A001006;a
        Motzkin numbers: number of ways of drawing any number of nonintersecting chords among n points on a circle.
        sage: a(0)
        1
        sage: a(1)
        1
        sage: a(2)
        2
        sage: a(12)
        15511
        sage: a.list(13)
        [1, 1, 2, 4, 9, 21, 51, 127, 323, 835, 2188, 5798, 15511]

    AUTHOR:
        -- Jaap Spies (2007-02-02)
    """
    def __init__(self):
        SloaneSequence.__init__(self, offset=0)

    def _repr_(self):
        return "Motzkin numbers: number of ways of drawing any number of nonintersecting chords among n points on a circle."

    def _eval(self, n):
        return sum((-1)**(n-k)*arith.binomial(n, k)*sloane.A000108(k+1) for k in range(n+1))



class A000079(SloaneSequence):
    r"""
    Powers of 2: $a(n) = 2^n$.

    INPUT:
        n -- non negative integer

    OUTPUT:
        integer -- function value

    EXAMPLES:
        sage: a = sloane.A000079;a
        Powers of 2: a(n) = 2^n.
        sage: a(0)
        1
        sage: a(2)
        4
        sage: a(8)
        256
        sage: a(100)
        1267650600228229401496703205376
        sage: a.list(9)
        [1, 2, 4, 8, 16, 32, 64, 128, 256]

    AUTHOR:
        -- Jaap Spies (2007-01-18)
    """
    def __init__(self):
        SloaneSequence.__init__(self, offset=0)

    def _repr_(self):
        return "Powers of 2: a(n) = 2^n."

    def _eval(self, n):
        return Integer(2**n)

class A000578(SloaneSequence):
    r"""
    The cubes: $a(n) = n^3$.

    INPUT:
        n -- non negative integer

    OUTPUT:
        integer -- function value

    EXAMPLES:
        sage: a = sloane.A000578;a
        The cubes: n^3
        sage: a(-1)
        Traceback (most recent call last):
        ...
        ValueError: input n (=-1) must be an integer >= 0
        sage: a(0)
        0
        sage: a(3)
        27
        sage: a(11)
        1331
        sage: a.list(12)
        [0, 1, 8, 27, 64, 125, 216, 343, 512, 729, 1000, 1331]

    AUTHOR:
        -- Jaap Spies (2007-01-26)
    """
    def __init__(self):
        SloaneSequence.__init__(self, offset=0)

    def _repr_(self):
        return "The cubes: n^3"

    def _eval(self, n):
        return Integer(n**3)



class A000244(SloaneSequence):
    r"""
    Powers of 3: $a(n) = 3^n$.

    INPUT:
        n -- non negative integer

    OUTPUT:
        integer -- function value

    EXAMPLES:
        sage: a = sloane.A000244;a
        Powers of 3: a(n) = 3^n.
        sage: a(-1)
        Traceback (most recent call last):
        ...
        ValueError: input n (=-1) must be an integer >= 0
        sage: a(0)
        1
        sage: a(3)
        27
        sage: a(11)
        177147
        sage: a.list(12)
        [1, 3, 9, 27, 81, 243, 729, 2187, 6561, 19683, 59049, 177147]

    AUTHOR:
        -- Jaap Spies (2007-01-26)
    """
    def __init__(self):
        SloaneSequence.__init__(self, offset=0)

    def _repr_(self):
        return "Powers of 3: a(n) = 3^n."

    def _eval(self, n):
        return Integer(3**n)

class A000302(SloaneSequence):
    r"""
    Powers of 4: $a(n) = 4^n$.

    INPUT:
        n -- non negative integer

    OUTPUT:
        integer -- function value

    EXAMPLES:
        sage: a = sloane.A000302;a
        Powers of 4: a(n) = 4^n.
        sage: a(0)
        1
        sage: a(1)
        4
        sage: a(2)
        16
        sage: a(10)
        1048576
        sage: a.list(12)
        [1, 4, 16, 64, 256, 1024, 4096, 16384, 65536, 262144, 1048576, 4194304]

    AUTHOR:
        -- Jaap Spies (2007-01-26)
    """
    def __init__(self):
        SloaneSequence.__init__(self, offset=0)

    def _repr_(self):
        return "Powers of 4: a(n) = 4^n."

    def _eval(self, n):
        return Integer(4**n)

class A000583(SloaneSequence):
    r"""
    Fourth powers: $a(n) = n^4$.

    INPUT:
        n -- non negative integer

    OUTPUT:
        integer -- function value

    EXAMPLES:
        sage: a = sloane.A000583;a
        Fourth powers: n^4.
        sage: a(0.0)
        Traceback (most recent call last):
        ...
        TypeError: input must be an int, long, or Integer
        sage: a(1)
        1
        sage: a(2)
        16
        sage: a(9)
        6561
        sage: a.list(10)
        [0, 1, 16, 81, 256, 625, 1296, 2401, 4096, 6561]

    AUTHOR:
        -- Jaap Spies (2007-02-04)
    """
    def __init__(self):
        SloaneSequence.__init__(self, offset=0)

    def _repr_(self):
        return "Fourth powers: n^4."

    def _eval(self, n):
        return Integer(n**4)



class A000142(SloaneSequence):
    r"""
    Factorial numbers: $n! = 1 \cdot 2 \cdot 3 \cdots n$

    Order of symmetric group $S_n$, number of permutations of $n$ letters.


    INPUT:
        n -- non negative integer

    OUTPUT:
        integer -- function value

    EXAMPLES:
        sage: a = sloane.A000142;a
        Factorial numbers: n! = 1*2*3*4*...*n (order of symmetric group S_n, number of permutations of n letters).
        sage: a(0)
        1
        sage: a(8)
        40320
        sage: a(40)
        815915283247897734345611269596115894272000000000
        sage: a.list(9)
        [1, 1, 2, 6, 24, 120, 720, 5040, 40320]

    AUTHOR:
        -- Jaap Spies (2007-01-12)
    """
    def __init__(self):
        SloaneSequence.__init__(self, offset=0)

    def _repr_(self):
        return "Factorial numbers: n! = 1*2*3*4*...*n (order of symmetric group S_n, number of permutations of n letters)."

    def _eval(self, n):
        return arith.factorial(n)

class A000085(SloaneSequence):
    r"""
    Number of self-inverse permutations on $n$ letters, also known as involutions; number of Young tableaux with $n$ cells.


    INPUT:
        n -- non negative integer

    OUTPUT:
        integer -- function value

    EXAMPLES:
        sage: a = sloane.A000085;a
        Number of self-inverse permutations on n letters.
        sage: a(0)
        1
        sage: a(1)
        1
        sage: a(2)
        2
        sage: a(12)
        140152
        sage: a.list(13)
        [1, 1, 2, 4, 10, 26, 76, 232, 764, 2620, 9496, 35696, 140152]

    AUTHOR:
        -- Jaap Spies (2007-02-03)
    """
    def __init__(self):
        SloaneSequence.__init__(self, offset=0)

    def _repr_(self):
        return "Number of self-inverse permutations on n letters."

    def _eval(self, n):
        return sum([arith.factorial(n)//(arith.factorial(n-2*k)*(2**k)*arith.factorial(k)) for k in range(n//2+1)])

class A001189(SloaneSequence):
    r"""
    Number of degree-n permutations of order exactly 2.


    INPUT:
        n -- positive integer

    OUTPUT:
        integer -- function value

    EXAMPLES:
        sage: a = sloane.A001189;a
        Number of degree-n permutations of order exactly 2.
        sage: a(0)
        Traceback (most recent call last):
        ...
        ValueError: input n (=0) must be a positive integer
        sage: a(1)
        0
        sage: a(2)
        1
        sage: a(12)
        140151
        sage: a.list(13)
        [0, 1, 3, 9, 25, 75, 231, 763, 2619, 9495, 35695, 140151, 568503]

    AUTHOR:
        -- Jaap Spies (2007-02-03)
    """
    def __init__(self):
        SloaneSequence.__init__(self, offset=1)

    def _repr_(self):
        return "Number of degree-n permutations of order exactly 2."

    def _eval(self, n):
        return sloane.A000085(n) - 1

class A000670(SloaneSequence):
    r"""
    Number of preferential arrangements of $n$ labeled elements; or number of weak orders on $n$ labeled elements.


    INPUT:
        n -- non negative integer

    OUTPUT:
        integer -- function value

    EXAMPLES:
        sage: a = sloane.A000670;a
        Number of preferential arrangements of n labeled elements.
        sage: a(0)
        1
        sage: a(1)
        1
        sage: a(2)
        3
        sage: a(9)
        7087261
        sage: a.list(10)
        [1, 1, 3, 13, 75, 541, 4683, 47293, 545835, 7087261]

    AUTHOR:
        -- Jaap Spies (2007-02-03)
    """
    def __init__(self):
        SloaneSequence.__init__(self, offset=0)

    def _repr_(self):
        return "Number of preferential arrangements of n labeled elements."

    def _eval(self, n):
        # a(n) = Sum from k=1 to n of k! StirlingS2(n, k)
        if n == 0:
            return Integer(1)
        return sum([arith.factorial(k)*combinat.stirling_number2(n,k) for k in range(1,n+1)])



class A006318(SloaneSequence):
    r"""
    Large Schroeder numbers.


    INPUT:
        n -- non negative integer

    OUTPUT:
        integer -- function value

    EXAMPLES:
        sage: a = sloane.A006318;a
        Large Schroeder numbers.
        sage: a(0)
        1
        sage: a(1)
        2
        sage: a(2)
        6
        sage: a(9)
        206098
        sage: a.list(10)
        [1, 2, 6, 22, 90, 394, 1806, 8558, 41586, 206098]

    AUTHOR:
        -- Jaap Spies (2007-02-03)
    """
    def __init__(self):
        SloaneSequence.__init__(self, offset=0)

    def _repr_(self):
        return "Large Schroeder numbers."

    def _eval(self, n):
        if n == 0:
            return Integer(1)
#  (PARI) a(n)=if(n<1, 1, sum(k=0, n, 2^k*binomial(n, k)*binomial(n, k-1))/n)
        return sum([2**k * arith.binomial(n, k) * arith.binomial(n, k-1) for k in range(n+1)]) // n


class A000165(SloaneSequence):
    r"""
    Double factorial numbers: $(2n)!! = 2^n*n!$.

    INPUT:
        n -- non negative integer

    OUTPUT:
        integer -- function value

    EXAMPLES:
        sage: a = sloane.A000165;a
        Double factorial numbers: (2n)!! = 2^n*n!.
        sage: a(0)
        1
        sage: a.offset
        0
        sage: a(8)
        10321920
        sage: a(20)
        2551082656125828464640000
        sage: a.list(9)
        [1, 2, 8, 48, 384, 3840, 46080, 645120, 10321920]

    AUTHOR:
        -- Jaap Spies (2007-01-24)
    """
    def __init__(self):
        SloaneSequence.__init__(self, offset=0)

    def _repr_(self):
        return "Double factorial numbers: (2n)!! = 2^n*n!."

    def _eval(self, n):
        return (2**n)*arith.factorial(n)



class A001147(SloaneSequence):
    r"""
    Double factorial numbers: $(2n-1)!! = 1 \cdot 3 \cdot 5 \cdots (2n-1)$.

    INPUT:
        n -- non negative integer

    OUTPUT:
        integer -- function value

    EXAMPLES:
        sage: a = sloane.A001147;a
        Double factorial numbers: (2n-1)!! = 1.3.5....(2n-1).
        sage: a(0)
        1
        sage: a.offset
        0
        sage: a(8)
        2027025
        sage: a(20)
        319830986772877770815625
        sage: a.list(9)
        [1, 1, 3, 15, 105, 945, 10395, 135135, 2027025]

    AUTHOR:
        -- Jaap Spies (2007-01-24)
    """
    def __init__(self):
        SloaneSequence.__init__(self, offset=0)

    def _repr_(self):
        return "Double factorial numbers: (2n-1)!! = 1.3.5....(2n-1)."

    def _eval(self, n):
        return arith.factorial(2*n)/(arith.factorial(n)*2**n)

class A006882(SloaneSequence):
    r"""
    Double factorials $n!!$: $a(n)=n \cdot a(n-2)$.

    INPUT:
        n -- non negative integer

    OUTPUT:
        integer -- function value

    EXAMPLES:
        sage: a = sloane.A006882;a
        Double factorials n!!: a(n)=n*a(n-2).
        sage: a(0)
        1
        sage: a(2)
        2
        sage: a(8)
        384
        sage: a(20)
        3715891200
        sage: a.list(9)
        [1, 1, 2, 3, 8, 15, 48, 105, 384]

    AUTHOR:
        -- Jaap Spies (2007-01-24)
    """
    def __init__(self):
        SloaneSequence.__init__(self, offset=0)
        self._b = []
        self._precompute(2)  # force precomputation, e.g. a(0) will fail when asked first

    def _repr_(self):
        return "Double factorials n!!: a(n)=n*a(n-2)."

    def _precompute(self, how_many=10):
        try:
            f = self._f
        except AttributeError:
            self._f = self.df()
            f = self._f
        self._b += [f.next() for i in range(how_many)]

    def df(self):
        """
        Double factorials n!!: a(n)=n*a(n-2).
        """
        x = Integer(1)
        k = 1
        y = x
        yield x
        while True:
            k = k+1
            x, y = y, k*x
            yield x


    def _eval(self, n):
        if len(self._b) <= n:
            self._precompute(n - len(self._b) + 1)
        return self._b[n]

    def list(self, n):
        self._eval(n)   # force computation
        return self._b[:n]

class A000984(SloaneSequence):
    r"""
    Central binomial coefficients: $2n \choose n = \frac {(2n)!} {(n!)^2}$.

    INPUT:
        n -- non negative integer

    OUTPUT:
        integer -- function value

    EXAMPLES:
        sage: a = sloane.A000984;a
        Central binomial coefficients: C(2n,n) = (2n)!/(n!)^2
        sage: a(0)
        1
        sage: a(2)
        6
        sage: a(8)
        12870
        sage: a.list(9)
        [1, 2, 6, 20, 70, 252, 924, 3432, 12870]

    AUTHOR:
        -- Jaap Spies (2007-01-26)
    """
    def __init__(self):
        SloaneSequence.__init__(self, offset=0)

    def _repr_(self):
        return "Central binomial coefficients: C(2n,n) = (2n)!/(n!)^2"

    def _eval(self, n):
        return arith.binomial(2*n,n)

class A001405(SloaneSequence):
    r"""
    Central binomial coefficients: $n \choose \lfloor \frac {n}{ 2} \rfloor$.

    INPUT:
        n -- non negative integer

    OUTPUT:
        integer -- function value

    EXAMPLES:
        sage: a = sloane.A001405;a
        Central binomial coefficients: C(n,floor(n/2)).
        sage: a(0)
        1
        sage: a(2)
        2
        sage: a(12)
        924
        sage: a.list(12)
        [1, 1, 2, 3, 6, 10, 20, 35, 70, 126, 252, 462]

    AUTHOR:
        -- Jaap Spies (2007-01-26)
    """
    def __init__(self):
        SloaneSequence.__init__(self, offset=0)

    def _repr_(self):
        return "Central binomial coefficients: C(n,floor(n/2))."

    def _eval(self, n):
        return arith.binomial(n, int(calculus.floor(n//2)))

class A000292(SloaneSequence):
    r"""
    Tetrahedral (or pyramidal) numbers: ${n+2} \choose 3 = n(n+1)(n+2)/6$.

    INPUT:
        n -- non negative integer

    OUTPUT:
        integer -- function value

    EXAMPLES:
        sage: a = sloane.A000292;a
        Tetrahedral (or pyramidal) numbers: C(n+2,3) = n(n+1)(n+2)/6.
        sage: a(0)
        0
        sage: a(2)
        4
        sage: a(11)
        286
        sage: a.list(12)
        [0, 1, 4, 10, 20, 35, 56, 84, 120, 165, 220, 286]

    AUTHOR:
        -- Jaap Spies (2007-01-26)
    """
    def __init__(self):
        SloaneSequence.__init__(self, offset=0)

    def _repr_(self):
        return "Tetrahedral (or pyramidal) numbers: C(n+2,3) = n(n+1)(n+2)/6."

    def _eval(self, n):
        return Integer(n*(n+1)*(n+2)//6)  # or arith.binomial(n+2,3))

class A000330(SloaneSequence):
    r"""
    Square pyramidal numbers" $0^2 + 1^2 \cdots n^2 = n(n+1)(2n+1)/6$.

    INPUT:
        n -- non negative integer

    OUTPUT:
        integer -- function value

    EXAMPLES:
        sage: a = sloane.A000330;a
        Square pyramidal numbers: 0^2+1^2+2^2+...+n^2 = n(n+1)(2n+1)/6.
        sage: a(-1)
        Traceback (most recent call last):
        ...
        ValueError: input n (=-1) must be an integer >= 0
        sage: a(0)
        0
        sage: a(3)
        14
        sage: a(11)
        506
        sage: a.list(12)
        [0, 1, 5, 14, 30, 55, 91, 140, 204, 285, 385, 506]

    AUTHOR:
        -- Jaap Spies (2007-01-26)
    """
    def __init__(self):
        SloaneSequence.__init__(self, offset=0)

    def _repr_(self):
        return "Square pyramidal numbers: 0^2+1^2+2^2+...+n^2 = n(n+1)(2n+1)/6."

    def _eval(self, n):
        return Integer(n*(n+1)*(2*n+1)//6)




# Theme:  maximal permanent of an m x n (0,1)- matrix:
# Seok-Zun Song et al.  Extremes of permanents of (0,1)-matrices, p. 201-202.

class A000153(SloaneSequence):
    r"""
    $a(n) = n*a(n-1) + (n-2)*a(n-2)$, with $a(0) = 0$, $a(1) = 1$.

    With offset 1, permanent of (0,1)-matrix of size $n \times (n+d)$ with $d=2$ and $n$ zeros not on a line.
    This is a special case of Theorem 2.3 of Seok-Zun Song et al.
    Extremes of permanents of (0,1)-matrices, p. 201-202.

    INPUT:
        n -- non negative integer

    OUTPUT:
        integer -- function value

    EXAMPLES:
        sage: a = sloane.A000153; a
        a(n) = n*a(n-1) + (n-2)*a(n-2), with a(0) = 0, a(1) = 1.
        sage: a(0)
        0
        sage: a(1)
        1
        sage: a(8)
        82508
        sage: a(20)
        10315043624498196944
        sage: a.list(8)
        [0, 1, 2, 7, 32, 181, 1214, 9403]

    AUTHOR:
        -- Jaap Spies (2007-01-13)
    """
    def __init__(self):
        SloaneSequence.__init__(self, offset=0)
        self._b = []
        self._precompute(2)  # force precomputation, e.g. a(0) will fail when asked first

    def _repr_(self):
        return "a(n) = n*a(n-1) + (n-2)*a(n-2), with a(0) = 0, a(1) = 1."

    def _precompute(self, how_many=20):
        try:
            f = self._f
        except AttributeError:
            self._f = self.gen(0,1,2)
            f = self._f
        self._b += [f.next() for i in range(how_many)]

    def gen(self,a0,a1,d):
        """

        """
        x, y = ZZ(a0), ZZ(a1)
        k = 1
        yield x
        while True:
            k = k+1
            x, y = y, k*y+(k-d)*x
            yield x


    def _eval(self, n):
        if len(self._b) < n:
            self._precompute(n - len(self._b) + 1)
        return self._b[n]

    def list(self, n):
        self._eval(n)   # force computation
        return self._b[:n]

class A000255(SloaneSequence):
    r"""
    $a(n) = n*a(n-1) + (n-1)*a(n-2)$, with $a(0) = 1$, $a(1) = 1$.

    With offset 1, permanent of (0,1)-matrix of size $n \times (n+d)$ with $d=1$ and $n$ zeros not on a line.
    This is a special case of Theorem 2.3 of Seok-Zun Song et al.
    Extremes of permanents of (0,1)-matrices, p. 201-202.

    INPUT:
        n -- non negative integer

    OUTPUT:
        integer -- function value

    EXAMPLES:
        sage: a = sloane.A000255;a
        a(n) = n*a(n-1) + (n-1)*a(n-2), a(0) = 1, a(1) = 1.
        sage: a(0)
        1
        sage: a(1)
        1
        sage: a.offset
        0
        sage: a(8)
        148329
        sage: a(22)
        9923922230666898717143
        sage: a.list(9)
        [1, 1, 3, 11, 53, 309, 2119, 16687, 148329]

    AUTHOR:
        -- Jaap Spies (2007-01-13)
    """
    def __init__(self):
        SloaneSequence.__init__(self, offset=0)
        self._b = []
        self._precompute(2)  # force precomputation, e.g. a(0) will fail when asked first

    def _repr_(self):
        return "a(n) = n*a(n-1) + (n-1)*a(n-2), a(0) = 1, a(1) = 1."

    def _precompute(self, how_many=20):
        try:
            f = self._f
        except AttributeError:
            self._f = self.gen(1,1,1)
            f = self._f
        self._b += [f.next() for i in range(how_many)]

    def gen(self,a0,a1,d):
        """

        """
        x, y = ZZ(a0), ZZ(a1)
        k = 1
        yield x
        while True:
            k = k+1
            x, y = y, k*y+(k-d)*x
            yield x


    def _eval(self, n):
        if len(self._b) <= n:
            self._precompute(n - len(self._b) + 1)
        return self._b[n]

    def list(self, n):
        self._eval(n)   # force computation
        return self._b[:n]



class A000261(SloaneSequence):
    r"""
    $a(n) = n*a(n-1) + (n-3)*a(n-2)$, with $a(1) = 1$, $a(2) = 1$.

    With offset 1, permanent of (0,1)-matrix of size $n \times (n+d)$ with $d=3$ and $n$ zeros not on a line.
    This is a special case of Theorem 2.3 of Seok-Zun Song et al.
    Extremes of permanents of (0,1)-matrices, p. 201-202.

    Seok-Zun Song et al., Extremes of permanents of (0,1)-matrices, Lin. Algebra and its Applic. 373 (2003),
    p. 197-210.

    INPUT:
        n -- positive integer

    OUTPUT:
        integer -- function value

    EXAMPLES:
        sage: a = sloane.A000261;a
        a(n) = n*a(n-1) + (n-3)*a(n-2), a(1) = 0, a(2) = 1.
        sage: a(0)
        Traceback (most recent call last):
        ...
        ValueError: input n (=0) must be a positive integer
        sage: a(1)
        0
        sage: a.offset
        1
        sage: a(8)
        30637
        sage: a(22)
        1801366114380914335441
        sage: a.list(9)
        [0, 1, 3, 13, 71, 465, 3539, 30637, 296967]

    AUTHOR:
        -- Jaap Spies (2007-01-23)
    """
    def __init__(self):
        SloaneSequence.__init__(self, offset=1)
        self._b = []

    def _repr_(self):
        return "a(n) = n*a(n-1) + (n-3)*a(n-2), a(1) = 0, a(2) = 1."

    def _precompute(self, how_many=20):
        try:
            f = self._f
        except AttributeError:
            self._f = self.gen(0,1,3)
            f = self._f
        self._b += [f.next() for i in range(how_many)]

    def gen(self,a0,a1,d):
        """

        """
        x, y = ZZ(a0), ZZ(a1)
        k = self.offset + 1
        yield x
        while True:
            k = k+1
            x, y = y, k*y+(k-d)*x
            yield x


    def _eval(self, n):
        if len(self._b) < n:
            self._precompute(n - len(self._b) + 1)
        return self._b[n - 1]

    def list(self, n):
        self._eval(n)   # force computation
        return self._b[:n]

class A001909(SloaneSequence):
    r"""
    $a(n) = n*a(n-1) + (n-4)*a(n-2)$, with $a(2) = 0$, $a(3) = 1$.

    With offset 1, permanent of (0,1)-matrix of size $n \times (n+d)$ with $d=4$ and $n$ zeros not on a line.
    This is a special case of Theorem 2.3 of Seok-Zun Song et al.
    Extremes of permanents of (0,1)-matrices, p. 201-202.

    Seok-Zun Song et al., Extremes of permanents of (0,1)-matrices, Lin. Algebra and its Applic. 373 (2003),
    p. 197-210.

    INPUT:
        n -- positive integer >= 2

    OUTPUT:
        integer -- function value

    EXAMPLES:
        sage: a = sloane.A001909;a
        a(n) = n*a(n-1) + (n-4)*a(n-2), a(2) = 0, a(3) = 1.
        sage: a(1)
        Traceback (most recent call last):
        ...
        ValueError: input n (=1) must be an integer >= 2
        sage: a.offset
        2
        sage: a(2)
        0
        sage: a(8)
        8544
        sage: a(22)
        470033715095287415734
        sage: a.list(9)
        [0, 1, 4, 21, 134, 1001, 8544, 81901, 870274]

    AUTHOR:
        -- Jaap Spies (2007-01-13)
    """
    def __init__(self):
        SloaneSequence.__init__(self, offset=2)
        self._b = []

    def _repr_(self):
        return "a(n) = n*a(n-1) + (n-4)*a(n-2), a(2) = 0, a(3) = 1."

    def _precompute(self, how_many=20):
        try:
            f = self._f
        except AttributeError:
            self._f = self.gen(0,1,4)
            f = self._f
        self._b += [f.next() for i in range(how_many)]

    def gen(self,a0,a1,d):
        """

        """
        x, y = ZZ(a0), ZZ(a1)
        k = self.offset + 1
        yield x
        while True:
            k = k+1
            x, y = y, k*y+(k-d)*x
            yield x


    def _eval(self, n):
        if len(self._b) < n:
            self._precompute(n - len(self._b) + 1)
        return self._b[n-self.offset]

    def list(self, n):
        self._eval(n)   # force computation
        return self._b[:n]

class A001910(SloaneSequence):
    r"""
    $a(n) = n*a(n-1) + (n-5)*a(n-2)$, with $a(3) = 0$, $a(4) = 1$.

    With offset 1, permanent of (0,1)-matrix of size $n \times (n+d)$ with $d=5$ and $n$ zeros not on a line.
    This is a special case of Theorem 2.3 of Seok-Zun Song et al.
    Extremes of permanents of (0,1)-matrices, p. 201-202.

    Seok-Zun Song et al., Extremes of permanents of (0,1)-matrices, Lin. Algebra and its Applic. 373 (2003),
    p. 197-210.

    INPUT:
        n -- positive integer >= 3

    OUTPUT:
        integer -- function value

    EXAMPLES:
        sage: a = sloane.A001910;a
        a(n) = n*a(n-1) + (n-5)*a(n-2), a(3) = 0, a(4) = 1.
        sage: a(0)
        Traceback (most recent call last):
        ...
        ValueError: input n (=0) must be an integer >= 3
        sage: a(3)
        0
        sage: a.offset
        3
        sage: a(8)
        1909
        sage: a(22)
        98125321641110663023
        sage: a.list(9)
        [0, 1, 5, 31, 227, 1909, 18089, 190435, 2203319]

    AUTHOR:
        -- Jaap Spies (2007-01-13)
    """
    def __init__(self):
        SloaneSequence.__init__(self, offset=3)
        self._b = []

    def _repr_(self):
        return "a(n) = n*a(n-1) + (n-5)*a(n-2), a(3) = 0, a(4) = 1."

    def _precompute(self, how_many=20):
        try:
            f = self._f
        except AttributeError:
            self._f = self.gen(0,1,5)
            f = self._f
        self._b += [f.next() for i in range(how_many)]

    def gen(self,a0,a1,d):
        """

        """
        x, y = ZZ(a0), ZZ(a1)
        k = self.offset + 1
        yield x
        while True:
            k = k+1
            x, y = y, k*y+(k-d)*x
            yield x


    def _eval(self, n):
        if len(self._b) < n:
            self._precompute(n - len(self._b) + 1)
        return self._b[n-self.offset]

    def list(self, n):
        self._eval(n)   # force computation
        return self._b[:n]

class A090010(SloaneSequence):
    r"""
    Permanent of (0,1)-matrix of size $n \times (n+d)$ with $d=6$ and
    $n$ zeros not on a line.

    $ a(n) = (n+5)*a(n-1) + (n-1)*a(n-2), a(1)=6, a(2)=43$.

    This is a special case of Theorem 2.3 of Seok-Zun Song et al.
    Extremes of permanents of (0,1)-matrices, p. 201-202.

    REFERENCES:
    Seok-Zun Song et al., Extremes of permanents of (0,1)-matrices, Lin. Algebra and its Applic. 373 (2003),
    p. 197-210.

    INPUT:
        n -- positive integer

    OUTPUT:
        integer -- function value

    EXAMPLES:
        sage: a = sloane.A090010;a
        Permanent of (0,1)-matrix of size n X (n+d) with d=6 and n zeros not on a line.
        sage: a(0)
        Traceback (most recent call last):
        ...
        ValueError: input n (=0) must be a positive integer
        sage: a(1)
        6
        sage: a(2)
        43
        sage: a.offset
        1
        sage: a(8)
        67741129
        sage: a(22)
        192416593029158989003270143
        sage: a.list(9)
        [6, 43, 356, 3333, 34754, 398959, 4996032, 67741129, 988344062]

    AUTHOR:
        -- Jaap Spies (2007-01-23)
    """
    def __init__(self):
        SloaneSequence.__init__(self, offset=1)
        self._b = []

    def _repr_(self):
        return "Permanent of (0,1)-matrix of size n X (n+d) with d=6 and n zeros not on a line."

    def _precompute(self, how_many=20):
        try:
            f = self._f
        except AttributeError:
            self._f = self.gen(6,43,6)
            f = self._f
        self._b += [f.next() for i in range(how_many)]

    def gen(self,a0,a1,d):
        """

        """
        x, y = ZZ(a0), ZZ(a1)
        k = self.offset + 1
        yield x
        while True:
            k = k+1
            x, y = y, (k-1)*x+(k+d-1)*y
            yield x


    def _eval(self, n):
        if len(self._b) < n:
            self._precompute(n - len(self._b) + 1)
        return self._b[n-self.offset]

    def list(self, n):
        self._eval(n)   # force computation
        return self._b[:n]

class A055790(SloaneSequence):
    r"""
    $a(n) = n*a(n-1) + (n-2)*a(n-2) [a(0) = 0, a(1) = 2]$.

    With offset 1, permanent of (0,1)-matrix of size n X (n+d) with d=1 and n-1 zeros not on a line.
    This is a special case of Theorem 2.3 of Seok-Zun Song et al.
    Extremes of permanents of (0,1)-matrices, p. 201-202.

    REFERENCES:
    Seok-Zun Song et al., Extremes of permanents of (0,1)-matrices, Lin. Algebra and its Applic. 373 (2003),
    p. 197-210.

    INPUT:
        n -- non negative integer

    OUTPUT:
        integer -- function value

    EXAMPLES:
        sage: a = sloane.A055790;a
        a(n) = n*a(n-1) + (n-2)*a(n-2) [a(0) = 0, a(1) = 2].
        sage: a(0)
        0
        sage: a(1)
        2
        sage: a(2)
        4
        sage: a.offset
        0
        sage: a(8)
        165016
        sage: a(22)
        10356214297533070441564
        sage: a.list(9)
        [0, 2, 4, 14, 64, 362, 2428, 18806, 165016]

    AUTHOR:
        -- Jaap Spies (2007-01-23)
    """
    def __init__(self):
        SloaneSequence.__init__(self, offset=0)
        self._b = []
        self._precompute(2)

    def _repr_(self):
        return "a(n) = n*a(n-1) + (n-2)*a(n-2) [a(0) = 0, a(1) = 2]."


    def _precompute(self, how_many=20):
        try:
            f = self._f
        except AttributeError:
            self._f = self.gen(0,2,1)
            f = self._f
        self._b += [f.next() for i in range(how_many)]

    def gen(self,a0,a1,d):
        """

        """
        x, y = ZZ(a0), ZZ(a1)
        k = self.offset + 1
        yield x
        while True:
            k = k+1
            x, y = y, (k-2)*x+(k+d-1)*y
            yield x


    def _eval(self, n):
        if len(self._b) <= n:
            self._precompute(n - len(self._b) + 1)
        return self._b[n-self.offset]

    def list(self, n):
        self._eval(n)   # force computation
        return self._b[:n]

class A090012(SloaneSequence):
    r"""
    Permanent of (0,1)-matrix of size $n \times (n+d)$ with $d=2$ and $n-1$ zeros not on a line.

    $a(n) = (n+1)*a(n-1) + (n-2)*a(n-2)$, $a(1)=3$ and $a(2)=9$


    This is a special case of Theorem 2.3 of Seok-Zun Song et al.
    Extremes of permanents of (0,1)-matrices, p. 201-202.

    REFERENCES:
    Seok-Zun Song et al., Extremes of permanents of (0,1)-matrices, Lin. Algebra and its Applic. 373 (2003),
    p. 197-210.

    INPUT:
        n -- positive integer

    OUTPUT:
        integer -- function value

    EXAMPLES:
        sage: a = sloane.A090012;a
        Permanent of (0,1)-matrix of size n X (n+d) with d=2 and n-1 zeros not on a line.
        sage: a(0)
        Traceback (most recent call last):
        ...
        ValueError: input n (=0) must be a positive integer
        sage: a(1)
        3
        sage: a(2)
        9
        sage: a.offset
        1
        sage: a(8)
        890901
        sage: a(22)
        129020386652297208795129
        sage: a.list(9)
        [3, 9, 39, 213, 1395, 10617, 91911, 890901, 9552387]

    AUTHOR:
        -- Jaap Spies (2007-01-23)
    """
    def __init__(self):
        SloaneSequence.__init__(self, offset=1)

    def _repr_(self):
        return "Permanent of (0,1)-matrix of size n X (n+d) with d=2 and n-1 zeros not on a line."

    def _eval(self, n):
        if n == 1:
            return ZZ(3)
        else:
            return  sloane.A000153(n+1) + sloane.A000153(n)

# Just discovered this relation, so the following code is obsolete!
# Same goes for A090013-A090016
#
#    def _precompute(self, how_many=20):
#        try:
#            f = self._f
#        except AttributeError:
#            self._f = self.gen(3,9,2)
#            f = self._f
#        self._b += [f.next() for i in range(how_many)]
#
#    def gen(self,a0,a1,d):
#        """
#
#        """
#        x, y = ZZ(a0), ZZ(a1)
#        k = self.offset + 1
#        yield x
#        while True:
#            k = k+1
#            x, y = y, (k-2)*x+(k+d-1)*y
#            yield x
#
#
#    def _eval(self, n):
#        if len(self._b) < n:
#            self._precompute(n - len(self._b) + 1)
#        return self._b[n-self.offset]
#
#    def list(self, n):
#        self._eval(n)   # force computation
#        return self._b[:n]

class A090013(SloaneSequence):
    r"""
    Permanent of (0,1)-matrix of size $n \times (n+d)$ with $d=3$ and $n-1$ zeros not on a line.

    $a(n) = (n+1)*a(n-1) + (n-2)*a(n-2) [a(1)=4, a(2)=16]$


    This is a special case of Theorem 2.3 of Seok-Zun Song et al.
    Extremes of permanents of (0,1)-matrices, p. 201-202.

    REFERENCES:
    Seok-Zun Song et al., Extremes of permanents of (0,1)-matrices,
    Lin. Algebra and its Applic. 373 (2003), p. 197-210.

    INPUT:
        n -- positive integer

    OUTPUT:
        integer -- function value

    EXAMPLES:
        sage: a = sloane.A090013;a
        Permanent of (0,1)-matrix of size n X (n+d) with d=3 and n-1 zeros not on a line.
        sage: a(0)
        Traceback (most recent call last):
        ...
        ValueError: input n (=0) must be a positive integer
        sage: a(1)
        4
        sage: a(2)
        16
        sage: a.offset
        1
        sage: a(8)
        3481096
        sage: a(22)
        1112998577171142607670336
        sage: a.list(9)
        [4, 16, 84, 536, 4004, 34176, 327604, 3481096, 40585284]

    AUTHOR:
        -- Jaap Spies (2007-01-23)
    """
    def __init__(self):
        SloaneSequence.__init__(self, offset=1)

    def _repr_(self):
        return "Permanent of (0,1)-matrix of size n X (n+d) with d=3 and n-1 zeros not on a line."

    def _eval(self, n):
        if n == 1:
            return ZZ(4)
        else:
            return  sloane.A000261(n+2) + sloane.A000261(n+1)

class A090014(SloaneSequence):
    r"""
    Permanent of (0,1)-matrix of size $n \times (n+d)$ with $d=4$ and $n-1$ zeros not on a line.

    $a(n) = (n+1)*a(n-1) + (n-2)*a(n-2) [a(1)=5, a(2)=25]$


    This is a special case of Theorem 2.3 of Seok-Zun Song et al.
    Extremes of permanents of (0,1)-matrices, p. 201-202.

    REFERENCES:
    Seok-Zun Song et al., Extremes of permanents of (0,1)-matrices,
    Lin. Algebra and its Applic. 373 (2003), p. 197-210.

    INPUT:
        n -- positive integer

    OUTPUT:
        integer -- function value

    EXAMPLES:
        sage: a = sloane.A090014;a
        Permanent of (0,1)-matrix of size n X (n+d) with d=4 and n-1 zeros not on a line.
        sage: a(0)
        Traceback (most recent call last):
        ...
        ValueError: input n (=0) must be a positive integer
        sage: a(1)
        5
        sage: a(2)
        25
        sage: a.offset
        1
        sage: a(8)
        11016595
        sage: a(22)
        7469733600354446865509725
        sage: a.list(9)
        [5, 25, 155, 1135, 9545, 90445, 952175, 11016595, 138864365]

    AUTHOR:
        -- Jaap Spies (2007-01-23)
    """
    def __init__(self):
        SloaneSequence.__init__(self, offset=1)

    def _repr_(self):
        return "Permanent of (0,1)-matrix of size n X (n+d) with d=4 and n-1 zeros not on a line."

    def _eval(self, n):
        if n == 1:
            return ZZ(5)
        else:
            return  sloane.A001909(n+3) + sloane.A001909(n+2)


class A090015(SloaneSequence):
    r"""
    Permanent of (0,1)-matrix of size $n \times (n+d)$ with $d=5$ and $n-1$ zeros not on a line.

    $a(n) = (n+1)*a(n-1) + (n-2)*a(n-2) [a(1)=6, a(2)=36]$


    This is a special case of Theorem 2.3 of Seok-Zun Song et al.
    Extremes of permanents of (0,1)-matrices, p. 201-202.

    REFERENCES:
    Seok-Zun Song et al., Extremes of permanents of (0,1)-matrices,
    Lin. Algebra and its Applic. 373 (2003), p. 197-210.

    INPUT:
        n -- positive integer

    OUTPUT:
        integer -- function value

    EXAMPLES:
        sage: a = sloane.A090015;a
        Permanent of (0,1)-matrix of size n X (n+d) with d=3 and n-1 zeros not on a line.
        sage: a(0)
        Traceback (most recent call last):
        ...
        ValueError: input n (=0) must be a positive integer
        sage: a(1)
        6
        sage: a(2)
        36
        sage: a.offset
        1
        sage: a(8)
        29976192
        sage: a(22)
        41552258517692116794936876
        sage: a.list(9)
        [6, 36, 258, 2136, 19998, 208524, 2393754, 29976192, 406446774]

    AUTHOR:
        -- Jaap Spies (2007-01-23)
    """
    def __init__(self):
        SloaneSequence.__init__(self, offset=1)

    def _repr_(self):
        return "Permanent of (0,1)-matrix of size n X (n+d) with d=3 and n-1 zeros not on a line."

    def _eval(self, n):
        if n == 1:
            return ZZ(6)
        else:
            return  sloane.A001910(n+4) + sloane.A001910(n+3)

class A090016(SloaneSequence):
    r"""
    Permanent of (0,1)-matrix of size $n \times (n+d)$ with $d=6$ and $n-1$ zeros not on a line.

    $a(n) = (n+1)*a(n-1) + (n-2)*a(n-2) [a(1)=7, a(2)=49]$

    $A090016 a(n) = A090010(n-1) + A090010(n), a(1)=7$

    This is a special case of Theorem 2.3 of Seok-Zun Song et al.
    Extremes of permanents of (0,1)-matrices, p. 201-202.

    REFERENCES:
    Seok-Zun Song et al., Extremes of permanents of (0,1)-matrices,
    Lin. Algebra and its Applic. 373 (2003), p. 197-210.

    INPUT:
        n -- positive integer

    OUTPUT:
        integer -- function value

    EXAMPLES:
        sage: a = sloane.A090016;a
        Permanent of (0,1)-matrix of size n X (n+d) with d=6 and n-1 zeros not on a line.
        sage: a(0)
        Traceback (most recent call last):
        ...
        ValueError: input n (=0) must be a positive integer
        sage: a(1)
        7
        sage: a(2)
        49
        sage: a.offset
        1
        sage: a(8)
        72737161
        sage: a(22)
        199341969448774341802426289
        sage: a.list(9)
        [7, 49, 399, 3689, 38087, 433713, 5394991, 72737161, 1056085191]

    AUTHOR:
        -- Jaap Spies (2007-01-23)
    """
    def __init__(self):
        SloaneSequence.__init__(self, offset=1)

    def _repr_(self):
        return "Permanent of (0,1)-matrix of size n X (n+d) with d=6 and n-1 zeros not on a line."


    def _eval(self, n):
        if n == 1:
            return ZZ(7)
        else:
            return  sloane.A090010(n-1) + sloane.A090010(n)

class A000166(SloaneSequence):
    r"""
    Subfactorial or rencontres numbers, or derangements: number of permutations of $n$ elements with no fixed points.

    With offset 1 also the permanent of a (0,1)-matrix of order $n$ with $n$ 0's not on a line.

    INPUT:
        n -- non negative integer

    OUTPUT:
        integer -- function value

    EXAMPLES:
        sage: a = sloane.A000166;a
        Subfactorial or rencontres numbers, or derangements: number of permutations of $n$ elements with no fixed points.
        sage: a(0)
        1
        sage: a(1)
        0
        sage: a(2)
        1
        sage: a.offset
        0
        sage: a(8)
        14833
        sage: a(20)
        895014631192902121
        sage: a.list(9)
        [1, 0, 1, 2, 9, 44, 265, 1854, 14833]

    AUTHOR:
        -- Jaap Spies (2007-01-13)
    """
    def __init__(self):
        SloaneSequence.__init__(self, offset=0)

    def _repr_(self):
        return "Subfactorial or rencontres numbers, or derangements: number of permutations of $n$ elements with no fixed points."

    def _eval(self, n):
        return arith.subfactorial(n)


class A000203(SloaneSequence):
    r"""
    The sequence $\sigma(n)$, where $\sigma(n)$ is the sum of the
    divisors of $n$.   Also called $\sigma_1(n)$.

    The function \code{sigma(n, k)} implements $\sigma_k(n)$ in SAGE.

    INPUT:
        n -- positive integer

    OUTPUT:
        integer -- function value

    EXAMPLES:
        sage: a = sloane.A000203; a
        sigma(n) = sum of divisors of n. Also called sigma_1(n).
        sage: a(1)
        1
        sage: a(0)
        Traceback (most recent call last):
        ...
        ValueError: input n (=0) must be a positive integer
        sage: a(256)
        511
        sage: a.list(12)
        [1, 3, 4, 7, 6, 12, 8, 15, 13, 18, 12, 28]
        sage: a(1/3)
        Traceback (most recent call last):
        ...
        TypeError: input must be an int, long, or Integer

    AUTHOR:
        -- Jaap Spies (2007-01-13)
    """
    def __init__(self):
        SloaneSequence.__init__(self, offset=1)

    def _repr_(self):
        return "sigma(n) = sum of divisors of n. Also called sigma_1(n)."

    def _eval(self, n):
        return sum(arith.divisors(n)) #alternative: return arith.sigma(n)

class A001157(SloaneSequence):
    r"""
    The sequence $\sigma_2(n)$, sum of squares of divisors of $n$.

    The function sigma(n, k) implements $\sigma_k*$ in SAGE.

    INPUT:
        n -- positive integer

    OUTPUT:
        integer -- function value

    EXAMPLES:
        sage: a = sloane.A001157;a
        sigma_2(n): sum of squares of divisors of n
        sage: a(0)
        Traceback (most recent call last):
        ...
        ValueError: input n (=0) must be a positive integer
        sage: a(2)
        5
        sage: a(8)
        85
        sage: a.list(9)
        [1, 5, 10, 21, 26, 50, 50, 85, 91]

    AUTHOR:
        -- Jaap Spies (2007-01-13)
    """
    def __init__(self):
        SloaneSequence.__init__(self, offset=1)

    def _repr_(self):
        return "sigma_2(n): sum of squares of divisors of n"

    def _eval(self, n):
        return  arith.sigma(n,2)

class A008683(SloaneSequence):
    r"""
    Moebius (or M\"obius) function $\mu(n)$.

    INPUT:
        n -- positive integer

    OUTPUT:
        integer -- function value

    EXAMPLES:
        sage: a = sloane.A008683;a
        Moebius function mu(n).
        sage: a(0)
        Traceback (most recent call last):
        ...
        ValueError: input n (=0) must be a positive integer
        sage: a(2)
        -1
        sage: a(12)
        0
        sage: a.list(12)
        [1, -1, -1, 0, -1, 1, -1, 0, 0, 1, -1, 0]

    AUTHOR:
        -- Jaap Spies (2007-01-13)
    """
    def __init__(self):
        SloaneSequence.__init__(self, offset=1)

    def _repr_(self):
        return "Moebius function mu(n)."

    def _eval(self, n):
        return  arith.moebius(n)



class A000204(SloaneSequence):
    r"""
     Lucas numbers (beginning with 1): $L(n) = L(n-1) + L(n-2)$ with $L(1) = 1$, $L(2) = 3$.

    INPUT:
        n -- positive integer

    OUTPUT:
        integer -- function value

    EXAMPLES:
        sage: a = sloane.A000204; a
        Lucas numbers (beginning at 1): L(n) = L(n-1) + L(n-2), L(2) = 3.
        sage: a(1)
        1
        sage: a(8)
        47
        sage: a(200)
        627376215338105766356982006981782561278127
        sage: a(-4)
        Traceback (most recent call last):
        ...
        ValueError: input n (=-4) must be a positive integer
        sage: a.list(12)
        [1, 3, 4, 7, 11, 18, 29, 47, 76, 123, 199, 322]
        sage: a(0)
        Traceback (most recent call last):
        ...
        ValueError: input n (=0) must be a positive integer

    AUTHOR:
        -- Jaap Spies (2007-01-18)
    """
    def __init__(self):
        SloaneSequence.__init__(self, offset=1)

    def _repr_(self):
        return "Lucas numbers (beginning at 1): L(n) = L(n-1) + L(n-2), L(2) = 3."

    def _eval(self, n):
        if n == 1:
            return 1
        elif n == 2:
            return 3
        else:
            return sloane.A000045(n+1) + sloane.A000045(n-1)

class A000217(SloaneSequence):
    r"""
    Triangular numbers: $a(n) = {n+1} \choose 2) = n(n+1)/2$.

    INPUT:
        n -- non negative integer

    OUTPUT:
        integer -- function value

    EXAMPLES:
        sage: a = sloane.A000217;a
        Triangular numbers: a(n) = C(n+1,2) = n(n+1)/2 = 0+1+2+...+n.
        sage: a(0)
        0
        sage: a(2)
        3
        sage: a(8)
        36
        sage: a(2000)
        2001000
        sage: a.list(9)
        [0, 1, 3, 6, 10, 15, 21, 28, 36]

    AUTHOR:
        -- Jaap Spies (2007-01-25)
    """
    def __init__(self):
        SloaneSequence.__init__(self, offset=0)

    def _repr_(self):
        return "Triangular numbers: a(n) = C(n+1,2) = n(n+1)/2 = 0+1+2+...+n."

    def _eval(self, n):
        return Integer(n*(n+1)//2)

class A000124(SloaneSequence):
    r"""
    Central polygonal numbers (the Lazy Caterer's sequence): $n(n+1)/2 + 1$.

    Or, maximal number of pieces formed when slicing a pancake with $n$ cuts.

    INPUT:
        n -- non negative integer

    OUTPUT:
        integer -- function value

    EXAMPLES:
        sage: a = sloane.A000124;a
        Central polygonal numbers (the Lazy Caterer's sequence): n(n+1)/2 + 1.
        sage: a(0)
        1
        sage: a(1)
        2
        sage: a(2)
        4
        sage: a(9)
        46
        sage: a.list(10)
        [1, 2, 4, 7, 11, 16, 22, 29, 37, 46]

    AUTHOR:
        -- Jaap Spies (2007-01-25)
    """
    def __init__(self):
        SloaneSequence.__init__(self, offset=0)

    def _repr_(self):
        return "Central polygonal numbers (the Lazy Caterer's sequence): n(n+1)/2 + 1."

    def _eval(self, n):
        return Integer(n*(n+1)//2 + 1)




class A002275(SloaneSequence):
    r"""
    Repunits: $\frac {(10^n - 1)}{9}$. Often denoted by $R_n$.

    INPUT:
        n -- non negative integer

    OUTPUT:
        integer -- function value

    EXAMPLES:
        sage: a = sloane.A002275;a
        Repunits: (10^n - 1)/9. Often denoted by R_n.
        sage: a(0)
        0
        sage: a(2)
        11
        sage: a(8)
        11111111
        sage: a(20)
        11111111111111111111
        sage: a.list(9)
        [0, 1, 11, 111, 1111, 11111, 111111, 1111111, 11111111]

    AUTHOR:
        -- Jaap Spies (2007-01-25)
    """
    def __init__(self):
        SloaneSequence.__init__(self, offset=0)

    def _repr_(self):
        return "Repunits: (10^n - 1)/9. Often denoted by R_n."

    def _eval(self, n):
        return Integer(10**n-1)//9





# inhomogenous second order recurrences
def recur_gen2b(a0,a1,a2,a3,b):
    r"""
        inhomogenous second-order linear recurrence generator with fixed coefficients
        and $b = f(n)$

        $a(0) = a0$, $a(1) = a1$, $a(n) = a2*a(n-1) + a3*a(n-2) +f(n)$.
    """
    x, y = ZZ(a0), ZZ(a1)
    n = 1
    yield x
    while 1:
        n = n+1
        x, y = y, a3*x+a2*y + b(n)
        yield x

    # def f(n):
    #     if n > 1:
    #         return 7*n+1
    #     else:
    #         return 0
    # A051959 = recur_gen2b(1,10,2,1,f)


class A001110(SloaneSequence):
    r"""
    Numbers that are both triangular and square: $a(n) = 34a(n-1) - a(n-2) + 2$.


    INPUT:
        n -- non negative integer

    OUTPUT:
        integer -- function value

    EXAMPLES:
        sage: a = sloane.A001110; a
        Numbers that are both triangular and square: a(n) = 34a(n-1) - a(n-2) + 2.
        sage: a(0)
        0
        sage: a(1)
        1
        sage: a(8)
        55420693056
        sage: a(21)
        4446390382511295358038307980025
        sage: a.list(8)
        [0, 1, 36, 1225, 41616, 1413721, 48024900, 1631432881]

    AUTHOR:
        -- Jaap Spies (2007-01-19)
    """
    def __init__(self):
        SloaneSequence.__init__(self, offset=0)
        self._b = []
        self._precompute()

    link = "http://www.research.att.com/~njas/sequences/A001110"

    def _repr_(self):
        return "Numbers that are both triangular and square: a(n) = 34a(n-1) - a(n-2) + 2."

    def g(self,k):
        if k > 1:
            return 2
        else:
            return 0

    def _precompute(self, how_many=20):
        try:
            f = self._f
        except AttributeError:
            self._f = recur_gen2b(0,1,34,-1,self.g)
            f = self._f
        self._b += [f.next() for i in range(how_many)]

    def _eval(self, n):
        if len(self._b) < n:
            self._precompute(n - len(self._b) + 1)
        return self._b[n]

    def list(self, n):
        self._eval(n)   # force computation
        return self._b[:n]

class A051959(SloaneSequence):
    r"""
    Linear second order recurrence. A051959.

    INPUT:
        n -- non negative integer

    OUTPUT:
        integer -- function value

    EXAMPLES:
        sage: a = sloane.A051959; a
        Linear second order recurrence. A051959.
        sage: a(0)
        1
        sage: a(1)
        10
        sage: a(8)
        9969
        sage: a(41)
        42834431872413650
        sage: a.list(12)
        [1, 10, 36, 104, 273, 686, 1688, 4112, 9969, 24114, 58268, 140728]

    AUTHOR:
        -- Jaap Spies (2007-01-19)
    """
    def __init__(self):
        SloaneSequence.__init__(self, offset=0)
        self._b = []
        self._precompute(2)

    def _repr_(self):
        return "Linear second order recurrence. A051959."

    def g(self,k):
        if k > 1:
            return 7*k+1
        else:
            return 0

    def _precompute(self, how_many=30):
        try:
            f = self._f
        except AttributeError:
            self._f = recur_gen2b(1,10,2,1,self.g)
            f = self._f
        self._b += [f.next() for i in range(how_many)]

    def _eval(self, n):
        if len(self._b) < n:
            self._precompute(n - len(self._b) + 1)
        return self._b[n]

    def list(self, n):
        self._eval(n)   # force computation
        return self._b[:n]



class A001221(SloaneSequence):
    r"""
    Number of different prime divisors of $n$

    Also called omega(n) or $\omega(n)$.
    Maximal number of terms in any factorization of $n$.
    Number of prime powers that divide $n$.

    INPUT:
        n -- positive integer

    OUTPUT:
        integer -- function value


    EXAMPLES:
        sage: a = sloane.A001221; a
        Number of distinct primes dividing n (also called omega(n)).
        sage: a(0)
        Traceback (most recent call last):
        ...
        ValueError: input n (=0) must be a positive integer
        sage: a(1)
        0
        sage: a(8)
        1
        sage: a(41)
        1
        sage: a(84792)
        3
        sage: a.list(12)
        [0, 1, 1, 1, 1, 2, 1, 1, 1, 2, 1, 2]

    AUTHOR:
        - Jaap Spies (2007-01-19)
    """
    def __init__(self):
        SloaneSequence.__init__(self, offset=1)

    def _repr_(self):
        return "Number of distinct primes dividing n (also called omega(n))."

    def _eval(self, n):
        return len(arith.prime_divisors(n)) # there is a PARI function omega



class A001222(SloaneSequence):
    r"""
    Number of prime divisors of $n$ (counted with multiplicity).

    Also called bigomega(n) or $\Omega(n)$.
    Maximal number of terms in any factorization of $n$.
    Number of prime powers that divide $n$.

    INPUT:
        n -- positive integer

    OUTPUT:
        integer -- function value


    EXAMPLES:
        sage: a = sloane.A001222; a
        Number of prime divisors of n (counted with multiplicity).
        sage: a(0)
        Traceback (most recent call last):
        ...
        ValueError: input n (=0) must be a positive integer
        sage: a(1)
        0
        sage: a(8)
        3
        sage: a(41)
        1
        sage: a(84792)
        5
        sage: a.list(12)
        [0, 1, 1, 2, 1, 2, 1, 3, 2, 2, 1, 3]

    AUTHOR:
        - Jaap Spies (2007-01-19)
    """
    def __init__(self):
        SloaneSequence.__init__(self, offset=1)

    def _repr_(self):
        return "Number of prime divisors of n (counted with multiplicity)."

    def _eval(self, n):
        return sum([e for i,e in arith.factor(n)])

# A046660() = A001222(n) - A001221(n)
class A046660(SloaneSequence):
    r"""
    Excess of $n$ = number of prime divisors (with multiplicity) - number of prime divisors (without multiplicity).

    $\Omega(n) - \omega(n)$.

    INPUT:
        n -- positive integer

    OUTPUT:
        integer -- function value


    EXAMPLES:
        sage: a = sloane.A046660; a
        Excess of n = Bigomega (with multiplicity) - omega (without multiplicity).
        sage: a(0)
        Traceback (most recent call last):
        ...
        ValueError: input n (=0) must be a positive integer
        sage: a(1)
        0
        sage: a(8)
        2
        sage: a(41)
        0
        sage: a(84792)
        2
        sage: a.list(12)
        [0, 0, 0, 1, 0, 0, 0, 2, 1, 0, 0, 1]

    AUTHOR:
        - Jaap Spies (2007-01-19)
    """
    def _repr_(self):
        return "Excess of n = Bigomega (with multiplicity) - omega (without multiplicity)."

    def _eval(self, n):
        return sloane.A001222(n) - sloane.A001221(n)




class A001227(SloaneSequence):
    r"""
    Number of odd divisors of $n$.

    INPUT:
        n -- positive integer

    OUTPUT:
        integer -- function value


    EXAMPLES:
        sage: a = sloane.A001227; a
        Number of odd divisors of n
        sage: a.offset
        1
        sage: a(1)
        1
        sage: a(0)
        Traceback (most recent call last):
        ...
        ValueError: input n (=0) must be a positive integer
        sage: a(100)
        3
        sage: a(256)
        1
        sage: a(29)
        2
        sage: a.list(20)
        [1, 1, 2, 1, 2, 2, 2, 1, 3, 2, 2, 2, 2, 2, 4, 1, 2, 3, 2, 2]
        sage: a(-1)
        Traceback (most recent call last):
        ...
        ValueError: input n (=-1) must be a positive integer

        AUTHOR:
            - Jaap Spies (2007-01-14)
    """
    def __init__(self):
        SloaneSequence.__init__(self, offset=1)

    def _repr_(self):
        return "Number of odd divisors of n"

    def _eval(self, n):
        return sum(i%2 for i in arith.divisors(n))

class A001358(SloaneSequence):
    r"""
    Products of two primes.

    These numbers have been called semiprimes (or semi-primes), biprimes or 2-almost primes.

    INPUT:
        n -- positive integer

    OUTPUT:
        integer -- function value

    EXAMPLES:
        sage: a = sloane.A001358;a
        Products of two primes.
        sage: a(0)
        Traceback (most recent call last):
        ...
        ValueError: input n (=0) must be a positive integer
        sage: a(2)
        6
        sage: a(8)
        22
        sage: a(200)
        669
        sage: a.list(9)
        [4, 6, 9, 10, 14, 15, 21, 22, 25]

    AUTHOR:
        -- Jaap Spies (2007-01-25)
    """
    def __init__(self):
        SloaneSequence.__init__(self, offset=1)

    def _repr_(self):
        return "Products of two primes."

    def _precompute(self, how_many=150):
        try:
            self._b
            n = self._n
        except AttributeError:
            self._b = []
            n = 1
            self._n = n
        self._b += [i for i in range(self._n, self._n+how_many) if sum(e for _,e in arith.factor(i)) == 2]
        self._n += how_many

    def _eval(self, n):
        try:
            return self._b[n-1]
        except (AttributeError, IndexError):
            self._precompute()
            # try again
            return self._eval(n)

    def list(self, n):
        try:
            if len(self._b) < n:
                raise IndexError
            else:
                return self._b[:n]
        except (AttributeError, IndexError):
            self._precompute()
            # try again
            return self.list(n)



class A001694(SloaneSequence):
    r"""
        This function returns the $n$-th Powerful Number:

        A positive integer $n$ is powerful if for every prime $p$ dividing
        $n$, $p^2$ also divides $n$.

    INPUT:
        n -- positive integer

    OUTPUT:
        integer -- function value

    EXAMPLES:
        sage: a = sloane.A001694; a
        Powerful Numbers (also called squarefull, square-full or 2-full numbers).
        sage: a.offset
        1
        sage: a(1)
        1
        sage: a(4)
        9
        sage: a(100)
        3136
        sage: a(156)
        7225
        sage: a.list(19)
        [1, 4, 8, 9, 16, 25, 27, 32, 36, 49, 64, 72, 81, 100, 108, 121, 125, 128, 144]
        sage: a(-1)
        Traceback (most recent call last):
        ...
        ValueError: input n (=-1) must be a positive integer

    AUTHOR:
        -- Jaap Spies (2007-01-14)
    """
    def __init__(self):
        SloaneSequence.__init__(self, offset=1)

    def _repr_(self):
        return "Powerful Numbers (also called squarefull, square-full or 2-full numbers)."

    def _precompute(self, how_many=10000):
        try:
            self._b
            n = self._n
        except AttributeError:
            self._b = [1]
            n = 1
            self._n = n
        self._b += self._powerful_numbers_in_range(self._n, self._n+how_many)
        self._n += how_many

    def _powerful_numbers_in_range(self, n, m):

        # This is naive -- too slow; too much overhead
        #  return [i for i in range(self._n, self._n+how_many) if self.is_powerful(i)]

        if n < 4:
            n = 4
        # Use PARI directly -- much faster.
        pari("is_powerful(n)=vecmin(mattranspose(factor(n)[,2]))>1;")
        s = str(pari('v=listcreate(%s); for(n=%s,%s,if(is_powerful(n),listput(v,n))); v'%(m,n,m)))
        s = s[5:-1]

        ## GP version -- it's slower, but for completeness we leave it.
        ## from sage.interfaces.gp import gp
        ## gp.eval("is_powerful(n)=vecmin(mattranspose(factor(n)[,2]))>1;")
        ## s = '[' + gp.eval('for(n=%s,%s,if(is_powerful(n),print1(n,",")))'%(n,m)).strip()[1:-1] + ']'

        v = eval(s)
        return [ZZ(x) for x in v]  # not very many, so not much overhead

    def _eval(self, n):
        try:
            return self._b[n-1]
        except AttributeError:
            self._b = [1]
        except IndexError:
            pass
        while len(self._b) < n:
            self._precompute(10000)
        # try again, but we could also return self._b[n-1]
        return self._eval(n)

    def list(self, n):
        try:
            if len(self._b) < n:
                raise IndexError
            else:
                return self._b[:n]
        except AttributeError:
            self._b = [1]
        except IndexError:
            pass
        while len(self._b) < n:
            self._precompute(10000)
        return self._b[:n]

    def is_powerful(self,n):
        r"""
        This function returns True if and only if $n$ is a Powerful Number:

        A positive integer $n$ is powerful if for every prime $p$ dividing
        $n$, $p^2$ also divides $n$.
        See Sloane's OEIS A001694.

        INPUT:
            n -- integer

        OUTPUT:
            True -- if $n$ is a Powerful number, else False

        EXAMPLES:
            sage: a = sloane.A001694
            sage: a.is_powerful(2500)
            True
            sage: a.is_powerful(20)
            False

        AUTHOR:
            - Jaap Spies (2006-12-07)
        """
#        for p in arith.prime_divisors(n):
#            if n % p**2 > 0:
#                return False
#        return True

        if n <= 1:
            return True
        ex = [e for _,e in arith.factor(n)]
        for e in ex:
            if e < 2:
                return False
        return True


class A001836(SloaneSequence):
    r"""
    Numbers $n$ such that $\phi(2n-1) < \phi(2n)$, where $\phi$ is
    Euler's totient function.

    Eulers totient function is also known as euler_phi,
    euler_phi is a standard SAGE function.

       INPUT:
        n -- positive integer

    OUTPUT:
        integer -- function value

    EXAMPLES:
        sage: a = sloane.A001836; a
        Numbers n such that phi(2n-1) < phi(2n), where phi is Euler's totient function A000010.
        sage: a.offset
        1
        sage: a(1)
        53
        sage: a(8)
        683
        sage: a(300)
        17798
        sage: a.list(12)
        [53, 83, 158, 263, 293, 368, 578, 683, 743, 788, 878, 893]
        sage: a(0)
        Traceback (most recent call last):
        ...
        ValueError: input n (=0) must be a positive integer

        Compare:
        Searching Sloane's online database...
        Numbers n such that phi(2n-1) < phi(2n), where phi is Eler's totient function A000010.
        [53, 83, 158, 263, 293, 368, 578, 683, 743, 788, 878, 893]

    AUTHOR:
        -- Jaap Spies (2007-01-17)
    """
    def __init__(self):
        SloaneSequence.__init__(self, offset=1)


    def _repr_(self):
        return "Numbers n such that phi(2n-1) < phi(2n), where phi is Euler's totient function A000010."

    def _precompute(self, how_many=150):
        try:
            self._b
            n = self._n
        except AttributeError:
            self._b = []
            n = self.offset
            self._n = n
        self._b += [i for i in range(self._n, self._n+how_many) if arith.euler_phi(2*i-1) < arith.euler_phi(2*i)]
        self._n += how_many

    def _eval(self, n):
        try:
            return self._b[n-1]
        except (AttributeError, IndexError):
            self._precompute()
            # try again
            return self._eval(n)

    def list(self, n):
        try:
            if len(self._b) < n:
                raise IndexError
            else:
                return self._b[:n]
        except (AttributeError, IndexError):
            self._precompute()
            # try again
            return self.list(n)




# a group of sequences uses this function:
def recur_gen2(a0,a1,a2,a3):
    """
        homogenous general second-order linear recurrence generator with fixed coefficients

        a(0) = a0, a(1) = a1, a(n) = a2*a(n-1) + a3*a(n-2)
    """
    x, y = ZZ(a0), ZZ(a1)
    n = 0
    yield x
    while 1:
        n = n+1
        x, y = y, a3*x+a2*y
        yield x


# A001906 = recur_gen2(0,1,3,-1)
# This can be done much more simple: return sloane.A000045(2*n).
# but this is a proof of technology!
class A001906(SloaneSequence):
    r"""
    $F(2n) =$ bisection of Fibonacci sequence: $a(n)=3a(n-1)-a(n-2)$.

    INPUT:
        n -- non negative integer

    OUTPUT:
        integer -- function value

    EXAMPLES:
        sage: a = sloane.A001906; a
        F(2n) = bisection of Fibonacci sequence: a(n)=3a(n-1)-a(n-2).
        sage: a(0)
        0
        sage: a(1)
        1
        sage: a(8)
        987
        sage: a(22)
        701408733
        sage: a.list(12)
        [0, 1, 3, 8, 21, 55, 144, 377, 987, 2584, 6765, 17711]

    AUTHOR:
        -- Jaap Spies (2007-01-19)
    """
    def __init__(self):
        SloaneSequence.__init__(self, offset=0)
        self._b = []
        self._precompute(2)  # force precomputation

    def _repr_(self):
        return "F(2n) = bisection of Fibonacci sequence: a(n)=3a(n-1)-a(n-2)."

    def _precompute(self, how_many=150):
        try:
            f = self._f
        except AttributeError:
            self._f = recur_gen2(0,1,3,-1)
            f = self._f
        self._b += [f.next() for i in range(how_many)]

    def _eval(self, n):
        if len(self._b) <= n:
            self._precompute(n - len(self._b) + 1)
        return self._b[n]

    def list(self, n):
        self._eval(n)   # force computation
        return self._b[:n]


class A001333(SloaneSequence):
    r"""
    Numerators of continued fraction convergents to $\sqrt 2$.

    See also A000129

    INPUT:
        n -- non negative integer

    OUTPUT:
        integer -- function value

    EXAMPLES:
        sage: a = sloane.A001333;a
        Numerators of continued fraction convergents to sqrt(2).
        sage: a(0)
        1
        sage: a(1)
        1
        sage: a(2)
        3
        sage: a(3)
        7
        sage: a(11)
        8119
        sage: a.list(12)
        [1, 1, 3, 7, 17, 41, 99, 239, 577, 1393, 3363, 8119]

    AUTHOR:
        -- Jaap Spies (2007-02-01)
    """
    def __init__(self):
        SloaneSequence.__init__(self, offset=0)
        self._b = []
        self._precompute(2)  # force precomputation

    def _repr_(self):
        return "Numerators of continued fraction convergents to sqrt(2)."


    def _precompute(self, how_many=150):
        try:
            f = self._f
        except AttributeError:
            self._f = recur_gen2(1,1,2,1)
            f = self._f
        self._b += [f.next() for i in range(how_many)]

    def _eval(self, n):
        if len(self._b) <= n:
            self._precompute(n - len(self._b) + 1)
        # Alternatively:
        # precompute:
        # self._b = arith.continued_fraction_list(RealField(400)(sqrt(2)), partial_convergents=True)
        # return self._b[1][n][0]
        return self._b[n]

    def list(self, n):
        self._eval(n)   # force computation
        return self._b[:n]



class A001045(SloaneSequence):
    r"""
    Jacobsthal sequence: $a(n) = a(n-1) + 2a(n-2)$, $a(0) = 0$ and $a(1) = 1$.

    INPUT:
        n -- non negative integer

    OUTPUT:
        integer -- function value

    EXAMPLES:
        sage: a = sloane.A001045;a
        Jacobsthal sequence: a(n) = a(n-1) + 2a(n-2).
        sage: a(0)
        0
        sage: a(1)
        1
        sage: a(2)
        1
        sage: a(11)
        683
        sage: a.list(12)
        [0, 1, 1, 3, 5, 11, 21, 43, 85, 171, 341, 683]

    AUTHOR:
        -- Jaap Spies (2007-01-26)
    """
    def __init__(self):
        SloaneSequence.__init__(self, offset=0)
        self._b = []
        self._precompute(2)  # force precomputation

    def _repr_(self):
        return "Jacobsthal sequence: a(n) = a(n-1) + 2a(n-2)."

    def _precompute(self, how_many=50):
        try:
            f = self._f
        except AttributeError:
            self._f = recur_gen2(0,1,1,2)
            f = self._f
        self._b += [f.next() for i in range(how_many)]

    def _eval(self, n):
        if len(self._b) <= n:
            self._precompute(n - len(self._b) + 1)
        return self._b[n]

    def list(self, n):
        self._eval(n)   # force computation
        return self._b[:n]



class A000129(SloaneSequence):
    r"""
    Pell numbers: $a(0) = 0$, $a(1) = 1$; for $n > 1$, $a(n) = 2a(n-1) + a(n-2)$.

    Denominators of continued fraction convergents to $\sqrt 2$.

    See also A001333

    INPUT:
        n -- non negative integer

    OUTPUT:
        integer -- function value

    EXAMPLES:
        sage: a = sloane.A000129;a
        Pell numbers: a(0) = 0, a(1) = 1; for n > 1, a(n) = 2*a(n-1) + a(n-2).
        sage: a(0)
        0
        sage: a(2)
        2
        sage: a(12)
        13860
        sage: a.list(12)
        [0, 1, 2, 5, 12, 29, 70, 169, 408, 985, 2378, 5741]

    AUTHOR:
        -- Jaap Spies (2007-01-25)
    """
    def __init__(self):
        SloaneSequence.__init__(self, offset=0)
        self._b = []
        self._precompute(2)  # force precomputation

    def _repr_(self):
        return "Pell numbers: a(0) = 0, a(1) = 1; for n > 1, a(n) = 2*a(n-1) + a(n-2)."

    def _precompute(self, how_many=150):
        try:
            f = self._f
        except AttributeError:
            self._f = recur_gen2(0,1,2,1)
            f = self._f
        self._b += [f.next() for i in range(how_many)]

    def _eval(self, n):
        if len(self._b) <= n:
            self._precompute(n - len(self._b) + 1)
        # Alternatively:
        # precompute:
        # self._b = arith.continued_fraction_list(RealField(400)(sqrt(2)), partial_convergents=True)
        # return self._b[1][n][1]
        return self._b[n]

    def list(self, n):
        self._eval(n)   # force computation
        return self._b[:n]


class A001109(SloaneSequence):
    r"""
    $a(n)^2$ is a triangular number: $a(n) = 6*a(n-1) - a(n-2)$ with $a(0)=0$, $a(1)=1$.

    INPUT:
        n -- non negative integer

    OUTPUT:
        integer -- function value

    EXAMPLES:
        sage: a = sloane.A001109;a
        a(n)^2 is a triangular number: a(n) = 6*a(n-1) - a(n-2) with a(0)=0, a(1)=1
        sage: a(0)
        0
        sage: a(1)
        1
        sage: a(2)
        6
        sage: a.offset
        0
        sage: a(8)
        235416
        sage: a(60)
        1515330104844857898115857393785728383101709300
        sage: a.list(9)
        [0, 1, 6, 35, 204, 1189, 6930, 40391, 235416]

    AUTHOR:
        -- Jaap Spies (2007-01-24)
    """
    def __init__(self):
        SloaneSequence.__init__(self, offset=0)
        self._b = []
        self._precompute(2)  # force precomputation

    def _repr_(self):
        return "a(n)^2 is a triangular number: a(n) = 6*a(n-1) - a(n-2) with a(0)=0, a(1)=1"

    def _precompute(self, how_many=50):
        try:
            f = self._f
        except AttributeError:
            self._f = recur_gen2(0,1,6,-1)
            f = self._f
        self._b += [f.next() for i in range(how_many)]

    def _eval(self, n):
        if len(self._b) <= n:
            self._precompute(n - len(self._b) + 1)
        return self._b[n]

    def list(self, n):
        self._eval(n)   # force computation
        return self._b[:n]



class A015521(SloaneSequence):
    r"""
    Linear 2nd order recurrence, $a(0)=0$, $a(1)=1$ and $a(n) = 3 a(n-1) + 4 a(n-2)$.

    INPUT:
        n -- non negative integer

    OUTPUT:
        integer -- function value

    EXAMPLES:
        sage: a = sloane.A015521; a
        Linear 2nd order recurrence, a(n) = 3 a(n-1) + 4 a(n-2).
        sage: a(0)
        0
        sage: a(1)
        1
        sage: a(8)
        13107
        sage: a(41)
        967140655691703339764941
        sage: a.list(12)
        [0, 1, 3, 13, 51, 205, 819, 3277, 13107, 52429, 209715, 838861]

    AUTHOR:
        -- Jaap Spies (2007-01-19)
    """
    def __init__(self):
        SloaneSequence.__init__(self, offset=0)
        self._b = []
        self._precompute(2)

    def _repr_(self):
        return "Linear 2nd order recurrence, a(n) = 3 a(n-1) + 4 a(n-2)."

    def _precompute(self, how_many=150):
        try:
            f = self._f
        except AttributeError:
            self._f = recur_gen2(0,1,3,4)
            f = self._f
        self._b += [f.next() for i in range(how_many)]

    def _eval(self, n):
        if len(self._b) <= n:
            self._precompute(n - len(self._b) + 1)
        return self._b[n]

    def list(self, n):
        self._eval(n)   # force computation
        return self._b[:n]

class A015523(SloaneSequence):
    r"""
    Linear 2nd order recurrence, $a(0)=0$, $a(1)=1$ and $a(n) = 3 a(n-1) + 5 a(n-2)$.

    INPUT:
        n -- non negative integer

    OUTPUT:
        integer -- function value

    EXAMPLES:
        sage: a = sloane.A015523; a
        Linear 2nd order recurrence, a(n) = 3 a(n-1) + 5 a(n-2).
        sage: a(0)
        0
        sage: a(1)
        1
        sage: a(8)
        17727
        sage: a(41)
        6173719566474529739091481
        sage: a.list(12)
        [0, 1, 3, 14, 57, 241, 1008, 4229, 17727, 74326, 311613, 1306469]

    AUTHOR:
        -- Jaap Spies (2007-01-19)
    """
    def __init__(self):
        SloaneSequence.__init__(self, offset=0)
        self._b = []
        self._precompute(2)

    def _repr_(self):
        return "Linear 2nd order recurrence, a(n) = 3 a(n-1) + 5 a(n-2)."

    def _precompute(self, how_many=150):
        try:
            f = self._f
        except AttributeError:
            self._f = recur_gen2(0,1,3,5)
            f = self._f
        self._b += [f.next() for i in range(how_many)]

    def _eval(self, n):
        if len(self._b) <= n:
            self._precompute(n - len(self._b) + 1)
        return self._b[n]

    def list(self, n):
        self._eval(n)   # force computation
        return self._b[:n]

class A015530(SloaneSequence):
    r"""
    Linear 2nd order recurrence, $a(0)=0$, $a(1)=1$ and $a(n) = 4 a(n-1) + 3 a(n-2)$.

    INPUT:
        n -- non negative integer

    OUTPUT:
        integer -- function value

    EXAMPLES:
        sage: a = sloane.A015530;a
        Linear 2nd order recurrence, a(n) = 4 a(n-1) + 3 a(n-2).
        sage: a(0)
        0
        sage: a(1)
        1
        sage: a(2)
        4
        sage: a.offset
        0
        sage: a(8)
        41008
        sage: a.list(9)
        [0, 1, 4, 19, 88, 409, 1900, 8827, 41008]

    AUTHOR:
        -- Jaap Spies (2007-01-19)
    """
    def __init__(self):
        SloaneSequence.__init__(self, offset=0)
        self._b = []
        self._precompute(2)

    def _repr_(self):
        return "Linear 2nd order recurrence, a(n) = 4 a(n-1) + 3 a(n-2)."

    def _precompute(self, how_many=50):
        try:
            f = self._f
        except AttributeError:
            self._f = recur_gen2(0,1,4,3)
            f = self._f
        self._b += [f.next() for i in range(how_many)]

    def _eval(self, n):
        if len(self._b) <= n:
            self._precompute(n - len(self._b) + 1)
        return self._b[n]

    def list(self, n):
        self._eval(n)   # force computation
        return self._b[:n]


class A015531(SloaneSequence):
    r"""
    Linear 2nd order recurrence, $a(0)=0$, $a(1)=1$ and $a(n) = 4 a(n-1) + 5 a(n-2)$.

    INPUT:
        n -- non negative integer

    OUTPUT:
        integer -- function value

    EXAMPLES:
        sage: a = sloane.A015531;a
        Linear 2nd order recurrence, a(n) = 4 a(n-1) + 5 a(n-2).
        sage: a(0)
        0
        sage: a(1)
        1
        sage: a(2)
        4
        sage: a.offset
        0
        sage: a(8)
        65104
        sage: a(60)
        144560289664733924534327040115992228190104
        sage: a.list(9)
        [0, 1, 4, 21, 104, 521, 2604, 13021, 65104]

    AUTHOR:
        -- Jaap Spies (2007-01-19)
    """
    def __init__(self):
        SloaneSequence.__init__(self, offset=0)
        self._b = []
        self._precompute(2)

    def _repr_(self):
        return "Linear 2nd order recurrence, a(n) = 4 a(n-1) + 5 a(n-2)."

    def _precompute(self, how_many=50):
        try:
            f = self._f
        except AttributeError:
            self._f = recur_gen2(0,1,4,5)
            f = self._f
        self._b += [f.next() for i in range(how_many)]

    def _eval(self, n):
        if len(self._b) <= n:
            self._precompute(n - len(self._b) + 1)
        return self._b[n]

    def list(self, n):
        self._eval(n)   # force computation
        return self._b[:n]

class A015551(SloaneSequence):
    r"""
    Linear 2nd order recurrence, $a(0)=0$, $a(1)=1$ and $a(n) = 4 a(n-1) + 5 a(n-2)$.

    INPUT:
        n -- non negative integer

    OUTPUT:
        integer -- function value

    EXAMPLES:
        sage: a = sloane.A015531;a
        Linear 2nd order recurrence, a(n) = 4 a(n-1) + 5 a(n-2).
        sage: a(0)
        0
        sage: a(1)
        1
        sage: a(2)
        4
        sage: a.offset
        0
        sage: a(8)
        65104
        sage: a(60)
        144560289664733924534327040115992228190104
        sage: a.list(9)
        [0, 1, 4, 21, 104, 521, 2604, 13021, 65104]

    AUTHOR:
        -- Jaap Spies (2007-01-19)
    """
    def __init__(self):
        SloaneSequence.__init__(self, offset=0)
        self._b = []
        self._precompute(2)

    def _repr_(self):
        return "Linear 2nd order recurrence, a(n) = 4 a(n-1) + 5 a(n-2)."

    def _precompute(self, how_many=50):
        try:
            f = self._f
        except AttributeError:
            self._f = recur_gen2(0,1,4,5)
            f = self._f
        self._b += [f.next() for i in range(how_many)]

    def _eval(self, n):
        if len(self._b) <= n:
            self._precompute(n - len(self._b) + 1)
        return self._b[n]

    def list(self, n):
        self._eval(n)   # force computation
        return self._b[:n]




# todo jsp
#
#
# A015551 = recur_gen2(0,1,6,5)
# A015552 = recur_gen2(0,1,6,7)
# A015553 = recur_gen2(0,1,6,11)
# A015555 = recur_gen2(0,1,7,2)
#
# A015565 = recur_gen2(0,1,7,8)
#
# A015585 = recur_gen2(0,1,9,10)
#
# A053404 = recur_gen2(1,1,1,12)
#
# A053428 = recur_gen2(1,1,1,20)
#
# A053430 = recur_gen2(1,1,1,30)
#
# A065874 = recur_gen2(1,1,1,42)
#
# A083858 = recur_gen2(0,1,3,6)
# and more!

# Wilf_A083216 = recur_gen2(20615674205555510, 3794765361567513,1,1)  family
class A082411(SloaneSequence):
    r"""
    Second-order linear recurrence sequence with $a(n) = a(n-1) + a(n-2)$.

    $a(0) = 407389224418$,
    $a(1) = 76343678551$. This is the second-order linear
    recurrence sequence with $a(0)$ and $a(1)$ co- prime, that R. L. Graham in 1964
    stated did not contain any primes.


    INPUT:
        n -- non negative integer

    OUTPUT:
        integer -- function value

    EXAMPLES:
        sage: a = sloane.A082411;a
        Second-order linear recurrence sequence with a(n) = a(n-1) + a(n-2).
        sage: a(1)
        76343678551
        sage: a(2)
        483732902969
        sage: a(3)
        560076581520
        sage: a(20)
        2219759332689173
        sage: a.list(4)
        [407389224418, 76343678551, 483732902969, 560076581520]

    AUTHOR:
        -- Jaap Spies (2007-01-23)
    """
    def __init__(self):
        SloaneSequence.__init__(self, offset=0)
        self._b = []
        self._precompute(2)

    def _repr_(self):
        return "Second-order linear recurrence sequence with a(n) = a(n-1) + a(n-2)."

    def _precompute(self, how_many=10):
        try:
            f = self._f
        except AttributeError:
            self._f = recur_gen2(407389224418,76343678551,1,1)
            f = self._f
        self._b += [f.next() for i in range(how_many)]

    def _eval(self, n):
        if len(self._b) <= n:
            self._precompute(n - len(self._b) + 1)
        return self._b[n]

    def list(self, n):
        self._eval(n)   # force computation
        return self._b[:n]



class A083103(SloaneSequence):
    r"""
    Second-order linear recurrence sequence with $a(n) = a(n-1) + a(n-2)$.

    $a(0) = 1786772701928802632268715130455793$,
    $a(1) = 1059683225053915111058165141686995$. This is the second-order linear
    recurrence sequence with $a(0)$ and $a(1)$ co- prime, that R. L. Graham in 1964
    stated did not contain any primes. It has not been verified.
    Graham made a mistake in the calculation that was corrected by D. E. Knuth in 1990.

    INPUT:
        n -- non negative integer

    OUTPUT:
        integer -- function value

    EXAMPLES:
        sage: a = sloane.A083103;a
        Second-order linear recurrence sequence with a(n) = a(n-1) + a(n-2).
        sage: a(1)
        1059683225053915111058165141686995
        sage: a(2)
        2846455926982717743326880272142788
        sage: a(3)
        3906139152036632854385045413829783
        sage: a.offset
        0
        sage: a(8)
        45481392851206651551714764671352204
        sage: a(20)
        14639253684254059531823985143948191708
        sage: a.list(4)
        [1786772701928802632268715130455793, 1059683225053915111058165141686995, 2846455926982717743326880272142788, 3906139152036632854385045413829783]

    AUTHOR:
        -- Jaap Spies (2007-01-23)
    """
    def __init__(self):
        SloaneSequence.__init__(self, offset=0)
        self._b = []
        self._precompute(2)

    def _repr_(self):
        return "Second-order linear recurrence sequence with a(n) = a(n-1) + a(n-2)."

    def _precompute(self, how_many=10):
        try:
            f = self._f
        except AttributeError:
            self._f = recur_gen2(1786772701928802632268715130455793,1059683225053915111058165141686995,1,1)
            f = self._f
        self._b += [f.next() for i in range(how_many)]

    def _eval(self, n):
        if len(self._b) <= n:
            self._precompute(n - len(self._b) + 1)
        return self._b[n]

    def list(self, n):
        self._eval(n)   # force computation
        return self._b[:n]

class A083104(SloaneSequence):
    r"""
    Second-order linear recurrence sequence with $a(n) = a(n-1) + a(n-2)$.

    $a(0) = 331635635998274737472200656430763$,
    $a(1) = 1510028911088401971189590305498785$. This is the second-order linear
    recurrence sequence with $a(0)$ and $a(1)$ co-prime.
    It was found by Ronald Graham in 1990.

    INPUT:
        n -- non negative integer

    OUTPUT:
        integer -- function value

    EXAMPLES:
        sage: a = sloane.A083104;a
        Second-order linear recurrence sequence with a(n) = a(n-1) + a(n-2).
        sage: a(3)
        3351693458175078679851381267428333
        sage: a.offset
        0
        sage: a(8)
        36021870400834012982120004949074404
        sage: a(20)
        11601914177621826012468849361236300628

    AUTHOR:
        -- Jaap Spies (2007-01-23)
    """
    def __init__(self):
        SloaneSequence.__init__(self, offset=0)
        self._b = []
        self._precompute(2)

    def _repr_(self):
        return "Second-order linear recurrence sequence with a(n) = a(n-1) + a(n-2)."

    def _precompute(self, how_many=10):
        try:
            f = self._f
        except AttributeError:
            self._f = recur_gen2(331635635998274737472200656430763,1510028911088401971189590305498785,1,1)
            f = self._f
        self._b += [f.next() for i in range(how_many)]

    def _eval(self, n):
        if len(self._b) <= n:
            self._precompute(n - len(self._b) + 1)
        return self._b[n]

    def list(self, n):
        self._eval(n)   # force computation
        return self._b[:n]

class A083105(SloaneSequence):
    r"""
    Second-order linear recurrence sequence with $a(n) = a(n-1) + a(n-2)$.

    $a(0) = 62638280004239857$,
    $a(1) = 49463435743205655$. This is the second-order linear
    recurrence sequence with $a(0)$ and $a(1)$ co-prime.
    It was found by Donald Knuth in 1990.

    INPUT:
        n -- non negative integer

    OUTPUT:
        integer -- function value

    EXAMPLES:
        sage: a = sloane.A083105;a
        Second-order linear recurrence sequence with a(n) = a(n-1) + a(n-2).
        sage: a(1)
        49463435743205655
        sage: a(2)
        112101715747445512
        sage: a(3)
        161565151490651167
        sage: a.offset
        0
        sage: a(8)
        1853029790662436896
        sage: a(20)
        596510791500513098192
        sage: a.list(4)
        [62638280004239857, 49463435743205655, 112101715747445512, 161565151490651167]

    AUTHOR:
        -- Jaap Spies (2007-01-23)
    """
    def __init__(self):
        SloaneSequence.__init__(self, offset=0)
        self._b = []
        self._precompute(2)

    def _repr_(self):
        return "Second-order linear recurrence sequence with a(n) = a(n-1) + a(n-2)."

    def _precompute(self, how_many=10):
        try:
            f = self._f
        except AttributeError:
            self._f = recur_gen2(62638280004239857,49463435743205655,1,1)
            f = self._f
        self._b += [f.next() for i in range(how_many)]

    def _eval(self, n):
        if len(self._b) <= n:
            self._precompute(n - len(self._b) + 1)
        return self._b[n]

    def list(self, n):
        self._eval(n)   # force computation
        return self._b[:n]




class A083216(SloaneSequence):
    r"""
    Second-order linear recurrence sequence with $a(n) = a(n-1) + a(n-2)$.

    $a(0) = 20615674205555510$, $a(1) = 3794765361567513$. This is a
    second-order linear recurrence sequence with $a(0)$ and $a(1)$
    co-prime that does not contain any primes. It was found by Herbert Wilf in 1990.

    INPUT:
        n -- non negative integer

    OUTPUT:
        integer -- function value

    EXAMPLES:
        sage: a = sloane.A083216; a
        Second-order linear recurrence sequence with a(n) = a(n-1) + a(n-2).
        sage: a(0)
        20615674205555510
        sage: a(1)
        3794765361567513
        sage: a(8)
        347693837265139403
        sage: a(41)
        2738025383211084205003383
        sage: a.list(4)
        [20615674205555510, 3794765361567513, 24410439567123023, 28205204928690536]

    AUTHOR:
        -- Jaap Spies (2007-01-19)
    """
    def __init__(self):
        SloaneSequence.__init__(self, offset=0)
        self._b = []
        self._precompute(2)

    def _repr_(self):
        return "Second-order linear recurrence sequence with a(n) = a(n-1) + a(n-2)."

    def _precompute(self, how_many=10):
        try:
            f = self._f
        except AttributeError:
            self._f = recur_gen2(20615674205555510, 3794765361567513,1,1)
            f = self._f
        self._b += [f.next() for i in range(how_many)]

    def _eval(self, n):
        if len(self._b) < n:
            self._precompute(n - len(self._b) + 1)
        return self._b[n]

    def list(self, n):
        self._eval(n)   # force computation
        return self._b[:n]





class A061084(SloaneSequence):
    r"""
    Fibonacci-type sequence based on subtraction: $a(0) = 1$, $a(1) = 2$ and $a(n) = a(n-2)-a(n-1)$.

    INPUT:
        n -- non negative integer

    OUTPUT:
        integer -- function value

    EXAMPLES:
        sage: a = sloane.A061084; a
        Fibonacci-type sequence based on subtraction: a(0) = 1, a(1) = 2 and a(n) = a(n-2)-a(n-1).
        sage: a(0)
        1
        sage: a(1)
        2
        sage: a(8)
        -29
        sage: a(22)
        -24476
        sage: a.list(12)
        [1, 2, -1, 3, -4, 7, -11, 18, -29, 47, -76, 123]
        sage: a.keyword
        ['sign', 'easy', 'nice']

    AUTHOR:
        -- Jaap Spies (2007-01-18)
    """
    def __init__(self):
        SloaneSequence.__init__(self, offset=0)

    keyword = ["sign", "easy","nice"]

    def _repr_(self):
        return "Fibonacci-type sequence based on subtraction: a(0) = 1, a(1) = 2 and a(n) = a(n-2)-a(n-1)."

    def _eval(self, n):
        if n == 0:
            return 1
        elif n == 1:
            return 2
        else:
            return (-1)**(n-1)*sloane.A000204(n-1)


# a group of sequences uses this function:
def recur_gen3(a0,a1,a2,a3,a4,a5):
    """
        homogenous general third-order linear recurrence generator with fixed coefficients

        a(0) = a0, a(1) = a1, a(2) = a2, a(n) = a3*a(n-1) + a4*a(n-2) + a5*a(n-3)
    """
    x, y ,z = Integer(a0), Integer(a1), Integer(a2)
    n = 0
    yield x
    while 1:
        n = n+1
        x, y, z = y, z, a5*x+a4*y+a3*z
        yield x

class A000213(SloaneSequence):
    r"""
    Tribonacci numbers: a(n) = a(n-1) + a(n-2) + a(n-3). Starting with 1, 1, 1, ...


    INPUT:
        n -- non negative integer

    OUTPUT:
        integer -- function value

    EXAMPLES:
        sage: a = sloane.A000213;a
        Tribonacci numbers: a(n) = a(n-1) + a(n-2) + a(n-3).
        sage: a(0)
        1
        sage: a(1)
        1
        sage: a(2)
        1
        sage: a(11)
        355
        sage: a.list(12)
        [1, 1, 1, 3, 5, 9, 17, 31, 57, 105, 193, 355]

    AUTHOR:
        -- Jaap Spies (2007-01-19)
    """
    def __init__(self):
        SloaneSequence.__init__(self, offset=0)
        self._b = []
        self._precompute()

    def _repr_(self):
        return "Tribonacci numbers: a(n) = a(n-1) + a(n-2) + a(n-3)."

    def _precompute(self, how_many=20):
        try:
            f = self._f
        except AttributeError:
            self._f = recur_gen3(1,1,1,1,1,1)
            f = self._f
        self._b += [f.next() for i in range(how_many)]

    def _eval(self, n):
        if len(self._b) <= n:
            self._precompute(n - len(self._b) + 1)
        return self._b[n]

    def list(self, n):
        self._eval(n)   # force computation
        return self._b[:n]

class A000073(SloaneSequence):
    r"""
    Tribonacci numbers: a(n) = a(n-1) + a(n-2) + a(n-3). Starting with 0, 0, 1, ...


    INPUT:
        n -- non negative integer

    OUTPUT:
        integer -- function value

    EXAMPLES:
        sage: a = sloane.A000073;a
        Tribonacci numbers: a(n) = a(n-1) + a(n-2) + a(n-3).
        sage: a(0)
        0
        sage: a(1)
        0
        sage: a(2)
        1
        sage: a(11)
        149
        sage: a.list(12)
        [0, 0, 1, 1, 2, 4, 7, 13, 24, 44, 81, 149]

    AUTHOR:
        -- Jaap Spies (2007-01-19)
    """
    def __init__(self):
        SloaneSequence.__init__(self, offset=0)
        self._b = []
        self._precompute()

    def _repr_(self):
        return "Tribonacci numbers: a(n) = a(n-1) + a(n-2) + a(n-3)."

    def _precompute(self, how_many=20):
        try:
            f = self._f
        except AttributeError:
            self._f = recur_gen3(0,0,1,1,1,1)
            f = self._f
        self._b += [f.next() for i in range(how_many)]

    def _eval(self, n):
        if len(self._b) <= n:
            self._precompute(n - len(self._b) + 1)
        return self._b[n]

    def list(self, n):
        self._eval(n)   # force computation
        return self._b[:n]




def perm_mh(m, h):
    """
    This functions calculates $f(g,h)$ from Sloane's sequences A079908-A079928

    INPUT:
        m -- positive integer
        h -- non negative integer

    OUTPUT:
        permanent of the m x (m+h) matrix, etc.

    EXAMPLES:
        sage: from sage.combinat.sloane_functions import perm_mh
        sage: perm_mh(3,3)
        36
        sage: perm_mh(3,4)
        76

    AUTHOR: Jaap Spies (2006)
    """
    n = m + h
    M = MatrixSpace(ZZ, m, n)
    A = M(0)
    for i in range(m):
        for j in range(n):
            if i <= j and j <= i + h:
                A[i,j] = 1
    return A.permanent()



class A079922(SloaneSequence):
    r"""
    function returns solutions to the Dancing School problem with $n$ girls and $n+3$ boys.

    The value is $per(B)$, the permanent of the (0,1)-matrix $B$
    of size $n \times n+3$ with $b(i,j)=1$ if and only if $i \le j \le i+n$.

    REFERENCES:
        Jaap Spies, Nieuw Archief voor Wiskunde, 5/7 nr 4, December 2006


    INPUT:
        n -- positive integer

    OUTPUT:
        integer -- function value


    EXAMPLES:
        sage: a = sloane.A079922; a
        Solutions to the Dancing School problem with n girls and n+3 boys
        sage: a.offset
        1
        sage: a(1)
        4
        sage: a(8)
        2227
        sage: a.list(8)
        [4, 13, 36, 90, 212, 478, 1044, 2227]

        Compare:
        Searching Sloane's online database...
        Solution to the Dancing School Problem with n girls and n+3 boys: f(n,3).
        [4, 13, 36, 90, 212, 478, 1044, 2227]

        sage: a(-1)
        Traceback (most recent call last):
        ...
        ValueError: input n (=-1) must be a positive integer

        AUTHOR:
            - Jaap Spies (2007-01-14)
    """

    def _repr_(self):
        return "Solutions to the Dancing School problem with n girls and n+3 boys"


    def _eval(self, n):
        return perm_mh(n, 3)



class A079923(SloaneSequence):
    r"""
    function returns solutions to the Dancing School problem with $n$ girls and $n+4$ boys.

    The value is $per(B)$, the permanent of the (0,1)-matrix $B$
    of size $n \times n+3$ with $b(i,j)=1$ if and only if $i \le j \le i+n$.

    REFERENCES:
        Jaap Spies, Nieuw Archief voor Wiskunde, 5/7 nr 4, December 2006

    INPUT:
        n -- positive integer

    OUTPUT:
        integer -- function value


    EXAMPLES:
        sage: a = sloane.A079923; a
        Solutions to the Dancing School problem with n girls and n+4 boys
        sage: a.offset
        1
        sage: a(1)
        5
        sage: a(8)
        15458
        sage: a.list(8)
        [5, 21, 76, 246, 738, 2108, 5794, 15458]

        Compare:
        Searching Sloane's online database...
        Solution to the Dancing School Problem with n girls and n+4 boys: f(n,4).
        [5, 21, 76, 246, 738, 2108, 5794, 15458]

        sage: a(0)
        Traceback (most recent call last):
        ...
        ValueError: input n (=0) must be a positive integer

    AUTHOR:
        - Jaap Spies (2007-01-17)
    """

    def _repr_(self):
        return "Solutions to the Dancing School problem with n girls and n+4 boys"

    def _eval(self, n):
        return perm_mh(n, 4)


class A111774(SloaneSequence):
    r"""
    Sequence of numbers of the third kind, i.e., numbers that can be
    written as a sum of at least three consecutive positive integers.

    Odd primes can only be written as a sum of two consecutive integers.
    Powers of 2 do not have a representation as a sum of $k$ consecutive
    integers (other than the trivial $n = n$ for $k = 1$).

    See: http://www.jaapspies.nl/mathfiles/problem2005-2C.pdf


    INPUT:
        n -- positive integer

    OUTPUT:
        integer -- function value

    EXAMPLES:
        sage: a = sloane.A111774; a
        Numbers that can be written as a sum of at least three consecutive positive integers.
        sage: a(1)
        6
        sage: a(0)
        Traceback (most recent call last):
        ...
        ValueError: input n (=0) must be a positive integer
        sage: a(100)
        141
        sage: a(156)
        209
        sage: a(302)
        386
        sage: a.list(12)
        [6, 9, 10, 12, 14, 15, 18, 20, 21, 22, 24, 25]
        sage: a(1/3)
        Traceback (most recent call last):
        ...
        TypeError: input must be an int, long, or Integer

    AUTHOR:
        -- Jaap Spies (2007-01-13)
    """
    def __init__(self):
        SloaneSequence.__init__(self, offset=1)

    def _repr_(self):
        return "Numbers that can be written as a sum of at least three consecutive positive integers."

    def _precompute(self, how_many=150):
        try:
            self._b
            n = self._n
        except AttributeError:
            self._b = []
            n = 1
            self._n = n
        self._b += [i for i in range(self._n, self._n+how_many) if self.is_number_of_the_third_kind(i)]
        self._n += how_many

    def _eval(self, n):
        try:
            return self._b[n-1]
        except (AttributeError, IndexError):
            self._precompute()
            # try again
            return self._eval(n)

    def list(self, n):
        try:
            if len(self._b) < n:
                raise IndexError
            else:
                return self._b[:n]
        except (AttributeError, IndexError):
            self._precompute()
            # try again
            return self.list(n)

    def is_number_of_the_third_kind(self, n):
        r"""
        This function returns True if and only if $n$ is a number of the third kind.

        A number is of the third kind if it can be written as a sum of at
        least three consecutive positive integers.  Odd primes can only be
        written as a sum of two consecutive integers.  Powers of 2 do not
        have a representation as a sum of $k$ consecutive integers (other
        than the trivial $n = n$ for $k = 1$).

        See: \url{http://www.jaapspies.nl/mathfiles/problem2005-2C.pdf}

        INPUT:
            n -- positive integer

        OUTPUT:
            True -- if n is not prime and not a power of 2
            False --

        EXAMPLES:
            sage: a = sloane.A111774
            sage: a.is_number_of_the_third_kind(6)
            True
            sage: a.is_number_of_the_third_kind(100)
            True
            sage: a.is_number_of_the_third_kind(16)
            False
            sage: a.is_number_of_the_third_kind(97)
            False

        AUTHOR:
            -- Jaap Spies (2006-12-09)
        """
        if (not arith.is_prime(n)) and (not arith.is_power_of_two(n)):
            return True
        else:
            return False


class A111775(SloaneSequence):
    r"""
    Number of ways $n$ can be written as a sum of at least three consecutive integers.

    Powers of 2 and (odd) primes can not be written as a sum of at least
    three consecutive integers. $a(n)$ strongly depends on the number
    of odd divisors of $n$ (A001227):
    Suppose $n$ is to be written as sum of $k$ consecutive integers
    starting with $m$, then $2n = k(2m + k - 1)$.
    Only one of the factors is odd. For each odd divisor of $n$
    there is a unique corresponding $k$, $k=1$ and $k=2$ must be excluded.

    See: \url{http://www.jaapspies.nl/mathfiles/problem2005-2C.pdf}

    INPUT:
        n -- non negative integer

    OUTPUT:
        integer -- function value

    EXAMPLES:
        sage: a = sloane.A111775; a
        Number of ways n can be written as a sum of at least three consecutive integers.

        sage: a(1)
        0
        sage: a(0)
        0

        We have a(15)=2 because 15 = 4+5+6 and 15 = 1+2+3+4+5. The number of odd divisors of 15 is 4.
        sage: a(15)
        2

        sage: a(100)
        2
        sage: a(256)
        0
        sage: a(29)
        0
        sage: a.list(20)
        [0, 0, 0, 0, 0, 0, 1, 0, 0, 1, 1, 0, 1, 0, 1, 2, 0, 0, 2, 0]
        sage: a(1/3)
        Traceback (most recent call last):
        ...
        TypeError: input must be an int, long, or Integer

    AUTHOR:
        -- Jaap Spies (2006-12-09)
    """
    def __init__(self):
        SloaneSequence.__init__(self, offset=0)

    def _repr_(self):
        return "Number of ways n can be written as a sum of at least three consecutive integers."

    def _eval(self, n):
        if n == 1 or n == 0:
            return 0
        k = sum(i%2 for i in arith.divisors(n)) # A001227, the number of odd divisors
        if n % 2 ==0:
            return k-1
        else:
            return k-2

class A111776(SloaneSequence):
    r"""
    The $n$th term of the sequence $a(n)$ is the largest $k$ such that
    $n$ can be written as sum of $k$ consecutive integers.

    $n$ is the sum of at most $a(n)$ consecutive positive integers.
    Suppose $n$ is to be written as sum of $k$ consecutive integers starting
    with $m$, then $2n = k(2m + k - 1)$. Only one of the factors is odd.
    For each odd divisor $d$ of $n$ there is a unique corresponding
    $k = min(d,2n/d)$. $a(n)$ is the largest among those $k$
.
    See: \url{http://www.jaapspies.nl/mathfiles/problem2005-2C.pdf}

    INPUT:
        n -- non negative integer

    OUTPUT:
        integer -- function value

    AUTHOR:
        -- Jaap Spies (2007-01-13)
    """
    def __init__(self):
        SloaneSequence.__init__(self, offset=0)

    def _repr_(self):
        return "a(n) is the largest k such that n can be written as sum of k consecutive integers."

    def _eval(self, n):
        if n == 1 or n == 0:
            return 1
        m = 0
        for d in [i for i in arith.divisors(n) if i%2]: # d is odd divisor
            k = min(d, 2*n/d)
            if k > m:
                m = k
        return ZZ(m)

class A111787(SloaneSequence):
    r"""
    This function returns the $n$-th number of Sloane's sequence A111787


    $a(n)=0$ if $n$ is an odd prime or a power of 2. For numbers of the third
    kind (see A111774) we proceed as follows: suppose $n$ is to be written as sum of $k$
    consecutive integers starting with $m$, then $2n = k(2m + k - 1)$.
    Let $p$ be the smallest odd prime divisor of $n$ then
    $a(n) = min(p,2n/p)$.



       See: \url{http://www.jaapspies.nl/mathfiles/problem2005-2C.pdf}

    INPUT:
        n -- positive integer

    OUTPUT:
        integer -- function value


    EXAMPLES:
        sage: a = sloane.A111787; a
        a(n) is the least k >= 3 such that n can be written as sum of k consecutive integers. a(n)=0 if such a k does not exist.
        sage: a.offset
        1
        sage: a(1)
        0
        sage: a(0)
        Traceback (most recent call last):
        ...
        ValueError: input n (=0) must be a positive integer
        sage: a(100)
        5
        sage: a(256)
        0
        sage: a(29)
        0
        sage: a.list(20)
        [0, 0, 0, 0, 0, 3, 0, 0, 3, 4, 0, 3, 0, 4, 3, 0, 0, 3, 0, 5]
        sage: a(-1)
        Traceback (most recent call last):
        ...
        ValueError: input n (=-1) must be a positive integer

    AUTHOR:
        - Jaap Spies (2007-01-14)
    """
    def __init__(self):
        SloaneSequence.__init__(self, offset=1)

    def _repr_(self):
        return "a(n) is the least k >= 3 such that n can be written as sum of k consecutive integers. a(n)=0 if such a k does not exist."

    def _eval(self, n):
        if arith.is_prime(n) or arith.is_power_of_two(n):
            return 0
        else:
            for d in srange(3,n,2):
                if n % d == 0:
                    return min(d, 2*n/d)


class ExponentialNumbers(SloaneSequence):
    r"""
    A sequence of Exponential numbers.
    """
    def __init__(self, a):
        SloaneSequence.__init__(self, offset=0)
        self.a = a

    def _repr_(self):
        return "Sequence of Exponential numbers around %s" % self.a

    def _eval(self, n):
        if hasattr(self, '__n'):
            if n < self.__n:
                return self.__data[n]
        from sage.combinat.expnums import expnums
        self.__data = expnums(n+1, self.a)
        self.__n = n+1
        return self.__data[n]

class A000110(ExponentialNumbers):
    r"""
    The sequence of Bell numbers.

    The Bell number $B_n$ counts the number of ways to put $n$
    distinguishable things into indistinguishable boxes such that no
    box is empty.

    Let $S(n, k)$ denote the Stirling number of the second kind.  Then
    $$B_n = \sum{k=0}^{n} S(n, k) .$$

    INPUT:
        n -- integer >= 0

    OUTPUT:
        integer -- $B_n$

    EXAMPLES:
        sage: a = sloane.A000110; a
        Sequence of Bell numbers
        sage: a.offset
        0
        sage: a(0)
        1
        sage: a(100)
        47585391276764833658790768841387207826363669686825611466616334637559114497892442622672724044217756306953557882560751
        sage: a.list(10)
        [1, 1, 2, 5, 15, 52, 203, 877, 4140, 21147]

    AUTHOR:
        -- Nick Alexander
    """
    def __init__(self):
        ExponentialNumbers.__init__(self, a=1)

    def _repr_(self):
        return "Sequence of Bell numbers"


class A000587(ExponentialNumbers):
    r"""
    The sequence of Uppuluri-Carpenter numbers.

    The Uppuluri-Carpenter number $C_n$ counts the imbalance in the
    number of ways to put $n$ distinguishable things into an even
    number of indistinguishable boxes versus into an odd number of
    indistinguishable boxes, such that no box is empty.

    Let $S(n, k)$ denote the Stirling number of the second kind.  Then
    $$C_n = \sum{k=0}^{n} (-1)^k S(n, k) .$$

    INPUT:
        n -- integer >= 0

    OUTPUT:
        integer -- $C_n$

    EXAMPLES:
        sage: a = sloane.A000587; a
        Sequence of Uppuluri-Carpenter numbers
        sage: a.offset
        0
        sage: a(0)
        1
        sage: a(100)
        397577026456518507969762382254187048845620355238545130875069912944235105204434466095862371032124545552161
        sage: a.list(10)
        [1, -1, 0, 1, 1, -2, -9, -9, 50, 267]

    AUTHOR:
        -- Nick Alexander
    """
    def __init__(self):
        ExponentialNumbers.__init__(self, a=-1)

    def _repr_(self):
        return "Sequence of Uppuluri-Carpenter numbers"



# A000100  a(n) = number of compositions of n in which the maximum part size is 3. Milestone!
#  a(n+3) = Sum[k=0..n, F(k)*T(n-k) ], F(i)=A000045(i+1), T(i)=A000073(i+2).
#  0, 0, 0, 1, 2, 5, 11, 23, 47, 94, 185, 360, 694, 1328, 2526, 4781, 9012, 16929, 31709, 59247

class A000100(SloaneSequence):
    r"""

    INPUT:
        n -- non negative integer

    OUTPUT:
        integer -- function value

    EXAMPLES:
        sage: a = sloane.A000100;a
        Number of compositions of n in which the maximum part size is 3.
        sage: a(0)
        0
        sage: a(1)
        0
        sage: a(2)
        0
        sage: a(3)
        1
        sage: a(11)
        360
        sage: a.list(12)
        [0, 0, 0, 1, 2, 5, 11, 23, 47, 94, 185, 360]

    AUTHOR:
        -- Jaap Spies (2007-01-26)
    """
    def __init__(self):
        SloaneSequence.__init__(self, offset=0)

    def _repr_(self):
        return "Number of compositions of n in which the maximum part size is 3."

    def _eval(self, n):
        if n <= 2:
            return 0
        else:
            return sum(sloane.A000045(i+1)*sloane.A000073(n-i-1) for i in range(n-2))





#############################################################
# III. Create the Sloane object, off which all the sequence
#      objects are members.
#############################################################

class Sloane(SageObject):
    r"""
    A collection of Sloane generating functions.

    This class inspects sage.combinat.sloane_functions, accumulating all the SloaneSequence classes starting with 'A'.  These are listed for tab completion, but not instantiated until requested.

    EXAMPLES:
        Ensure we have lots of entries:
        sage: len(sloane.trait_names()) > 100
        True

        And ensure none are being incorrectly returned:
        sage: [ None for n in sloane.trait_names() if not n.startswith('A') ]
        []

        Ensure we can access dynamic constructions and cache correctly:
        sage: s = sloane.A000587
        sage: s is sloane.A000587
        True

        And that we can access other functions in parent classes:
        sage: sloane.__class__
        <class 'sage.combinat.sloane_functions.Sloane'>

    AUTHOR: Nick Alexander
    """

    def trait_names(self):
        r"""List Sloane generating functions for tab-completion.

        The member classes are inspected from module sage.combinat.sloane_functions.

        They must be sub classes of SloaneSequence and must start with 'A'.  These
        restrictions are only to prevent typos, incorrect inspecting, etc.
        """
        try:
            return self.__trait_names
        except AttributeError:
            import sage.combinat.sloane_functions
            xs = inspect.getmembers(sage.combinat.sloane_functions, inspect.isclass)
            self.__trait_names = [ n for (n, c) in xs if n.startswith('A') and issubclass(c, SloaneSequence) ]
            return self.__trait_names

    def __getattribute__(self, name):
        r"""Construct and cache unique instances of Sloane generating function objects
        .
        """
        try:
            return SageObject.__getattribute__(self, name)
        except AttributeError:
            try:
                import sage.combinat.sloane_functions
                f = getattr(sage.combinat.sloane_functions, name)
                seq = f()
                setattr(self, name, seq)
                return seq
            except AttributeError:
                raise AttributeError, name

sloane = Sloane()<|MERGE_RESOLUTION|>--- conflicted
+++ resolved
@@ -101,10 +101,7 @@
 import sage.calculus.all as calculus
 from sage.functions.transcendental import prime_pi
 import partition
-<<<<<<< HEAD
-=======
 from sage.rings.integer import Integer as Integer_class
->>>>>>> a55e57b6
 
 Integer = ZZ
 
