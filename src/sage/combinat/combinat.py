--- conflicted
+++ resolved
@@ -1906,9 +1906,6 @@
         raise ValueError, "n (=%s) must be a nonnegative integer"%n
     elif n == 0:
         return ZZ(1)
-<<<<<<< HEAD
-    if algorithm == 'gap' or (not k is None and algorithm=='default'):
-=======
 
     if algorithm == 'default':
         if k is None:
@@ -1917,7 +1914,6 @@
             algorithm = 'gap'
 
     if algorithm == 'gap':
->>>>>>> a55e57b6
         if k is None:
             ans=gap.eval("NrPartitions(%s)"%(ZZ(n)))
         else:
