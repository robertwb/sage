--- conflicted
+++ resolved
@@ -182,19 +182,10 @@
             sage: Tableau([[1, 4, 6], [2, 5], [3]]).to_word_by_row()
             [3, 2, 5, 1, 4, 6]
         """
-<<<<<<< HEAD
-        word = []
-        for row in reversed(self):
-            word += row
-
-        return word
-
-=======
         w = []
         for row in reversed(self):
             w += row
         return w
->>>>>>> 09080764
 
     def to_word_by_column(self):
         """
@@ -209,14 +200,8 @@
         w = []
         conj = self.conjugate()
         for row in conj:
-<<<<<<< HEAD
-            word += reversed(row)
-
-        return word
-=======
             w += list(reversed(row))
         return w
->>>>>>> 09080764
 
     def to_word(self):
         """
