--- conflicted
+++ resolved
@@ -1002,20 +1002,6 @@
         OA = OA_from_wider_OA(construction(),k)
 
     # Constructions from the database II
-<<<<<<< HEAD
-    elif may_be_available and k <= 6 and n == 12:
-        _OA_cache_set(6,12,True)
-
-        if existence:
-            return True
-        else:
-            from database import TD_6_12
-            TD = TD_6_12()
-            OA = [[x%n for x in R[:k]] for R in TD]
-
-    # Constructions from the database III
-=======
->>>>>>> d4c7a885
     # Section 6.5.1 from [Stinson2004]
     elif may_be_available and n in MOLS_constructions and k-2 <= MOLS_constructions[n][0]:
         _OA_cache_set(MOLS_constructions[n][0]+2,n,True)
@@ -1646,9 +1632,9 @@
 
         sage: _ = designs.orthogonal_array(6,20,2) # indirect doctest
     """
-<<<<<<< HEAD
+    from itertools import izip
     Gn = int(G.cardinality())
-    k = len(M)+bool(add_col)
+    k = len(M[0])+bool(add_col)
 
     G_to_int = {x:i for i,x in enumerate(G)}
 
@@ -1658,31 +1644,13 @@
         for xx,ii in G_to_int.iteritems():
             G_sum[i][ii] = G_to_int[x+xx]
 
-=======
-    from itertools import izip
-    Gn = int(G.cardinality())
-    k = len(M[0])+bool(add_col)
-
-    G_to_int = {x:i for i,x in enumerate(G)}
-
-    # A cache for addition in G
-    G_sum = [[0]*Gn for _ in range(Gn)]
-    for x,i in G_to_int.iteritems():
-        for xx,ii in G_to_int.iteritems():
-            G_sum[i][ii] = G_to_int[x+xx]
-
->>>>>>> d4c7a885
     # Convert M to integers
     M = [[None if x is None else G_to_int[G(x)] for x in line] for line in M]
 
     # Each line is expanded by [g+x for x in line for g in G] then relabeled
     # with integers. Missing values are also handled.
     new_M = []
-<<<<<<< HEAD
-    for line in M:
-=======
     for line in izip(*M):
->>>>>>> d4c7a885
         inf = Gn
         new_line = []
         for x in line:
