--- conflicted
+++ resolved
@@ -274,11 +274,7 @@
             sage: e = DirichletGroup(16)([-1, 1])
             sage: hash(e)
             1498523633                  # 32-bit
-<<<<<<< HEAD
-            -8530276723386762305        # 64-bit
-=======
             3713082714464823281         # 64-bit
->>>>>>> 794c14be
         """
         return self.element()._hash()
 
