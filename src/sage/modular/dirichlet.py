--- conflicted
+++ resolved
@@ -663,15 +663,9 @@
             sage: e.gauss_sum_numerical()
             0.000000000000000555111512312578 + 1.73205080756888*I
             sage: abs(e.gauss_sum_numerical())
-<<<<<<< HEAD
-            1.73205080756887
-            sage: sqrt(3.0)
-            1.73205080756887
-=======
             1.73205080756888
             sage: sqrt(3)
             1.73205080756888
->>>>>>> f095786a
             sage: e.gauss_sum_numerical(a=2)
             -0.00000000000000111022302462516 - 1.73205080756888*I
             sage: e.gauss_sum_numerical(a=2, prec=100)
@@ -681,15 +675,9 @@
             sage: e.gauss_sum_numerical()
             -3.07497205899524 + 1.88269669261902*I
             sage: abs(e.gauss_sum_numerical())
-<<<<<<< HEAD
-            3.60555127546398
-            sage: sqrt(13.0)
-            3.60555127546398
-=======
             3.60555127546399
             sage: sqrt(13)
             3.60555127546399
->>>>>>> f095786a
         """
         G = self.parent()
         K = G.base_ring()
