r"""
Polyhedral subsets of free ZZ, QQ or RR-modules.
"""
#*****************************************************************************
#       Copyright (C) 2011 Volker Braun <vbraun.name@gmail.com>
#
#  Distributed under the terms of the GNU General Public License (GPL)
#                  http://www.gnu.org/licenses/
#******************************************************************************

from sage.misc.cachefunc import cached_method
from sage.categories.category_types import Category_over_base_ring

class PolyhedralSets(Category_over_base_ring):
    r"""
    The category of polyhedra over a ring.

    EXAMPLES:

    We create the category of polyhedra over `\QQ`::

        sage: PolyhedralSets(QQ)
        Category of polyhedral sets over Rational Field

    TESTS::

        sage: TestSuite(PolyhedralSets(RDF)).run()

        sage: P = Polyhedron()
        sage: P.parent().category().element_class
        <class 'sage.categories.polyhedra.PolyhedralSets.element_class'>
        sage: P.parent().category().element_class.mro()
        [<class 'sage.categories.polyhedra.PolyhedralSets.element_class'>,
         <class 'sage.categories.magmas.Magmas.element_class'>,
         <class 'sage.categories.additive_magmas.AdditiveMagmas.element_class'>,
         <class 'sage.categories.sets_cat.Sets.element_class'>,
         <class 'sage.categories.sets_with_partial_maps.SetsWithPartialMaps.element_class'>,
         <class 'sage.categories.objects.Objects.element_class'>,
         <type 'object'>]
        sage: isinstance(P, P.parent().category().element_class)
        True
    """

    def __init__(self, R):
        """
        TESTS::

            sage: PolyhedralSets(AA)
            Category of Polyhedra over Algebraic Real Field
        """
<<<<<<< HEAD
        Category_over_base_ring.__init__(self, R, 'Polyhedra')
=======
        from sage.rings.all import ZZ, QQ, RDF
        if R not in [ZZ, QQ, RDF]:
            raise TypeError('base ring R (='+str(R)+') must be ZZ, QQ, or RDF.')
        Category_over_base_ring.__init__(self, R)
>>>>>>> a3c4cf39

    @cached_method
    def super_categories(self):
        """
        EXAMPLES::

            sage: PolyhedralSets(QQ).super_categories()
            [Category of magmas, Category of additive magmas]
        """
        from sage.categories.all import Magmas, AdditiveMagmas
        return [Magmas(), AdditiveMagmas()]



<|MERGE_RESOLUTION|>--- conflicted
+++ resolved
@@ -46,16 +46,9 @@
         TESTS::
 
             sage: PolyhedralSets(AA)
-            Category of Polyhedra over Algebraic Real Field
+            Category of polyhedral sets over Algebraic Real Field
         """
-<<<<<<< HEAD
-        Category_over_base_ring.__init__(self, R, 'Polyhedra')
-=======
-        from sage.rings.all import ZZ, QQ, RDF
-        if R not in [ZZ, QQ, RDF]:
-            raise TypeError('base ring R (='+str(R)+') must be ZZ, QQ, or RDF.')
         Category_over_base_ring.__init__(self, R)
->>>>>>> a3c4cf39
 
     @cached_method
     def super_categories(self):
