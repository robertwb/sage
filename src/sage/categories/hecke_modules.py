--- conflicted
+++ resolved
@@ -70,13 +70,8 @@
         """
         from commutative_rings import CommutativeRings
         if R not in CommutativeRings():
-<<<<<<< HEAD
-            raise TypeError, "R (=%s) must be a commutative ring"%R
+            raise TypeError("R (=%s) must be a commutative ring"%R)
         Category_module.__init__(self, R)
-=======
-            raise TypeError("R (=%s) must be a commutative ring"%R)
-        Category_module.__init__(self, R, "Hecke modules")
->>>>>>> f55df776
 
     def super_categories(self):
         """
