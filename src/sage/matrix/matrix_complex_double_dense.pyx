--- conflicted
+++ resolved
@@ -344,7 +344,6 @@
 
 
     def solve_left(self,vec):
-<<<<<<< HEAD
         """
         Solve the equation A*x = b, where
 
@@ -373,47 +372,6 @@
 #        result=gsl_vector_alloc(_result.dimension[0])
         memcpy(ans.v.data,_result.data,_result.dimensions[0]*sizeof(double)*2)
         return ans
-
-
-
-    def solve_left_LU(self, vec):
-=======
->>>>>>> edc227a4
-        """
-        Solve the equation A*x = b, where
-
-        EXAMPLES:
-            sage: A =I*matrix(CDF, 3,3, [1,2,5,7.6,2.3,1,1,2,-1])
-            sage: A   # slightly random output
-            [1.0*I             2.0*I                5.0*I]
-	    [7.59999990463*I   2.29999995232*I      1.0*I]
- 	    [1.0*I             2.0*I               -1.0*I]
-            sage: b = vector(CDF,[1,2,3])+I*vector(CDF,[1,2,3])
-            sage: x = A.solve_left(b); x
-            (-0.113695090439 + 0.113695090439*I, 1.39018087855 - 1.39018087855*I, -0.333333333333 + 0.333333333333*I)
-            sage: A*x
-            (1.0 + 1.0*I, 2.0 + 2.0*I, 3.0 + 3.0*I)
-
-        This method precomputes and stores the LU decomposition before solving. If many equations of the form Ax=b need to
-        be solved for a singe matrix A, then this method should be used instead of solve.The first time this method is called
-        it will compute the LU decomposition.
-        If the matrix hs not changed then subsequent calls will be very fast as the precomputed LU decomposition will be used.
-
-        """
-        import numpy
-        cdef double *p
-        cdef ComplexDoubleVectorSpaceElement _vec,ans
-        _vec=vec
-        cdef ndarray _result
-        _result=numpy.linalg.solve(self.numpy(),_vec.numpy())
-        M=self._column_ambient_module()
-        ans=M.zero_vector()
-        p = <double *>_result.data
-#        cdef gsl_vector* result
-#        result=gsl_vector_alloc(_result.dimension[0])
-        memcpy(ans.v.data,_result.data,_result.dimensions[0]*sizeof(double)*2)
-        return ans
-
 
 
     def solve_left_LU(self, vec):
