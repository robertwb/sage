"""
Base class for matrices, part 0

NOTE: For design documentation see matrix/docs.py.

EXAMPLES:
    sage: matrix(2,[1,2,3,4])
    [1 2]
    [3 4]
"""

################################################################################
#       Copyright (C) 2005, 2006 William Stein <wstein@gmail.com>
#
#  Distributed under the terms of the GNU General Public License (GPL), version 2.
#  The full text of the GPL is available at:
#
#                  http://www.gnu.org/licenses/
################################################################################

include "../ext/stdsage.pxi"
include "../ext/cdefs.pxi"
include "../ext/python.pxi"

import sage.modules.free_module
import sage.misc.latex
import sage.structure.coerce
import sage.rings.integer

from   sage.misc.misc import verbose, get_verbose
from   sage.structure.sequence import _combinations, Sequence

cimport sage.structure.element
from   sage.structure.element    cimport ModuleElement, Element, RingElement, Vector
from   sage.structure.mutability cimport Mutability

import sage.modules.free_module

import matrix_misc

import strassen
import matrix_window



cdef class Matrix(sage.structure.element.Matrix):
    r"""
    A generic matrix.

    The \class{Matrix} class is the base class for all matrix classes.
    To create a \class{Matrix}, first create a \class{MatrixSpace},
    then coerce a list of elements into the \class{MatrixSpace}.  See
    the documentation of \class{MatrixSpace} for more details.

    EXAMPLES:

    We illustrate matrices and matrix spaces.  Note that no actual
    matrix that you make should have class Matrix; the class should
    always be derived from Matrix.

        sage: M = MatrixSpace(CDF,2,3); M
        Full MatrixSpace of 2 by 3 dense matrices over Complex Double Field
        sage: a = M([1,2,3,  4,5,6]); a
        [1.0 2.0 3.0]
        [4.0 5.0 6.0]
        sage: type(a)
        <type 'sage.matrix.matrix_complex_double_dense.Matrix_complex_double_dense'>
        sage: parent(a)
        Full MatrixSpace of 2 by 3 dense matrices over Complex Double Field

        sage: matrix(CDF, 2,3, [1,2,3, 4,5,6])
        [1.0 2.0 3.0]
        [4.0 5.0 6.0]
        sage: Mat(CDF,2,3)(range(1,7))
        [1.0 2.0 3.0]
        [4.0 5.0 6.0]

        sage: Q.<i,j,k> = QuaternionAlgebra(QQ, -1,-1)
        sage: matrix(Q,2,1,[1,2])
        [1]
        [2]
    """
    def __init__(self, parent):
        """
        EXAMPLES:
            sage: import sage.matrix.matrix0
            sage: A = sage.matrix.matrix0.Matrix(MatrixSpace(QQ,2))
            sage: type(A)
            <type 'sage.matrix.matrix0.Matrix'>
        """
        self._parent = parent
        self._base_ring = parent.base_ring()
        self._nrows = parent.nrows()
        self._ncols = parent.ncols()
        self._mutability = Mutability(False)
        self._cache = {}

    def copy(self):
        """
        Make a copy of self.  If self is immutable, the copy will be mutable.

        WARNING: The individual elements aren't themselves copied
        (though the list is copied).    This shouldn't matter, since ring
        elements are (almost!) always immutable in SAGE.

        EXAMPLES:
            sage: R.<x> = QQ['x']
            sage: a = matrix(R,2,[x+1,2/3,  x^2/2, 1+x^3]); a
            [  x + 1     2/3]
            [1/2*x^2 x^3 + 1]
            sage: b = a.copy()
            sage: b[0,0] = 5
            sage: b
            [      5     2/3]
            [1/2*x^2 x^3 + 1]
            sage: a
            [  x + 1     2/3]
            [1/2*x^2 x^3 + 1]

            sage: b = copy(a)
            sage: f = b[0,0]; f[0] = 10
            Traceback (most recent call last):
            ...
            IndexError: polynomials are immutable
        """
        return self.__copy__()

    def list(self):
        """
        List of elements of self.  It is safe to change the returned list.

        EXAMPLES:
            sage: R.<x,y> = QQ[]
            sage: a = matrix(R,2,[x,y,x*y, y,x,2*x+y]); a
            [      x       y     x*y]
            [      y       x y + 2*x]
            sage: v = a.list(); v
             [x, y, x*y, y, x, y + 2*x]

        Notice that changing the returned list does not change a (the
        list is a copy):
            sage: v[0] = 25
            sage: a
            [      x       y     x*y]
            [      y       x y + 2*x]
        """
        return list(self._list())

    def _list(self):
        """
        Unsafe version of the list method, mainly for internal use.
        This may return the list of elements, but as an *unsafe*
        reference to the underlying list of the object.  It is might
        be dangerous if you change entries of the returned list.

        EXAMPLES:
        Using _list is potentially fast and memory efficient, but
        very dangerous (at least for generic dense matrices).

            sage: a = matrix(QQ['x,y'],2,range(6)); a
            [0 1 2]
            [3 4 5]
            sage: v = a._list(); v
            [0, 1, 2, 3, 4, 5]

        If you change an entry of the list, the corresponding entry
        of the matrix will be changed (but without clearing any caches
        of computing information about the matrix):
            sage: v[0] = -2/3; v
            [-2/3, 1, 2, 3, 4, 5]
            sage: a._list()
            [-2/3, 1, 2, 3, 4, 5]

        Now the 0,0 entry of the matrix is $-2/3$, which is weird.
            sage: a[0,0]
            -2/3

        See:
            sage: a
            [-2/3    1    2]
            [   3    4    5]
        """
        cdef Py_ssize_t i, j

        x = self.fetch('list')
        if not x is None:
            return x
        x = []
        for i from 0 <= i < self._nrows:
            for j from 0 <= j < self._ncols:
                x.append(self.get_unsafe(i, j))
#        self.cache('list', x)
        return x

    def dict(self):
        """
        Dictionary of the elements of self with keys pairs (i,j) and
        values the nonzero entries of self.

        It is safe to change the returned dictionary.

        EXAMPLES:
            sage: R.<x,y> = QQ[]
            sage: a = matrix(R,2,[x,y,0, 0,0,2*x+y]); a
            [      x       y       0]
            [      0       0 y + 2*x]
            sage: d = a.dict(); d
            {(0, 1): y, (1, 2): y + 2*x, (0, 0): x}

        Notice that changing the returned list does not change a (the
        list is a copy):
            sage: d[0,0] = 25
            sage: a
            [      x       y       0]
            [      0       0 y + 2*x]
        """
        return dict(self._dict())

    def _dict(self):
        """
        Unsafe version of the dict method, mainly for internal use.
        This may return the dict of elements, but as an *unsafe*
        reference to the underlying dict of the object.  It is might
        be dangerous if you change entries of the returned dict.

        EXAMPLES:
        Using _dict is potentially fast and memory efficient, but
        very dangerous (at least for generic sparse matrices).

            sage: a = matrix(QQ['x,y'],2,range(6), sparse=True); a
            [0 1 2]
            [3 4 5]
            sage: v = a._dict(); v
            {(0, 1): 1, (1, 2): 5, (1, 0): 3, (0, 2): 2, (1, 1): 4}

        If you change a key of the dictionary, the corresponding entry
        of the matrix will be changed (but without clearing any caches
        of computing information about the matrix):
            sage: v[0,1] = -2/3; v
            {(0, 1): -2/3, (1, 2): 5, (1, 0): 3, (0, 2): 2, (1, 1): 4}
            sage: a._dict()
            {(0, 1): -2/3, (1, 2): 5, (1, 0): 3, (0, 2): 2, (1, 1): 4}
            sage: a[0,1]
            -2/3

        But the matrix doesn't know the entry changed, so it returns the cached
        version of its print representation:

            sage: a
            [0 1 2]
            [3 4 5]

        If we change an entry, the cache is cleared, and the correct print
        representation appears:
            sage: a[1,2]=10
            sage: a
            [   0 -2/3    2]
            [   3    4   10]
        """
        d = self.fetch('dict')
        if not d is None:
            return d

        cdef Py_ssize_t i, j
        d = {}
        for i from 0 <= i < self._nrows:
            for j from 0 <= j < self._ncols:
                x = self.get_unsafe(i, j)
                if x != 0:
                    d[(int(i),int(j))] = x
        self.cache('dict', d)
        return d

    ###########################################################
    # Cache
    ###########################################################
    def _clear_cache(self):
        """
        Clear anything cached about this matrix.
        """
        self.clear_cache()

    cdef clear_cache(self):
        """
        Clear the properties cache.
        """
        self._cache = None

    cdef fetch(self, key):
        """
        Try to get an element from the cache; if there isn't anything there, return None.
        """
        if self._cache is None:
            return None
        try:
            return self._cache[key]
        except KeyError:
            return None

    cdef cache(self, key, x):
        """
        Record x in the cache with given key.
        """
        if self._cache is None:
            self._cache = {}
        self._cache[key] = x

    ###########################################################
    # Mutability and bounds checking
    ###########################################################

    cdef check_bounds(self, Py_ssize_t i, Py_ssize_t j):
        """
        This function gets called when you're about to access the i,j
        entry of this matrix.  If i, j are out of range, and
        IndexError is raised.
        """
        if i<0 or i >= self._nrows or j<0 or j >= self._ncols:
            raise IndexError, "matrix index out of range"

    cdef check_mutability(self):
        """
        This function gets called when you're about to change this matrix.

        If self is immutable, a ValueError is raised, since you should
        never change a mutable matrix.

        If self is mutable, the cache of results about self is deleted.
        """
        if self._mutability._is_immutable:
            raise ValueError, "matrix is immutable; please change a copy instead (use self.copy())."
        else:
            self._cache = {}

    cdef check_bounds_and_mutability(self, Py_ssize_t i, Py_ssize_t j):
        """
        This function gets called when you're about to set the i,j
        entry of this matrix.  If i or j is out of range, an
        IndexError exception is raised.

        If self is immutable, a ValueError is raised, since you should
        never change a mutable matrix.

        If self is mutable, the cache of results about self is deleted.
        """
        if self._mutability._is_immutable:
            raise ValueError, "matrix is immutable; please change a copy instead (use self.copy())."
        else:
            self._cache = {}

        if i<0 or i >= self._nrows or j<0 or j >= self._ncols:
            raise IndexError, "matrix index out of range"


    def set_immutable(self):
        r"""
        Call this function to matrix a matrix immutable.

        Matrices are always mutable by default, i.e., you can change
        their entries using \code{A[i,j] = x}.  However, mutable
        matrices aren't hasheable, so can't be used as keys in
        dictionaries, etc.  Also, often when implementing a class, you
        might compute a matrix associated to it, e.g., the matrix of a
        Hecke operator.  If you return this matrix to the user you're
        really returning a reference and the user could then change an
        entry; this could be confusing. Thus you shoulds set such a
        matrix immutable.

        EXAMPLES:
            sage: A = Matrix(QQ, 2, 2, range(4))
            sage: A.is_mutable()
            True
            sage: A[0,0] = 10
            sage: A
            [10   1]
            [ 2   3]

        Mutable matrices are not hasheable, so can't be used as keys for dictionaries:
            sage: hash(A)
            Traceback (most recent call last):
            ...
            TypeError: mutable matrices are unhashable
            sage: v = {A:1}
            Traceback (most recent call last):
            ...
            TypeError: mutable matrices are unhashable


        If we make A immutable it suddenly is hasheable.
            sage: A.set_immutable()
            sage: A.is_mutable()
            False
            sage: A[0,0] = 10
            Traceback (most recent call last):
            ...
            ValueError: matrix is immutable; please change a copy instead (use self.copy()).
            sage: hash(A)
            12
            sage: v = {A:1}; v
            {[10  1]
             [ 2  3]: 1}
        """
        self._mutability.set_immutable()

    def is_immutable(self):
        """
        Return True if this matrix is immutable.

        See the documentation for self.set_immutable for more details
        about mutability.

        EXAMPLES:
            sage: A = Matrix(QQ['t','s'], 2, 2, range(4))
            sage: A.is_immutable()
            False
            sage: A.set_immutable()
            sage: A.is_immutable()
            True
        """
        return bool(self._mutability._is_immutable)

    def is_mutable(self):
        """
        Return True if this matrix is mutable.

        See the documentation for self.set_immutable for more details
        about mutability.

        EXAMPLES:
            sage: A = Matrix(QQ['t','s'], 2, 2, range(4))
            sage: A.is_mutable()
            True
            sage: A.set_immutable()
            sage: A.is_mutable()
            False
        """
        return bool(self._mutability.is_mutable())

    ###########################################################
    # Entry access
    #    The first two must be overloaded in the derived class
    ###########################################################
    cdef set_unsafe(self, Py_ssize_t i, Py_ssize_t j, object x):
        """
        Set entry quickly without doing any bounds checking.  Calling
        this with invalid arguments is allowed to produce a
        segmentation fault.

        This is fast since it is a cdef function and there is no bounds checking.
        """
        raise NotImplementedError, "this must be defined in the derived class (type=%s)"%type(self)

    cdef get_unsafe(self, Py_ssize_t i, Py_ssize_t j):
        """
        Entry access, but fast since it might be without
        bounds checking.

        This is fast since it is a cdef function and there is no bounds checking.
        """
        raise NotImplementedError, "this must be defined in the derived type."

    def __iter__(self):
        return matrix_misc.row_iterator(self)

    def __getitem__(self, ij):
        """
        Return element or row of self.

        INPUT:
            ij -- tuple (i,j) with i, j integers
        or
            ij -- integer

        USAGE:
            A[i, j] -- the i,j of A, and
            A[i]    -- the i-th row of A.

        EXAMPLES:
            sage: A = Matrix(Integers(2006),2,2,[-1,2,3,4])
            sage: A[0,0]
            2005
            sage: A[0]
            (2005, 2)

            sage: a = MatrixSpace(ZZ,3)(range(9)); a
            [0 1 2]
            [3 4 5]
            [6 7 8]
            sage: a[1,2]
            5
            sage: a[0]
            (0, 1, 2)
            sage: a[4,7]
            Traceback (most recent call last):
            ...
            IndexError: matrix index out of range
            sage: a[-1,0]
            Traceback (most recent call last):
            ...
            IndexError: matrix index out of range
        """
        cdef Py_ssize_t i, j
        cdef object x

        if PyTuple_Check(ij):
            # ij is a tuple, so we get i and j efficiently, construct corresponding integer entry.
            if PyTuple_Size(ij) != 2:
                raise IndexError, "index must be an integer or pair of integers"
            i = <object> PyTuple_GET_ITEM(ij, 0)
            j = <object> PyTuple_GET_ITEM(ij, 1)
            self.check_bounds(i, j)
            return self.get_unsafe(i, j)
        else:
            # If ij is not a tuple, coerce to an integer and get the row.
            i = ij
            return self.row(i)

    def __getslice__(self,  Py_ssize_t i,  Py_ssize_t j):
        """
        Returns a submatrix of this matrix got from the i-th through j-th rows.

        USAGE:
            A[i:j] -- return submatrix from those rows.

        EXAMPLES:
            sage: n=10;a=matrix(QQ,n,range(n^2))
            sage: a[0:3]
            [ 0  1  2  3  4  5  6  7  8  9]
            [10 11 12 13 14 15 16 17 18 19]
            [20 21 22 23 24 25 26 27 28 29]
        """
        if i < 0: i = self._nrows + i
        if j < 0: j = self._nrows + j
        if i >= self._nrows:
            i = self._nrows - 1
        if j >= self._nrows:
            j = self._nrows - 1
        return self.matrix_from_rows(range(i,j))

    def __setitem__(self, ij, x):
        """
        Set position i,j of this matrix to x.

        INPUT:
            ij -- tuple (i,j), where i is the row and j the column
                  Alternatively, ij can be an integer, and the ij-th row is set.
            x -- something that can be coerced to the base ring of this matrix.

        USAGE:
            A[i, j] = x -- set the (i,j) entry of A
            A[i]    = x -- set the ith row of A

        EXAMPLES:
            sage: A = Matrix(Integers(2006),2,2,[-1,2,3,4]); A
            [2005    2]
            [   3    4]
            sage: A[0,0] = 5; A
            [5 2]
            [3 4]
            sage: A[0] = [2,3]
            sage: A
            [2 3]
            [3 4]
            sage: A.set_immutable()
            sage: A[0,0] = 7
            Traceback (most recent call last):
            ...
            ValueError: matrix is immutable; please change a copy instead (use self.copy()).

            sage: a = matrix(ZZ,2,3, range(6)); a
            [0 1 2]
            [3 4 5]
            sage: a[0,0] = 10
            sage: a
            [10  1  2]
            [ 3  4  5]
        """
        cdef Py_ssize_t i, j

        if PyTuple_Check(ij):
            # ij is a tuple, so we get i and j efficiently, construct corresponding integer entry.
            if PyTuple_Size(ij) != 2:
                raise IndexError, "index must be an integer or pair of integers"
            i = <object> PyTuple_GET_ITEM(ij, 0)
            j = <object> PyTuple_GET_ITEM(ij, 1)
            self.check_bounds_and_mutability(i, j)
            self.set_unsafe(i, j, self._coerce_element(x))
        else:
            # If ij is not a tuple, coerce to an integer and set the whole row.
            i = ij
            if self._ncols == 0: # degenerate case
                return
            self.check_bounds_and_mutability(i, 0)
            for j from 0 <= j < self._ncols:
                self.set_unsafe(i, j, self._coerce_element(x[j]))

    cdef _coerce_element(self, x):
        """
        Return coercion of x into the base ring of self.
        """
        if PY_TYPE_CHECK(x, Element) and (<Element> x)._parent is self._base_ring:
            return x
        return self._base_ring(x)

    ###########################################################
    # Pickling
    ###########################################################
    def __reduce__(self):
        """
        EXAMPLES:
            sage: a = matrix(Integers(8),3,range(9))
            sage: a == loads(dumps(a))
            True
        """
        data, version = self._pickle()
        return unpickle, (self.__class__, self._parent, self._mutability,
                                          self._cache, data, version)

    def _pickle(self):
        raise NotImplementedError

    def _test_pickle(self):
        a, b = self.__reduce__()
        print "__reduce__:"
        print a
        print b
        print "Now call a with b:"
        c = a(*b)
        print "Got c = ", c
        if self == c:
            print "Pickle success."
        else:
            print "Pickle failure."

    ###########################################################
    # Base Change
    ###########################################################
    def base_ring(self):
        return self._base_ring

    def change_ring(self, ring):
        """
        Return the matrix obtained by coercing the entries of this
        matrix into the given ring.

        Always returns a copy (unless self is immutable, in which case
        returns self).

        EXAMPLES:
            sage: A = Matrix(QQ, 2, 2, [1/2, 1/3, 1/3, 1/4])
            sage: A.parent()
             Full MatrixSpace of 2 by 2 dense matrices over Rational Field
            sage: A.change_ring(GF(25,'a'))
            [3 2]
            [2 4]
            sage: A.change_ring(GF(25,'a')).parent()
             Full MatrixSpace of 2 by 2 dense matrices over Finite Field in a of size 5^2
            sage: A.change_ring(ZZ)
            Traceback (most recent call last):
            ...
            TypeError: Unable to coerce rational (=1/2) to an Integer.
        """
        if ring is self._base_ring:
            if self._mutability._is_immutable:
                return self
            return self.copy()

        M = sage.matrix.matrix_space.MatrixSpace(ring, self._nrows, self._ncols, sparse=self.is_sparse())
        return M(self.list(), coerce=True, copy=False)

    def _matrix_(self, R):
        """
        EXAMPLES:
            sage: A = Matrix(ZZ[['t']], 2, 2, range(4))
            sage: A.parent()
            Full MatrixSpace of 2 by 2 dense matrices over Power Series Ring in t over Integer Ring
            sage: A._matrix_(QQ[['t']])
            [0 1]
            [2 3]
            sage: A._matrix_(QQ[['t']]).parent()
            Full MatrixSpace of 2 by 2 dense matrices over Power Series Ring in t over Rational Field
        """
        return self.change_ring(R)

    ###########################################################
    # Representation -- string, latex, etc.
    ###########################################################

    def __repr__(self):
        r"""
        EXAMPLES:
            sage: R = PolynomialRing(QQ,6,'z')
            sage: a = matrix(2,3, R.gens())
            sage: a.__repr__()
            '[z0 z1 z2]\n[z3 z4 z5]'
        """
        #x = self.fetch('repr')
        #if not x is None: return x
        cdef Py_ssize_t nr, nc, r, c
        nr = self._nrows
        nc = self._ncols

        if nr == 0 or nc == 0:
            return "[]"

        # compute column widths
        S = []
        for x in self.list():
            S.append(str(x))

        tmp = []
        for x in S:
            tmp.append(len(x))

        width = max(tmp)
        rows = []
        m = 0

        # compute rows
        for r from 0 <= r < nr:
            s = ""
            for c from 0 <= c < nc:
                if c == nc - 1:
                    sep=""
                else:
                    sep=" "
                entry = S[r*nc+c]
                if c == 0:
                    m = max(m, len(entry))
                entry = " "*(width-len(entry)) + entry
                s = s + entry + sep
            rows.append(s)

        # Put brackets around in a single string
        tmp = []
        for row in rows:
            tmp.append("[%s]"%row)
        s = "\n".join(tmp)
        #self.cache('repr',s)
        return s

##     def _latex_sparse(self, variable="x"):
##         r"""
##         Return a latex string that represents this matrix as a sparse
##         matrix.  The rows are printed as sums $\sum a_i x_i$, where
##         $x$ is the variable.

##         EXAMPLES:

##         """
##         cdef Py_ssize_t nr, nc, i, j
##         nr = self._nrows
##         nc = self._ncols
##         s = "\\left(\\begin{align*}\n"
##         for i from 0 <= i < nr:
##             v = []
##             for j from 0 <= j < nc:
##                 x = self.get_unsafe(i, j)
##                 if x != 0:
##                     v.append((j, x))
##             for j from 0 <= j < len(v):
##                 s  = s + "%s*%s_{%s}"%(v[j][1], variable, v[j][0])
##                 if j == 0:
##                     s = s + "& + "
##                 elif j < len(v) - 1:
##                     s =  s + " + "
##                 else:
##                     s =  s + "\\\\\n"
##         s = s + "\n\\end{align*}"
##         return s

    def _latex_(self):
        r"""
        Return latex representation of this matrix.

        EXAMPLES:
            sage: R = PolynomialRing(QQ,4,'z')
            sage: a = matrix(2,2, R.gens())
            sage: b = a*a
            sage: latex(b)
            \left(\begin{array}{rr}
            z_{1}z_{2} + z_{0}^{2}&z_{1}z_{3} + z_{0}z_{1}\\
            z_{2}z_{3} + z_{0}z_{2}&z_{3}^{2} + z_{1}z_{2}
            \end{array}\right)
        """
        cdef Py_ssize_t nr, nc, r, c
        nr = self._nrows
        nc = self._ncols
        if nr == 0 or nc == 0:
            return "()"

        # compute column widths
        S = []
        for x in self.list():
            S.append(str(x))

        tmp = []
        for x in S:
            tmp.append(len(x))

        width = max(tmp)

        S = self.list()
        rows = []
        m = 0

        # compute rows
        latex = sage.misc.latex.latex
        for r from 0 <= r < nr:
            s = ""
            for c from 0 <= c < nc:
                if c == nc-1:
                    sep=""
                else:
                    sep="&"
                entry = latex(S[r*nc+c])
                if c == 0:
                    m = max(m, len(entry))
                s = s + entry + sep
            rows.append(s)

        # Put brackets around in a single string
        tmp = []
        for row in rows:
            tmp.append("%s"%row)
        s = "\\\\\n".join(tmp)
        return "\\left(\\begin{array}{%s}\n"%('r'*nc) + s + "\n\\end{array}\\right)"



    ###################################################
    ## Basic Properties
    ###################################################
    def ncols(self):
        """
        Return the number of rows of this matrix.

        EXAMPLES:
            sage: M = MatrixSpace(QQ, 2, 3)
            sage: A = M([1,2,3, 4,5,6])
            sage: A
            [1 2 3]
            [4 5 6]
            sage: A.ncols()
            3
            sage: A.nrows()
            2

        AUTHORS:
            -- Naqi Jaffery (2006-01-24): examples
        """
        return self._ncols

    def nrows(self):
        r"""
        Return the number of rows of this matrix.

        EXAMPLES:
            sage: M = MatrixSpace(QQ,6,7)
            sage: A = M([1,2,3,4,5,6,7, 22,3/4,34,11,7,5,3, 99,65,1/2,2/3,3/5,4/5,5/6, 9,8/9, 9/8,7/6,6/7,76,4, 0,9,8,7,6,5,4, 123,99,91,28,6,1024,1])
            sage: A
            [   1    2    3    4    5    6    7]
            [  22  3/4   34   11    7    5    3]
            [  99   65  1/2  2/3  3/5  4/5  5/6]
            [   9  8/9  9/8  7/6  6/7   76    4]
            [   0    9    8    7    6    5    4]
            [ 123   99   91   28    6 1024    1]
            sage: A.ncols()
            7
            sage: A.nrows()
            6

        AUTHORS:
            -- Naqi Jaffery (2006-01-24): examples
        """
        return self._nrows


    ###################################################
    # Functions
    ###################################################
    def act_on_polynomial(self, f):
        """
        Returns the polynomial f(self*x).

        INPUT:
            self -- an nxn matrix
            f -- a polynomial in n variables x=(x1,...,xn)

        OUTPUT:
            The polynomial f(self*x).

        EXAMPLES:
            sage: R.<x,y> = QQ[]
            sage: x, y = R.gens()
            sage: f = x**2 - y**2
            sage: M = MatrixSpace(QQ, 2)
            sage: A = M([1,2,3,4])
            sage: A.act_on_polynomial(f)
            -12*y^2 - 20*x*y - 8*x^2
        """
        cdef Py_ssize_t i, j, n

        if self._nrows != self._ncols:
            raise ArithmeticError, "self must be square"

        F = f.base_ring()
        vars = f.parent().gens()
        n = len(self.rows())
        ans = []
        for i from 0 <= i < n:
            tmp = []
            for j from 0 <= j < n:
                tmp.append(self.get_unsafe(i,j)*vars[j])
            ans.append( sum(tmp) )
        return f(tuple(ans))

    ###################################################
    # Arithmetic
    ###################################################
    def commutator(self, other):
        """
        Return the commutator self*other - other*self.

        EXAMPLES:
            sage: A = Matrix(QQ[['t']], 2, 2, range(4))
        """
        return self*other - other*self

    ###################################################
    # Row and column operations
    # The _c versions do no bounds checking and all
    # assume input values have parent that is self._base_ring.
    ###################################################
    cdef check_row_bounds_and_mutability(self, Py_ssize_t r1, Py_ssize_t r2):
        if self._mutability._is_immutable:
            raise ValueError, "matrix is immutable; please change a copy instead (use self.copy())."
        else:
            self._cache = {}
        if r1<0 or r1 >= self._nrows or r2<0 or r2 >= self._nrows:
            raise IndexError, "matrix row index out of range"

    cdef check_column_bounds_and_mutability(self, Py_ssize_t c1, Py_ssize_t c2):
        if self._mutability._is_immutable:
            raise ValueError, "matrix is immutable; please change a copy instead (use self.copy())."
        else:
            self._cache = {}
        if c1<0 or c1 >= self._ncols or c2<0 or c2 >= self._ncols:
            raise IndexError, "matrix column index out of range"

    def swap_columns(self, Py_ssize_t c1, Py_ssize_t c2):
        """
        Swap columns c1 and c2 of self.

        EXAMPLES:
            sage: M = MatrixSpace(QQ,3,3)
            sage: A = M([1,9,-7,4/5,4,3,6,4,3])
            sage: A
            [  1   9  -7]
            [4/5   4   3]
            [  6   4   3]
            sage: A.swap_columns(1,2); A
            [  1  -7   9]
            [4/5   3   4]
            [  6   3   4]
        """
        self.check_column_bounds_and_mutability(c1, c2)
        if c1 != c2:
            self.swap_columns_c(c1, c2)

    cdef swap_columns_c(self, Py_ssize_t c1, Py_ssize_t c2):
        cdef Py_ssize_t r
        for r from 0 <= r < self._nrows:
            a = self.get_unsafe(r, c2)
            self.set_unsafe(r, c2, self.get_unsafe(r,c1))
            self.set_unsafe(r, c1, a)

    def swap_rows(self, r1, r2):
        """
        Swap rows r1 and r2 of self.

        EXAMPLES:
            sage: M = MatrixSpace(QQ,3,3)
            sage: A = M([1,9,-7,4/5,4,3,6,4,3])
            sage: A
            [  1   9  -7]
            [4/5   4   3]
            [  6   4   3]
            sage: A.swap_rows(0,2); A
            [  6   4   3]
            [4/5   4   3]
            [  1   9  -7]
        """
        self.check_row_bounds_and_mutability(r1, r2)
        if r1 != r2:
            self.swap_rows_c(r1, r2)

    cdef swap_rows_c(self, Py_ssize_t r1, Py_ssize_t r2):
        cdef Py_ssize_t c
        for c from 0 <= c < self._ncols:
            a = self.get_unsafe(r2, c)
            self.set_unsafe(r2, c, self.get_unsafe(r1, c))
            self.set_unsafe(r1, c, a)


    def add_multiple_of_row(self, Py_ssize_t i, Py_ssize_t j,    s,   Py_ssize_t col_start=0):
        """
        Add s times row j to row i.

        EXAMPLES:
            sage: a = matrix(2,3,range(6)); a
            [0 1 2]
            [3 4 5]
            sage: a.add_multiple_of_row(1,0,-3)
            sage: a
            [ 0  1  2]
            [ 3  1 -1]
        """
        self.check_row_bounds_and_mutability(i,j)
        s = self._coerce_element(s)
        self.add_multiple_of_row_c(i, j, s, col_start)

    cdef add_multiple_of_row_c(self, Py_ssize_t i, Py_ssize_t j,    s,   Py_ssize_t col_start):
        cdef Py_ssize_t c
        for c from col_start <= c < self._ncols:
            self.set_unsafe(i, c, self.get_unsafe(i, c) + s*self.get_unsafe(j, c))

    def add_multiple_of_column(self, Py_ssize_t i, Py_ssize_t j, s, Py_ssize_t row_start=0):
        """
        Add s times column j to column i.

        EXAMPLES:
            sage: a = matrix(QQ,2,3,range(6)); a
            [0 1 2]
            [3 4 5]
            sage: a.add_multiple_of_column(1,2,-1/2)
            sage: a
            [  0   0   2]
            [  3 3/2   5]
        """
        self.check_column_bounds_and_mutability(i,j)
        s = self._coerce_element(s)
        self.add_multiple_of_column_c(i, j, s, row_start)

    cdef add_multiple_of_column_c(self, Py_ssize_t i, Py_ssize_t j, s, Py_ssize_t row_start):
        cdef Py_ssize_t r
        for r from row_start <= r < self._nrows:
            self.set_unsafe(r, i, self.get_unsafe(r, i) + s*self.get_unsafe(r, j))

    def rescale_row(self, Py_ssize_t i, s, Py_ssize_t start_col=0):
        """
        Replace i-th row of self by s times i-th row of self.

        start_row -- only rescale enries at that column and to the right

        EXAMPLES:
            sage: a = matrix(2,3,range(6)); a
            [0 1 2]
            [3 4 5]
            sage: a.add_multiple_of_row(1,0,-3); a
            [ 0  1  2]
            [ 3  1 -1]
        """
        self.check_row_bounds_and_mutability(i, i)
        s = self._coerce_element(s)
        self.rescale_row_c(i, s, start_col)

    cdef rescale_row_c(self, Py_ssize_t i, s, Py_ssize_t start_col):
        cdef Py_ssize_t j
        for j from start_col <= j < self._ncols:
            self.set_unsafe(i, j, self.get_unsafe(i, j)*s)


    def rescale_col(self, Py_ssize_t i, s, Py_ssize_t start_row=0):
        """
        Replace i-th col of self by s times i-th col of self.

        INPUT:
            i -- ith column
            s -- scalar
            start_row -- only rescale enries at this row and lower

        EXAMPLES:
        We rescale the last column of a matrix over the rational numbers:

            sage: a = matrix(QQ,2,3,range(6)); a
            [0 1 2]
            [3 4 5]
            sage: a.rescale_col(2,1/2); a
            [  0   1   1]
            [  3   4 5/2]
            sage: R.<x> = QQ[]

        We rescale a matrix over a polynomial ring.
            sage: a = matrix(R,2,3,[1,x,x^2,x^3,x^4,x^5]); a
            [  1   x x^2]
            [x^3 x^4 x^5]
            sage: a.rescale_col(2,1/2); a
            [      1       x 1/2*x^2]
            [    x^3     x^4 1/2*x^5]

        We try and fail to rescale a matrix over the integers by a non-integer:
            sage: a = matrix(ZZ,2,3,[0,1,2, 3,4,4]); a
            [0 1 2]
            [3 4 4]
            sage: a.rescale_col(2,1/2); a
            Traceback (most recent call last):
            ...
            TypeError: Unable to coerce rational (=1/2) to an Integer.

        We rescale the integer matrix's column 2 column by $-1$, which is an integer.
            sage: a.rescale_col(2,-1); a
            [ 0  1 -2]
            [ 3  4 -4]

        To rescale the matrix by 1/2, you must change the base ring to the rationals:
            sage: b = a.change_ring(QQ); b
            [ 0  1 -2]
            [ 3  4 -4]
            sage: b.rescale_col(2, 1/2); b
            [ 0  1 -1]
            [ 3  4 -2]
        """
        self.check_column_bounds_and_mutability(i, i)
        s = self._coerce_element(s)
        self.rescale_col_c(i, s, start_row)

    cdef rescale_col_c(self, Py_ssize_t i, s, Py_ssize_t start_row):
        cdef Py_ssize_t j
        for j from start_row <= j < self._nrows:
            self.set_unsafe(j, i, self.get_unsafe(j, i)*s)

    def set_row_to_multiple_of_row(self, i, j, s):
        """
        Set row i equal to s times row j.

        EXAMPLES:
            sage: a = matrix(QQ,2,3,range(6)); a
            [0 1 2]
            [3 4 5]
            sage: a.set_row_to_multiple_of_row(1,2,-3)
            sage: a
            [ 0  1  2]
            [ 0 -3 -6]
        """
        self[i] = s*self[j]

    def _set_row_to_negative_of_row_of_A_using_subset_of_columns(self, Py_ssize_t i, Matrix A,
                                                                 Py_ssize_t r, cols):
        """
        Set row i of self to -(row r of A), but where we only take
        the given column positions in that row of A:

        INPUT:
            i -- integer, index into the rows of self
            A -- a matrix
            r -- integer, index into rows of A
            cols -- a *sorted* list of integers.

        EXAMPLES:
            sage: a = matrix(QQ,2,3,range(6)); a
            [0 1 2]
            [3 4 5]
            sage: a._set_row_to_negative_of_row_of_A_using_subset_of_columns(0,a,1,[1,2])
            sage: a
            [-4 -5  2]
            [ 3  4  5]
        """
        # this function exists just because it is useful for modular symbols presentations.
        cdef Py_ssize_t l
        z = self._base_ring(0)
        l = 0
        for k in cols:
            self[i,l] = -A[r,k]
            l = l + 1

    ###################################################
    # Matrix-vector multiply
    ###################################################
    def linear_combination_of_rows(self, v):
        """
        Return the linear combination of the rows of self given by the coefficients in
        the list v.

        INPUT:
            v -- list

        EXAMPLES:
            sage: a = matrix(QQ,2,3,range(6)); a
            [0 1 2]
            [3 4 5]
            sage: a.linear_combination_of_rows([1,2])
            (6, 9, 12)
            sage: a.linear_combination_of_rows([0,0])
            (0, 0, 0)
        """
        cdef Py_ssize_t i, n
        R = self.rows()
        n = len(R)
        if len(v) != n:
            raise ValueError, "length of v must equal number of rows."
        zero = self._base_ring(0)
        s = None
        for i from 0 <= i < n:
            if v[i] != zero:
                a = v[i] * R[i]
                if s is None:
                    s = a
                else:
                    s = s + a
        if s is None:
            return self.parent().row_space()(0)
        return s

    def linear_combination_of_columns(self, v):
        """
        Return the linear combination of the columns of self given by the coefficients in
        the list v.

        INPUT:
            v -- list

        EXAMPLES:
            sage: a = matrix(QQ,2,3,range(6)); a
            [0 1 2]
            [3 4 5]
            sage: a.linear_combination_of_columns([1,1,1])
            (3, 12)
            sage: a.linear_combination_of_columns([0,0,0])
            (0, 0)
        """
        cdef Py_ssize_t i, n
        C = self.columns()
        n = len(C)
        if len(v) != n:
            raise ValueError, "length of v must equal number of columns."
        zero = self._base_ring(0)
        s = None
        for i from 0 <= i < n:
            if v[i] != zero:
                a = v[i] * C[i]
                if s is None:
                    s = a
                else:
                    s = s + a
        if s is None:
            return self.parent().column_space()(0)
        return s


    ###################################################
    # Predicates
    ###################################################

    def is_dense(self):
        """
        Returns True if this is a dense matrix.

        In SAGE, being dense is a property of the underlying
        representation, not the number of nonzero entries.

        EXAMPLES:
            sage: matrix(QQ,2,2,range(4)).is_dense()
            True
            sage: matrix(QQ,2,2,range(4),sparse=True).is_dense()
            False
        """
        return bool(self.is_dense_c())

    def is_sparse(self):
        """
        Return True if this is a sparse matrix.

        In SAGE, being sparse is a property of the underlying
        representation, not the number of nonzero entries.

        EXAMPLES:
            sage: matrix(QQ,2,2,range(4)).is_sparse()
            False
            sage: matrix(QQ,2,2,range(4),sparse=True).is_sparse()
            True
        """
        return bool(self.is_sparse_c())

    def is_square(self):
        """
        Return True precisely if this matrix is square, i.e., has the same
        number of rows and columns.

        EXAMPLES:
            sage: matrix(QQ,2,2,range(4)).is_square()
            True
            sage: matrix(QQ,2,3,range(6)).is_square()
            False
        """
        return bool(self._nrows == self._ncols)

    def is_invertible(self):
        r"""
        Return True if this matrix is invertible.

        EXAMPLES:
        The following matrix is invertible over $\Q$ but not over $\Z$.
            sage: A = MatrixSpace(ZZ, 2)(range(4))
            sage: A.is_invertible()
            False
            sage: A.matrix_over_field().is_invertible()
            True

        The inverse function is a constructor for matrices over the
        fraction field, so it can work even if A is not invertible.
            sage: ~A   # inverse of A
            [-3/2  1/2]
            [   1    0]

        The next matrix is invertible over $\Z$.
            sage: A = MatrixSpace(IntegerRing(),2)([1,10,0,-1])
            sage: A.is_invertible()
            True
            sage: ~A                # compute the inverse
            [ 1 10]
            [ 0 -1]

        The following nontrivial matrix is invertible over $\Z[x]$.
            sage: R.<x> = PolynomialRing(IntegerRing())
            sage: A = MatrixSpace(R,2)([1,x,0,-1])
            sage: A.is_invertible()
            True
            sage: ~A
            [ 1  x]
            [ 0 -1]
        """
        return self.is_square() and self.determinant().is_unit()

    ###################################################
    # Invariants of a matrix
    ###################################################

    def pivots(self):
        """
        Return the pivot column positions of this matrix as a list of Python integers.

        This returns a list, of the position of the first nonzero entry in each row
        of the echelon form.

        OUTPUT:
             list -- a list of Python ints

        EXAMPLES:
        """
        x = self.fetch('pivots')
        if not x is None: return x
        self.echelon_form()
        x = self.fetch('pivots')
        if x is None:
            raise RuntimeError, "bug in matrix pivots functions, matrix parent = '%s'"%self.parent()
        return x

    def rank(self):
        x = self.fetch('rank')
        if not x is None: return x
        r = len(self.pivots())
        self.cache('rank', r)
        return r

    cdef _set_pivots(self, X):
        self.cache('pivots', X)

    def nonpivots(self):
        """
        Return the list of i such that the i-th column of self
        is NOT a pivot column of the reduced row echelon form
        of self.

        OUTPUT:
            list -- sorted list of (Python) integers

        EXAMPLES:
            sage: a = matrix(QQ,3,3,range(9)); a
            [0 1 2]
            [3 4 5]
            [6 7 8]
            sage: a.echelon_form()
            [ 1  0 -1]
            [ 0  1  2]
            [ 0  0  0]
            sage: a.nonpivots()
            [2]
        """
        x = self.fetch('nonpivots')
        if not x is None: return x

        X = set(self.pivots())
        np = []
        for j in xrange(self.ncols()):
            if not (j in X):
                np.append(j)
        self.cache('nonpivots',np)
        return np

    def nonzero_positions(self, copy=True, column_order=False):
        """
        Returns the sorted list of pairs (i,j) such that self[i,j] != 0.

        INPUT:
            copy -- (default: True) It is safe to change the resulting
                    list (unless you give the option copy=False).
            column_order -- (default: False)  If true, returns the list of pairs (i,j)
                    such that self[i,j] != 0, but sorted by columns, i.e.,
                    column j=0 entries occur first, then column j=1 entries, etc.

        EXAMPLES:
            sage: a = matrix(QQ, 2,3, [1,2,0,2,0,0]); a
            [1 2 0]
            [2 0 0]
            sage: a.nonzero_positions()
            [(0, 0), (0, 1), (1, 0)]
            sage: a.nonzero_positions(copy=False)
            [(0, 0), (0, 1), (1, 0)]
            sage: a.nonzero_positions(column_order=True)
            [(0, 0), (1, 0), (0, 1)]
            sage: a = matrix(QQ, 2,3, [1,2,0,2,0,0], sparse=True); a
            [1 2 0]
            [2 0 0]
            sage: a.nonzero_positions()
            [(0, 0), (0, 1), (1, 0)]
            sage: a.nonzero_positions(copy=False)
            [(0, 0), (0, 1), (1, 0)]
            sage: a.nonzero_positions(column_order=True)
            [(0, 0), (1, 0), (0, 1)]
        """
        if column_order:
            return self._nonzero_positions_by_column(copy)
        else:
            return self._nonzero_positions_by_row(copy)

    def _nonzero_positions_by_row(self, copy=True):
        x = self.fetch('nonzero_positions')
        if not x is None:
            if copy:
                return list(x)
            return x
        cdef Py_ssize_t i, j
        z = self._base_ring(0)
        nzp = []
        for i from 0 <= i < self._nrows:
           for j from 0 <= j < self._ncols:
                if self.get_unsafe(i,j) != z:
                    nzp.append((i,j))
        self.cache('nonzero_positions', nzp)
        if copy:
            return list(nzp)
        return nzp

    def _nonzero_positions_by_column(self, copy=True):
        """
        Returns the list of pairs (i,j) such that self[i,j] != 0, but sorted by columns, i.e.,
        column j=0 entries occur first, then column j=1 entries, etc.

        It is safe to change the resulting list (unless you give the option copy=False).
        """
        x = self.fetch('nonzero_positions_by_column')
        if not x is None:
            if copy:
                return list(x)
            return x
        cdef Py_ssize_t i, j
        z = self._base_ring(0)
        nzp = []
        for j from 0 <= j < self._ncols:
            for i from 0 <= i < self._nrows:
                if self.get_unsafe(i,j) != z:
                    nzp.append((i,j))
        self.cache('nonzero_positions_by_column', nzp)
        if copy:
            return list(nzp)
        return nzp

    def nonzero_positions_in_column(self, Py_ssize_t i):
        """
        Return a sorted list of the integers j such that self[j,i] is
        nonzero, i.e., such that the j-th position of the i-th column
        is nonzero.

        INPUT:
            i -- an integer

        OUTPUT:
            list

        EXAMPLES:
            sage: a = matrix(QQ, 3,2, [1,2,0,2,0,0]); a
            [1 2]
            [0 2]
            [0 0]
            sage: a.nonzero_positions_in_column(0)
            [0]
            sage: a.nonzero_positions_in_column(1)
            [0, 1]

        You'll get an IndexError, if you select an invalid column:
            sage: a.nonzero_positions_in_column(2)
            Traceback (most recent call last):
            ...
            IndexError: matrix column index out of range
        """
        cdef Py_ssize_t j
        z = self._base_ring(0)
        tmp = []

        if i<0 or i >= self._ncols:
            raise IndexError, "matrix column index out of range"
        for j from 0 <= j < self._nrows:
            if self.get_unsafe(j,i) != z:
                tmp.append(j)
        return tmp

    def nonzero_positions_in_row(self, Py_ssize_t i):
        """
        Return the integers j such that self[i,j] is nonzero, i.e.,
        such that the j-th position of the i-th row is nonzero.

        INPUT:
            i -- an integer

        OUTPUT:
            list

        EXAMPLES:
            sage: a = matrix(QQ, 3,2, [1,2,0,2,0,0]); a
            [1 2]
            [0 2]
            [0 0]
            sage: a.nonzero_positions_in_row(0)
            [0, 1]
            sage: a.nonzero_positions_in_row(1)
            [1]
            sage: a.nonzero_positions_in_row(2)
            []
        """
        cdef Py_ssize_t j

        if i<0 or i >= self._nrows:
            raise IndexError, "matrix row index out of range"

        z = self._base_ring(0)
        tmp = []

        for j from 0 <= j < self._ncols:
            if self.get_unsafe(i,j) != z:
                tmp.append(j)
        return tmp

    ###################################################
    # Arithmetic
    ###################################################
    cdef Vector _vector_times_matrix_c_impl(self, Vector v):
        """
        Returns the vector times matrix product.

        INPUT:
             v -- a free module element.

        OUTPUT:
            The the vector times matrix product v*A.

        EXAMPLES:
            sage: B = matrix(QQ,2, [1,2,3,4])
            sage: V = VectorSpace(QQ, 2)
            sage: v = V([-1,5])
            sage: v*B
            (14, 18)
            sage: -1*B.row(0) + 5*B.row(1)
            (14, 18)
            sage: B*v    # computes B*v, where v is interpreted as a column vector.
            (9, 17)
            sage: -1*B.column(0) + 5*B.column(1)
            (9, 17)
        """
        M = sage.modules.free_module.FreeModule(self._base_ring, self.ncols(), sparse=self.is_sparse())
        if not PY_TYPE_CHECK(v, sage.modules.free_module_element.FreeModuleElement):
            v = M(v)
        if self.nrows() != v.degree():
            raise ArithmeticError, "number of rows of matrix must equal degree of vector"
        s = M(0)
        for i in xrange(self.nrows()):
            if v[i] != 0:
                s = s + v[i]*self.row(i)
        return s

    cdef Vector _matrix_times_vector_c_impl(self, Vector v):
        M = sage.modules.free_module.FreeModule(self._base_ring, self.nrows(), sparse=self.is_sparse())
        if not PY_TYPE_CHECK(v, sage.modules.free_module_element.FreeModuleElement):
            v = M(v)
        if self.ncols() != v.degree():
            raise ArithmeticError, "number of columns of matrix must equal degree of vector"
        s = M(0)
        for i in xrange(self.ncols()):
            if v[i] != 0:
                s = s + self.column(i, from_list=True)*v[i]
        return s

    def iterates(self, v, n):
        """
        Let $A$ be this matrix and $v$ be a free module element.
        Return a vector whose rows are the entries of the following
        vectors:
        $$
           v, v A, v A^2, \ldots, v A^{n-1}.
        $$

        INPUT:
            v -- free module element
            n -- nonnegative integer

        EXAMPLES:
            sage: A = MatrixSpace(IntegerRing(), 2)([1,1,3,5]); A
            [1 1]
            [3 5]
            sage: v = FreeModule(IntegerRing(), 2)([1,0])
            sage: A.iterates(v,0)
            []
            sage: A.iterates(v,5)
            [  1   0]
            [  1   1]
            [  4   6]
            [ 22  34]
            [124 192]
        """
        n = int(n)
        if n >= 2 and self.nrows() != self.ncols():
            raise ArithmeticError, "matrix must be square if n >= 2."
        if n == 0:
            return self.matrix_space(n, self.ncols())(0)
        M = sage.modules.free_module.FreeModule(self._base_ring, self.ncols(), sparse=self.is_sparse())
        if not PY_TYPE_CHECK(v, sage.modules.free_module_element.FreeModuleElement):
            v = M(v)
        X = [v]
        for _ in range(n-1):
            X.append(X[len(X)-1]*self)
        MS = self.matrix_space(n, self.ncols())
        return MS(X)

    cdef ModuleElement _add_c_impl(self, ModuleElement right):
        """
        Add two matrices with the same parent.
        """
        cdef Py_ssize_t i, j
        cdef Matrix A
        A = self.new_matrix()
        for i from 0 <= i < self._nrows:
            for j from 0 <= j < self._ncols:
                A.set_unsafe(i,j, self.get_unsafe(i,j) + (<Matrix>right).get_unsafe(i,j))
        return A

    cdef ModuleElement _sub_c_impl(self, ModuleElement right):
        """
        Subtract two matrices with the same parent.

        EXAMPLES:
            sage: R.<x,y> = FreeAlgebra(QQ,2)
            sage: a = matrix(2,2, [1,2,x*y,y*x])
            sage: b = matrix(2,2, [1,2,y*x,y*x])
        """
        return self._add_c_impl(right._left_scalar_multiply(-1))

##         cdef Py_ssize_t i, j
##         cdef Matrix A
##         A = self.new_matrix()
##         for i from 0 <= i < self._nrows:
##             for j from 0 <= j < self._ncols:
##                 A.set_unsafe(i,j, self.get_unsafe(i,j) - (<Matrix>right).get_unsafe(i,j))
##         return A

##     def _div_(self, right):
##         """
##         EXAMPLES:
##             sage: ???
##         """
##         # TODO TODO
##         raise NotImplementedError


    def __mod__(self, p):
        r"""
        Return matrix mod $p$, returning again a matrix over the same
        base ring.

        \note{Use \code{A.Mod(p)} to obtain a matrix over the residue
        class ring modulo $p$.}

        EXAMPLES:
            sage: M = Matrix(ZZ, 2, 2, [5, 9, 13, 15])
            sage: M % 7
            [5 2]
            [6 1]
            sage: parent(M % 7)
            Full MatrixSpace of 2 by 2 dense matrices over Integer Ring
        """
        cdef Py_ssize_t i
        v = self.list()
        for i from 0 <= i < len(v):
            v[i] = v[i] % p
        return self.new_matrix(entries = v, copy=False, coerce=True)

    def mod(self, p):
        """
        Return matrix mod $p$, over the reduced ring.

        EXAMPLES:
            sage: M = matrix(ZZ, 2, 2, [5, 9, 13, 15])
            sage: M.mod(7)
            [5 2]
            [6 1]
            sage: parent(M.mod(7))
            Full MatrixSpace of 2 by 2 dense matrices over Ring of integers modulo 7
        """
        return self.change_ring(self._base_ring.quotient_ring(p))


    def _scalar_multiply(self, x):
        """
        EXAMPLES:
            sage: a = matrix(QQ,2,range(6))
            sage: a._scalar_multiply(3/4)
            [   0  3/4  3/2]
            [ 9/4    3 15/4]
        """
        cdef Py_ssize_t i

        if not x in self._base_ring:
            x = self._base_ring(x)

        v = self.list()
        for i from 0 <= i < len(v):
            v[i] = x * v[i]
        return self.new_matrix(entries = v, copy=False, coerce=False)

    def _right_scalar_multiply(self, x):
        """
        EXAMPLES:
        A simple example in which the base ring is commutative:
            sage: a = matrix(QQ,2,range(6))
            sage: a._right_scalar_multiply(3/4)
            [   0  3/4  3/2]
            [ 9/4    3 15/4]

        An example in which the base ring is not commutative:
            sage: F.<x,y> = FreeAlgebra(QQ,2)
            sage: a = matrix(2,[x,y,x^2,y^2]); a
            [  x   y]
            [x^2 y^2]
            sage: a._scalar_multiply(x)
            [  x^2   x*y]
            [  x^3 x*y^2]
            sage: a._right_scalar_multiply(x)
            [  x^2   y*x]
            [  x^3 y^2*x]
            sage: a._right_scalar_multiply(y)
            [  x*y   y^2]
            [x^2*y   y^3]
        """
        cdef Py_ssize_t i

        if not x in self._base_ring:
            x = self._base_ring(x)

        v = self.list()
        for i from 0 <= i < len(v):
            v[i] = v[i]*x
        return self.new_matrix(entries = v, copy=False, coerce=False)

    def _left_scalar_multiply(self, x):
        """
        EXAMPLES:
            sage: R.<x,y> = QQ[]
            sage: a = matrix(R,2,3,[1,x,y,-x*y,x+y,x-y]); a
            [       1        x        y]
            [  -1*x*y    y + x -1*y + x]
            sage: a._left_scalar_multiply(x*y)
            [             x*y            x^2*y            x*y^2]
            [      -1*x^2*y^2    x*y^2 + x^2*y -1*x*y^2 + x^2*y]
            sage: R.<x,y> = FreeAlgebra(ZZ,2)
            sage: a = matrix(R,2,3,[1,x,y,-x*y,x+y,x-y]); a
            [    1     x     y]
            [ -x*y x + y x - y]
            sage: a._left_scalar_multiply(x*y)
            [          x*y         x*y*x         x*y^2]
            [     -x*y*x*y x*y*x + x*y^2 x*y*x - x*y^2]
            sage: a._right_scalar_multiply(x*y)
            [          x*y         x^2*y         y*x*y]
            [     -x*y*x*y x^2*y + y*x*y x^2*y - y*x*y]
        """
        return self._scalar_multiply(x)

    cdef sage.structure.element.Matrix _matrix_times_matrix_c_impl(self, sage.structure.element.Matrix right):
        r"""
        Return the product of two matrices, a vector*matrix and
        matrix*vector product, or a scalar*matrix or matrix*scalar
        product.

        EXAMPLE of matrix times matrix over same base ring:
        We multiply matrices over $\QQ[x,y]$.
            sage: R.<x,y> = QQ[]
            sage: a = matrix(R,2,3,[1,x,y,-x*y,x+y,x-y]); a
            [       1        x        y]
            [  -1*x*y    y + x -1*y + x]
            sage: b = a.transpose(); b
            [       1   -1*x*y]
            [       x    y + x]
            [       y -1*y + x]
            sage: a*b
            [          1 + y^2 + x^2      -1*y^2 + x*y + x^2]
            [     -1*y^2 + x*y + x^2 2*y^2 + 2*x^2 + x^2*y^2]
            sage: b*a
            [        1 + x^2*y^2   x - x*y^2 - x^2*y   y + x*y^2 - x^2*y]
            [  x - x*y^2 - x^2*y y^2 + 2*x*y + 2*x^2  -1*y^2 + x*y + x^2]
            [  y + x*y^2 - x^2*y  -1*y^2 + x*y + x^2 2*y^2 - 2*x*y + x^2]

        We verify that the matrix multiplies are correct by comparing them
        with what PARI gets:
            sage: gp(a)*gp(b) - gp(a*b)
            [0, 0; 0, 0]
            sage: gp(b)*gp(a) - gp(b*a)
            [0, 0, 0; 0, 0, 0; 0, 0, 0]

        EXAMPLE of matrix times matrix over different base rings:
            sage: a = matrix(ZZ,2,2,range(4))
            sage: b = matrix(GF(7),2,2,range(4))
            sage: c = matrix(QQ,2,2,range(4))
            sage: d = a*b; d
            [2 3]
            [6 4]
            sage: parent(d)
            Full MatrixSpace of 2 by 2 dense matrices over Finite Field of size 7
            sage: parent(b*a)
            Full MatrixSpace of 2 by 2 dense matrices over Finite Field of size 7
            sage: d = a*c; d
            [ 2  3]
            [ 6 11]
            sage: parent(d)
            Full MatrixSpace of 2 by 2 dense matrices over Rational Field
            sage: d = b*c; d
            Traceback (most recent call last):
            ...
            TypeError: unsupported operand parent(s) for '*': 'Finite Field of size 7' and 'Rational Field'
            sage: d = b*c.change_ring(GF(7)); d
            [2 3]
            [6 4]


        EXAMPLE of matrix times matrix where one matrix is sparse and
        the other is dense (in such mixed cases, the result is always
        dense):
            sage: a = matrix(ZZ,2,2,range(4),sparse=True)
            sage: b = matrix(GF(7),2,2,range(4),sparse=False)
            sage: c = a*b; c
            [2 3]
            [6 4]
            sage: parent(c)
            Full MatrixSpace of 2 by 2 dense matrices over Finite Field of size 7
            sage: c = b*a; c
            [2 3]
            [6 4]
            sage: parent(c)
            Full MatrixSpace of 2 by 2 dense matrices over Finite Field of size 7

        EXAMPLE of matrix multiplication over a noncommutative base ring:
            sage: R.<x,y> = FreeAlgebra(QQ,2)
            sage: x*y - y*x
            x*y - y*x
            sage: a = matrix(2,2, [1,2,x,y])
            sage: b = matrix(2,2, [x,y,x^2,y^2])
            sage: a*b
            [  x + 2*x^2   y + 2*y^2]
            [x^2 + y*x^2   x*y + y^3]
            sage: b*a
            [    x + y*x   2*x + y^2]
            [x^2 + y^2*x 2*x^2 + y^3]

        EXAMPLE of row vector times matrix (vectors are row vectors, so
        matrices act from the right):
            sage: a = matrix(2,3, range(6)); a
            [0 1 2]
            [3 4 5]
            sage: V = ZZ^2
            sage: v = V([-2,3]); v
            (-2, 3)
            sage: v*a
            (9, 10, 11)

        This is not allowed, since v is a {\em row} vector:
            sage: a*v
            Traceback (most recent call last):
            ...
            TypeError: incompatible dimensions

        This illustrates how coercion works:
            sage: V = QQ^2
            sage: v = V([-2,3]); v
            (-2, 3)
            sage: parent(v*a)
            Vector space of dimension 3 over Rational Field

        EXAMPLE of matrix times column vector:
          (column vectors are not implemented yet)  TODO TODO

        EXAMPLE of scalar times matrix:
            sage: a = matrix(2,3, range(6)); a
            [0 1 2]
            [3 4 5]
            sage: b = 3*a; b
            [ 0  3  6]
            [ 9 12 15]
            sage: parent(b)
            Full MatrixSpace of 2 by 3 dense matrices over Integer Ring
            sage: b = (2/3)*a; b
            [   0  2/3  4/3]
            [   2  8/3 10/3]
            sage: parent(b)
            Full MatrixSpace of 2 by 3 dense matrices over Rational Field

        EXAMPLE of matrix times scalar:
            sage: a = matrix(2,3, range(6)); a
            [0 1 2]
            [3 4 5]
            sage: b = a*3; b
            [ 0  3  6]
            [ 9 12 15]
            sage: parent(b)
            Full MatrixSpace of 2 by 3 dense matrices over Integer Ring
            sage: b = a*(2/3); b
            [   0  2/3  4/3]
            [   2  8/3 10/3]
            sage: parent(b)
            Full MatrixSpace of 2 by 3 dense matrices over Rational Field

        EXAMPLE of scalar multiplication in the noncommutative case:
            sage: R.<x,y> = FreeAlgebra(ZZ,2)
            sage: a = matrix(2,[x,y,x^2,y^2])
            sage: a * x
            [  x^2   y*x]
            [  x^3 y^2*x]
            sage: x * a
            [  x^2   x*y]
            [  x^3 x*y^2]
            sage: a*x - x*a
            [             0     -x*y + y*x]
            [             0 -x*y^2 + y^2*x]
        """
        # Both self and right are matrices with compatible dimensions and base ring.
        if self._will_use_strassen(right):
            return self._multiply_strassen(right)
        else:
            return self._multiply_classical(right)

    cdef ModuleElement _rmul_c_impl(right, RingElement left):
        """
        The product left * right, where right is a matrix and left is
        guaranteed to be in the base ring.
        """
        return right._scalar_multiply(left)

    cdef ModuleElement _lmul_c_impl(left, RingElement right):
        """
        The product left * right, where left is a matrix and right is
        guaranteed to be in the base ring.
        """
        return left._right_scalar_multiply(right)

    cdef int _will_use_strassen(self, Matrix right) except -2:
        """
        Whether or not matrix multiplication of self by right should
        be done using Strassen.

        Overload _strassen_default_cutoff to return -1 to not use
        Strassen by default.
        """
        cdef int n
        n = self._strassen_default_cutoff(right)
        if n == -1:
            return 0  # do not use Strassen
        if self._nrows > n and self._ncols > n and \
               right._nrows > n and right._ncols > n:
            return 1
        return 0

    cdef int _will_use_strassen_echelon(self) except -2:
        """
        Whether or not matrix multiplication of self by right should
        be done using Strassen.

        Overload this in derived classes to not use Strassen by default.
        """
        cdef int n
        n = self._strassen_default_echelon_cutoff()
        if n == -1:
            return 0  # do not use Strassen
        if self._nrows > n and self._ncols > n:
            return 1
        return 0

    def __neg__(self):
        """
        Return the negative of self.

        EXAMPLES:
            sage: a = matrix(ZZ,2,range(4))
            sage: a.__neg__()
            [ 0 -1]
            [-2 -3]
            sage: -a
            [ 0 -1]
            [-2 -3]
        """
        return self._left_scalar_multiply(self._base_ring(-1))

    def __invert__(self):
        r"""
        Return this inverse of this matrix, as a matrix over the
        fraction field.

        Raises a \code{ZeroDivisionError} if the matrix has zero
        determinant, and raises an \code{ArithmeticError}, if the
        inverse doesn't exist because the matrix is nonsquare.  Also,
        note, e.g., that the inverse of a matrix over $\ZZ$ is always
        a matrix defined over $\Q$ (even if the entries are integers).

        EXAMPLES:
            sage: A = MatrixSpace(ZZ, 2)([1,1,3,5])
            sage: ~A
            [ 5/2 -1/2]
            [-3/2  1/2]
            sage: A.__invert__()
            [ 5/2 -1/2]
            [-3/2  1/2]

        Even if the inverse lies in the base field, the result is still a matrix
        over the fraction field.
            sage: I = MatrixSpace(ZZ,2)(1)  # identity matrix
            sage: ~I
            [1 0]
            [0 1]
            sage: (~I).parent()
            Full MatrixSpace of 2 by 2 dense matrices over Rational Field

        This is analogous to the situation for ring elements, e.g., for $\ZZ$ we have:
            sage: parent(~1)
            Rational Field
        """
        if not self.base_ring().is_field():
            return ~self.matrix_over_field()
        if not self.is_square():
            raise ArithmeticError, "self must be a square matrix"
        A = self.augment(self.parent().identity_matrix())
        B = A.echelon_form()
        if B[self._nrows - 1,  self._ncols - 1] != 1:
            raise ZeroDivisionError, "self is not invertible"
        return B.matrix_from_columns(range(self._ncols, 2*self._ncols))

    def __pos__(self):
        """
        Return +self, which is just self, of course.

        EXAMPLES:
            sage: a = matrix(ZZ,2,range(4))
            sage: +a
            [0 1]
            [2 3]
            sage: a.__pos__()
            [0 1]
            [2 3]
        """
        return self

    def __pow__(self, n, ignored):
        """
        EXAMPLES:
            sage: MS = MatrixSpace(QQ, 3, 3)
            sage: A = MS([0, 0, 1, 1, 0, '-2/11', 0, 1, '-3/11'])
            sage: A * A^(-1) == 1
            True
            sage: A^4
            [      -3/11     -13/121   1436/1331]
            [    127/121   -337/1331 -4445/14641]
            [    -13/121   1436/1331 -8015/14641]
            sage: A.__pow__(4)
            [      -3/11     -13/121   1436/1331]
            [    127/121   -337/1331 -4445/14641]
            [    -13/121   1436/1331 -8015/14641]
        """
        if not self.is_square():
            raise ArithmeticError, "self must be square"

<<<<<<< HEAD
        return ModuleElement.__pow__(self, n, ignored)
=======
        return RingElement.__pow__(self, n, ignored)
>>>>>>> f3aff943

    ###################################################
    # Comparison
    ###################################################
    cdef long _hash(self) except -1:
        raise NotImplementedError

    cdef int _cmp_c_impl(left,Element right) except -2:
        """
        Compare two matrices.

        Matrices are compared in lexicographic order on the underlying
        list of coefficients.   A dense matrix and a sparse matrix
        are equal if their coefficients are the same.

        EXAMPLES:
        EXAMPLE cmparing sparse and dense matrices:
            sage: matrix(QQ,2,range(4)) == matrix(QQ,2,range(4),sparse=True)
            True
            sage: matrix(QQ,2,range(4)) == matrix(QQ,2,range(4),sparse=True)
            True

        Dictionary order:
            sage: matrix(ZZ,2,[1,2,3,4]) < matrix(ZZ,2,[3,2,3,4])
            True
            sage: matrix(ZZ,2,[1,2,3,4]) > matrix(ZZ,2,[3,2,3,4])
            False
            sage: matrix(ZZ,2,[0,2,3,4]) < matrix(ZZ,2,[0,3,3,4], sparse=True)
            True
        """
        raise NotImplementedError  # this is defined in the derived classes

    def __nonzero__(self):
        """
        EXAMPLES:
            sage: M = Matrix(ZZ, 2, 2, [0, 0, 0, 0])
            sage: bool(M)
            False
            sage: M = Matrix(ZZ, 2, 2, [1, 2, 3, 5])
            sage: bool(M)
            True
        """
        z = self._base_ring(0)
        cdef Py_ssize_t i, j
        for i from 0 <= i < self._nrows:
            for j from 0 <= j < self._ncols:
                if self.get_unsafe(i,j) != z:
                    return True
        return False

    cdef int _strassen_default_cutoff(self, Matrix right) except -2:
        return -1

    cdef int _strassen_default_echelon_cutoff(self) except -2:
        return -1




#######################
# Unpickling
#######################

def unpickle(cls, parent, mutability, cache, data, version):
    r"""
    Unpickle a matrix.  This is only used internally by SAGE.
    Users should never call this function directly.

    EXAMPLES:
    We illustrating saving and loading several different types of matrices.

    OVER $\ZZ$:
        sage: A = matrix(ZZ,2,range(4))
        sage: loads(dumps(A))
        [0 1]
        [2 3]

    Sparse OVER $\QQ$:

    Dense over $\QQ[x,y]$:

    Dense over finite field.

    """
    cdef Matrix A
    A = cls.__new__(cls, parent, 0,0,0)
    A._parent = parent  # make sure -- __new__ doesn't have to set it, but unpickle may need to know.
    A._nrows = parent.nrows()
    A._ncols = parent.ncols()
    A._mutability = mutability
    A._base_ring = parent.base_ring()
    A._cache = cache
    if version >= 0:
        A._unpickle(data, version)
    else:
        A._unpickle_generic(data, version)
    return A<|MERGE_RESOLUTION|>--- conflicted
+++ resolved
@@ -2092,11 +2092,7 @@
         if not self.is_square():
             raise ArithmeticError, "self must be square"
 
-<<<<<<< HEAD
-        return ModuleElement.__pow__(self, n, ignored)
-=======
         return RingElement.__pow__(self, n, ignored)
->>>>>>> f3aff943
 
     ###################################################
     # Comparison
