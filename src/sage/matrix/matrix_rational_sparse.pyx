--- conflicted
+++ resolved
@@ -282,13 +282,8 @@
         d = {}
         for i from 0 <= i < self._nrows:
             for j from 0 <= j < self._matrix[i].num_nonzero:
-<<<<<<< HEAD
-                x = Integer()
-                mpz_set((<Integer>x).value, self._matrix[i].entries[j])
-=======
                 x = Rational()
                 mpq_set((<Rational>x).value, self._matrix[i].entries[j])
->>>>>>> 875f54a2
                 d[(int(i),int(self._matrix[i].positions[j]))] = x
         self.cache('dict', d)
         return d
@@ -508,10 +503,7 @@
         # Make sure that E's destructure doesn't delete self's data.
         E._matrix = NULL
         E._initialized = False
-<<<<<<< HEAD
-=======
         return E.pivots()
->>>>>>> 875f54a2
 
 
     def _echelon_form_multimodular(self, height_guess=None, proof=True):
