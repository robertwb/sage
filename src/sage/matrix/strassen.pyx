"""
Generic Asymptotically Fast Strassen Algorithms

SAGE implements asymptotically fast echelon form and matrix multiplication algorithms.
"""

################################################################################
#       Copyright (C) 2005, 2006 William Stein <wstein@gmail.com>
#
#  Distributed under the terms of the GNU General Public License (GPL), version 2.
#  The full text of the GPL is available at:
#
#                  http://www.gnu.org/licenses/
################################################################################


from matrix_window cimport MatrixWindow

include "../ext/interrupt.pxi"


def strassen_window_multiply(C, A,B, cutoff):
    strassen_window_multiply_c(C, A, B, cutoff)

cdef strassen_window_multiply_c(MatrixWindow C, MatrixWindow A,
                                MatrixWindow B, Py_ssize_t cutoff):
    """
    Multiplies the submatrices specified by A and B, places result
    in C.  Assumes that A and B have compatible dimensions to be
    multiplied, and that C is the correct size to receive the
    product, and that they are all defined over the same ring.

    Uses strassen multiplication at high levels and then uses MatrixWindow
    methods at low levels.
    AUTHOR: David Harvey
    """
    # todo -- I'm not sure how to interpret "cutoff". Should it be...
    # (a) the minimum side length of the matrices (currently implemented below)
    # (b) the maximum side length of the matrices
    # (c) the total number of entries being multiplied
    # (d) something else entirely?

    cdef Py_ssize_t A_nrows, A_ncols, B_ncols
    A_nrows = A.nrows()
    A_ncols = A.ncols()        # this should also be the number of rows of B
    B_ncols = B.ncols()

    if (A_nrows <= cutoff) or (A_ncols <= cutoff) or (B_ncols <= cutoff):
        # note: this code is only reached if the TOP level is already beneath
        # the cutoff. In a typical large multiplication, the base case is
        # handled directly (see below).
        C.set_to_prod(A, B)
        return

    # Construct windows for the four quadrants of each matrix.
    # Note that if the side lengths are odd we're ignoring the
    # final row/column for the moment.

    cdef Py_ssize_t A_sub_nrows, A_sub_ncols, B_sub_ncols
    A_sub_nrows = A_nrows >> 1
    A_sub_ncols = A_ncols >> 1     # this is also like B_sub_nrows
    B_sub_ncols = B_ncols >> 1

    cdef MatrixWindow A00, A01, A10, A11, B00, B01, B10, B11
    A00 = A.matrix_window(0,           0,           A_sub_nrows, A_sub_ncols)
    A01 = A.matrix_window(0,           A_sub_ncols, A_sub_nrows, A_sub_ncols)
    A10 = A.matrix_window(A_sub_nrows, 0,           A_sub_nrows, A_sub_ncols)
    A11 = A.matrix_window(A_sub_nrows, A_sub_ncols, A_sub_nrows, A_sub_ncols)
    B00 = B.matrix_window(0,           0,           A_sub_ncols, B_sub_ncols)
    B01 = B.matrix_window(0,           B_sub_ncols, A_sub_ncols, B_sub_ncols)
    B10 = B.matrix_window(A_sub_ncols, 0,           A_sub_ncols, B_sub_ncols)
    B11 = B.matrix_window(A_sub_ncols, B_sub_ncols, A_sub_ncols, B_sub_ncols)

    # Allocate temp space.

    cdef MatrixWindow S0, S1, S2, S3, T0, T1 ,T2, T3, Q0, Q1, Q2
    S0 = A.new_empty_window(A_sub_nrows, A_sub_ncols)
    S1 = A.new_empty_window(A_sub_nrows, A_sub_ncols)
    S2 = A.new_empty_window(A_sub_nrows, A_sub_ncols)
    S3 = A.new_empty_window(A_sub_nrows, A_sub_ncols)

    T0 = A.new_empty_window(A_sub_ncols, B_sub_ncols)
    T1 = A.new_empty_window(A_sub_ncols, B_sub_ncols)
    T2 = A.new_empty_window(A_sub_ncols, B_sub_ncols)
    T3 = A.new_empty_window(A_sub_ncols, B_sub_ncols)

    Q0 = A.new_empty_window(A_sub_nrows, B_sub_ncols)
    Q1 = A.new_empty_window(A_sub_nrows, B_sub_ncols)
    Q2 = A.new_empty_window(A_sub_nrows, B_sub_ncols)


    # Preparatory matrix additions/subtractions.

    # todo: we can probably save some memory in these
    # operations by reusing some of the buffers, if we interleave
    # these additions with the multiplications (below)

    # (I believe we can save on one S buffer and one T buffer)

    # S0 = A10 + A11,  T0 = B01 - B00
    # S1 = S0 - A00,   T1 = B11 - T0
    # S2 = A00 - A10,  T2 = B11 - B01
    # S3 = A01 - S1,   T3 = B10 - T1

    S0.set_to_sum(A10, A11)
    S1.set_to_diff(S0, A00)
    S2.set_to_diff(A00, A10)
    S3.set_to_diff(A01, S1)

    T0.set_to_diff(B01, B00)
    T1.set_to_diff(B11, T0)
    T2.set_to_diff(B11, B01)
    T3.set_to_diff(B10, T1)


    # The relations we need now are:

    # P0 = A00*B00
    # P1 = A01*B10
    # P2 =  S0*T0
    # P3 =  S1*T1
    # P4 =  S2*T2
    # P5 =  S3*B11
    # P6 = A11*T3

    # U0 = P0 + P1
    # U1 = P0 + P3
    # U2 = U1 + P4
    # U3 = U2 + P6
    # U4 = U2 + P2
    # U5 = U1 + P2
    # U6 = U5 + P5

    # We place the final answer into the matrix:
    # U0 U6
    # U3 U4

    cdef MatrixWindow U0, U6, U3, U4
    U0 = C.matrix_window(0,           0,           A_sub_nrows, B_sub_ncols)
    U6 = C.matrix_window(0,           B_sub_ncols, A_sub_nrows, B_sub_ncols)
    U3 = C.matrix_window(A_sub_nrows, 0,           A_sub_nrows, B_sub_ncols)
    U4 = C.matrix_window(A_sub_nrows, B_sub_ncols, A_sub_nrows, B_sub_ncols)

    if (A_sub_nrows <= cutoff) or (A_sub_ncols <= cutoff) or (B_sub_ncols <= cutoff):
        # This is the base case, so we use MatrixWindow methods directly.

        # This next chunk is arranged so that each output cell gets written
        # to exactly once. This is important because the output blocks might
        # be quite fragmented in memory, whereas our temporary buffers
        # (Q0, Q1, Q2) will be quite localised, so we can afford to do a bit
        # of arithmetic in them.

        Q0.set_to_prod(A00, B00)         # now Q0 holds P0
        Q1.set_to_prod(A01, B10)         # now Q1 holds P1
        U0.set_to_sum(Q0, Q1)            # now U0 is correct
        Q0.add_prod(S1, T1)              # now Q0 holds U1
        Q1.set_to_prod(S2, T2)           # now Q1 holds P4
        Q1.add(Q0)                       # now Q1 holds U2
        Q2.set_to_prod(A11, T3)          # now Q2 holds P6
        U3.set_to_sum(Q1, Q2)            # now U3 is correct
        Q2.set_to_prod(S0, T0)           # now Q2 holds P2
        U4.set_to_sum(Q2, Q1)            # now U4 is correct
        Q0.add(Q2)                       # now Q0 holds U5
        Q2.set_to_prod(S3, B11)          # now Q2 holds P5
        U6.set_to_sum(Q0, Q2)            # now U6 is correct

    else:
        # Recurse into sub-products.

        strassen_window_multiply_c(Q0, A00, B00, cutoff)   # now Q0 holds P0
        strassen_window_multiply_c(Q1, A01, B10, cutoff)   # now Q1 holds P1
        U0.set_to_sum(Q0, Q1)                              # now U0 is correct
        strassen_window_multiply_c(Q1, S1, T1, cutoff)     # now Q1 holds P3
        Q0.add(Q1)                                         # now Q0 holds U1
        strassen_window_multiply_c(Q1, S2, T2, cutoff)     # now Q1 holds P4
        Q1.add(Q0)                                         # now Q1 holds U2
        strassen_window_multiply_c(Q2, A11, T3, cutoff)    # now Q2 holds P6
        U3.set_to_sum(Q1, Q2)                              # now U3 is correct
        strassen_window_multiply_c(Q2, S0, T0, cutoff)     # now Q2 holds P2
        U4.set_to_sum(Q2, Q1)                              # now U4 is correct
        Q0.add(Q2)                                         # now Q0 holds U5
        strassen_window_multiply_c(Q2, S3, B11, cutoff)    # now Q2 holds P5
        U6.set_to_sum(Q0, Q2)                              # now U6 is correct


    # Now deal with the leftover row and/or column (if they exist).

    cdef MatrixWindow B_last_col, C_last_col, B_bulk, A_last_row, C_last_row, B_last_row, A_last_col, C_bulk

    if B_ncols & 1:
        B_last_col = B.matrix_window(0, B_ncols-1, A_ncols, 1)
        C_last_col = C.matrix_window(0, B_ncols-1, A_nrows, 1)
        C_last_col.set_to_prod(A, B_last_col)

    if A_nrows & 1:
        A_last_row = A.matrix_window(A_nrows-1, 0, 1, A_ncols)
        if B_ncols & 1:
            B_bulk = B.matrix_window(0, 0, A_ncols, B_ncols-1)
            C_last_row = C.matrix_window(A_nrows-1, 0, 1, B_ncols-1)
        else:
            B_bulk = B
            C_last_row = C.matrix_window(A_nrows-1, 0, 1, B_ncols)
        C_last_row.set_to_prod(A_last_row, B_bulk)

    if A_ncols & 1:
        A_last_col = A.matrix_window(0, A_ncols-1, A_sub_nrows << 1, 1)
        B_last_row = B.matrix_window(A_ncols-1, 0, 1, B_sub_ncols << 1)
        C_bulk = C.matrix_window(0, 0, A_sub_nrows << 1, B_sub_ncols << 1)
        C_bulk.add_prod(A_last_col, B_last_row)

cdef subtract_strassen_product(MatrixWindow result, MatrixWindow A, MatrixWindow B, Py_ssize_t cutoff):
<<<<<<< HEAD
    """
    EXAMPLES:
        sage: ?
    """
=======
    cutoff = 1000000 # for testing
>>>>>>> 2b8883c5
    cdef MatrixWindow to_sub
    if (cutoff == -1 or result.ncols() <= cutoff or result.nrows() <= cutoff):
        result.subtract_prod(A, B)
    else:
        to_sub = A.new_empty_window(result.nrows(), result.ncols())
        strassen_window_multiply_c(to_sub, A, B, cutoff)
        result.subtract(to_sub)


def strassen_echelon(MatrixWindow A, cutoff):
    if cutoff < 1:
        raise ValueError, "cutoff must be at least 1"
    _sig_on
    strassen_echelon_c(A, cutoff, A._matrix._strassen_default_cutoff(A._matrix))
    _sig_off

cdef strassen_echelon_c(MatrixWindow A, Py_ssize_t cutoff, Py_ssize_t mul_cutoff):
    """
    Compute echelon form, in place.
    Internal function, call with M.echelonize(algorithm="strassen")
    Based on work of Robert Bradshaw and David Harvey at MSRI workshop in 2006.

    INPUT:
        A -- matrix window
        cutoff -- size at which algorithm reverts to naive gaussian
                  elemination and multiplication must be at least 1.

    OUTPUT:
        The list of pivot columns

    EXAMPLE:
        sage: A = matrix(QQ, 7, [5, 0, 0, 0, 0, 0, -1, 0, 0, 1, 0, 0, 0, 0, 0, -1, 3, 1, 0, -1, 0, 0, -1, 0, 1, 2, -1, 1, 0, -1, 0, 1, 3, -1, 1, 0, 0, -2, 0, 2, 0, 1, 0, 0, -1, 0, 1, 0, 1])
        sage: B = A.copy(); B._echelon_strassen(1); B
        [ 1  0  0  0  0  0  0]
        [ 0  1  0 -1  0  1  0]
        [ 0  0  1  0  0  0  0]
        [ 0  0  0  0  1  0  0]
        [ 0  0  0  0  0  0  1]
        [ 0  0  0  0  0  0  0]
        [ 0  0  0  0  0  0  0]
        sage: C = A.copy(); C._echelon_strassen(2); C == B
        True
        sage: C = A.copy(); C._echelon_strassen(4); C == B
        True

        sage: n = 32; A = matrix(Integers(389),n,range(n^2))
        sage: B = A.copy(); B._echelon_in_place_classical()
        sage: C = A.copy(); C._echelon_strassen(2)
        sage: B == C
        True

    AUTHORS:
        -- Robert Bradshaw
    """
    # The following notation will be used in the comments below, which should be understood to give
    # the general idea of what's going on, as if there were no inconvenient non-pivot columns.
    # The original matrix is given by [ A B ]
    #                                 [ C D ]
    # For compactness, let A' denote the inverse of A
    # top_left, top_right, bottom_left, and bottom_right loosely correspond to A, B, C, and D respectively,
    # however, the "cut" between the top and bottom rows need not be the same.

    cdef Py_ssize_t nrows, ncols
    nrows = A.nrows()
    ncols = A.ncols()

    if (nrows <= cutoff or ncols <= cutoff):
        return A.echelon_in_place()

    cdef Py_ssize_t top_h, bottom_cut, bottom_h, bottom_start, top_cut
    cdef Py_ssize_t prev_pivot_count
    cdef Py_ssize_t split
    split = nrows / 2

    cdef MatrixWindow top, bottom, top_left, top_right, bottom_left, bottom_right, clear

    top = A.matrix_window(0, 0, split, ncols)
    bottom = A.matrix_window(split, 0, nrows-split, ncols)

    top_pivots = strassen_echelon_c(top, cutoff, mul_cutoff)
    # effectively "multiplied" top row by A^{-1}
    #     [  I  A'B ]
    #     [  C   D  ]

    top_pivot_intervals = int_range(top_pivots)
    top_h = len(top_pivots)

    if top_h == 0:
        #                                 [ 0 0 ]
        # the whole top is a zero matrix, [ C D ]. Run echelon on the bottom
        bottom_pivots = strassen_echelon_c(bottom, cutoff, mul_cutoff)
        #             [  0   0  ]
        # we now have [  I  C'D ], proceed to sorting

    else:
        bottom_cut = max(top_pivots) + 1
        bottom_left = bottom.matrix_window(0, 0, nrows-split, bottom_cut)

        if top_h == ncols:
            bottom.set_to_zero()
            # [ I ]
            # [ 0 ]
            # proceed to sorting

        else:
            if bottom_cut == top_h:
                clear = bottom_left
            else:
                clear = bottom_left.to_matrix().matrix_from_columns(top_pivots).matrix_window() # TODO: read only, can I do this faster? Also below
            # Subtract off C time top from the bottom_right
            if bottom_cut < ncols:
                bottom_right = bottom.matrix_window(0, bottom_cut, nrows-split, ncols-bottom_cut)
                subtract_strassen_product(bottom_right, clear, top.matrix_window(0, bottom_cut, top_h, ncols-bottom_cut), mul_cutoff);
            # [  I      A'B   ]
            # [  *   D - CA'B ]

            # Now subtract off C times the top from the bottom_left (pivots -> 0)
            if bottom_cut == top_h:
                bottom_left.set_to_zero()
                bottom_start = bottom_cut

            else:
                for cols in top_pivot_intervals:
                    bottom_left.matrix_window(0, cols[0], nrows-split, cols[1]).set_to_zero()
                non_pivots = int_range(0, bottom_cut) - top_pivot_intervals
                for cols in non_pivots:
                    if cols[0] == 0: continue
                    prev_pivot_count = len(top_pivot_intervals - int_range(cols[0]+cols[1], bottom_cut - cols[0]+cols[1]))
                    subtract_strassen_product(bottom_left.matrix_window(0, cols[0], nrows-split, cols[1]),
                                              clear.matrix_window(0, 0, nrows-split, prev_pivot_count),
                                              top.matrix_window(0, cols[0], prev_pivot_count, cols[1]),
                                              mul_cutoff)
                bottom_start = non_pivots._intervals[0][0]
            # [  I      A'B   ]
            # [  0   D - CA'B ]

            # Now recursively do echelon form on the bottom
            bottom_pivots_rel = strassen_echelon_c(bottom.matrix_window(0, bottom_start, nrows-split, ncols-bottom_start), cutoff, mul_cutoff)
            # [  I  A'B ]
            # [  0  I F ]
            bottom_pivots = []
            for pivot in bottom_pivots_rel:
                bottom_pivots.append(pivot + bottom_start)
            bottom_h = len(bottom_pivots)

            if bottom_h + top_h == ncols:
                top.matrix_window(0, bottom_cut, split, ncols-bottom_cut).set_to_zero()
                # [ I 0 ]
                # [ 0 I ]
                # proceed to sorting

            elif bottom_h == 0:
                pass
                # [  I  A'B ]
                # [  0   0  ]
                # proceed to sorting

            else:
                #     [  I  A'B ]  =  [  I  E  G  ]
                # let [  0  I F ]  =  [  0  I  F  ]
                top_cut = max(max(bottom_pivots) + 1, bottom_cut)

                # Note: left with respect to leftmost non-zero column of bottom
                top_left = top.matrix_window(0, bottom_start, top_h, top_cut - bottom_start)

                if top_cut - bottom_start == bottom_h:
                    clear = top_left
                else:
                    clear = top_left.to_matrix().matrix_from_columns(bottom_pivots_rel).matrix_window()

                # subtract off E times bottom from top right
                if top_cut < ncols:
                    top_right = top.matrix_window(0, top_cut, top_h, ncols - top_cut)
                    subtract_strassen_product(top_right, clear, bottom.matrix_window(0, top_cut, bottom_h, ncols - top_cut), mul_cutoff);
                # [  I  *  G - EF ]
                # [  0  I     F   ]

                # Now subtract of E times bottom from top left
                if top_cut - bottom_start == bottom_h:
                    top_left.set_to_zero()

                else:
                    bottom_pivot_intervals = int_range(bottom_pivots)
                    for cols in bottom_pivot_intervals:
                        top.matrix_window(0, cols[0], top_h, cols[1]).set_to_zero()
                    non_pivots = int_range(bottom_start, top_cut - bottom_start) - bottom_pivot_intervals - top_pivot_intervals
                    for cols in non_pivots:
                        if cols[0] == 0: continue
                        prev_pivot_count = len(bottom_pivot_intervals - int_range(cols[0]+cols[1], top_cut - cols[0]+cols[1]))
                        subtract_strassen_product(top.matrix_window(0, cols[0], top_h, cols[1]),
                                                  clear.matrix_window(0, 0, top_h, prev_pivot_count),
                                                  bottom.matrix_window(0, cols[0], prev_pivot_count, cols[1]),
                                                  mul_cutoff)
                # [  I  0  G - EF ]
                # [  0  I     F   ]
                # proceed to sorting

    # subrows already sorted...maybe I could do this more efficiently in cases with few pivot columns (e.g. merge sort)

    pivots = top_pivots
    pivots.extend(bottom_pivots)
    pivots.sort()

    cdef Py_ssize_t i, cur_row
    for cur_row from 0 <= cur_row < len(pivots):
        pivot = pivots[cur_row]
        for i from cur_row <= i < nrows:
            if not A.element_is_zero(i, pivot):
                break
        if i > cur_row and i < nrows:
            A.swap_rows(i, cur_row)

    return pivots



################################
# lots of room for optimization....
# eventually, should I just pass these around rather than lists of ints for pivots?
# would need new from_cols
class int_range:
    r"""
    Useful class for dealing with pivots in the strassen echelon, could have much more general application
    AUTHORS:
      -- Robert Bradshaw

    """
    def __init__(self, indices=None, range=None):
        if indices is None:
            self._intervals = []
            return
        elif not range is None:
            self._intervals = [(int(indices), int(range))]
        else:
            self._intervals = []
            if len(indices) == 0:
                return
            indices.sort()
            start = None
            last = None
            for ix in indices:
                if last is None:
                    start = ix
                elif ix-last > 1:
                    self._intervals.append((start, last-start+1))
                    start = ix
                last = ix
            self._intervals.append((start, last-start+1))

    def __repr__(self):
        return str(self._intervals)

    def intervals(self):
        return self._intervals

    def to_list(self):
        all = []
        for iv in self._intervals:
            for i in range(iv[0], iv[0]+iv[1]):
                all.append(i)
        return all

    def __iter__(self):
        return self._intervals.__iter__()

    def __len__(self):
        len = 0
        for iv in self._intervals:
            len = len + iv[1]
        return len

    # Yes, these two could be a lot faster...
    # Basically, this class is for abstracting away what I was trying to do by hand in several places
    def __add__(self, right):
        all = self.to_list()
        for i in right.to_list():
            all.append(i)
        return int_range(all)

    def __sub__(self, right):
        all = self.to_list()
        for i in right.to_list():
            if i in all:
                all.remove(i)
        return int_range(all)

    def __mul__(self, right):
        intersection = []
        all = self.to_list()
        for i in right.to_list():
            if i in all:
                intersection.append(i)
        return int_range(intersection)




"""
Useful test code:

def test(n, m, R, c=2):
    A = matrix(R,n,m,range(n*m))
    B = A.copy(); B._echelon_in_place_classical()
    C = A.copy(); C._echelon_strassen(c)
    return B == C

E.g.,
for n in range(5):
    print n, test(2*n,n,Frac(QQ['x']),2)

"""

# This stuff gets tested extensively elsewhere, and the functions
# below aren't callable now without using Pyrex.


##     todo: doc cutoff parameter as soon as I work out what it really means

##     EXAMPLES:
##         The following matrix dimensions are chosen especially to exercise the
##         eight possible parity combinations that ocould ccur while subdividing
##         the matrix in the strassen recursion. The base case in both cases will
##         be a (4x5) matrix times a (5x6) matrix.

##         TODO -- the doctests below are currently not
##         tested/enabled/working -- enable them when linear algebra
##         restructing gets going.

##         sage: dim1 = 64; dim2 = 83; dim3 = 101
##         sage: R = MatrixSpace(QQ, dim1, dim2)
##         sage: S = MatrixSpace(QQ, dim2, dim3)
##         sage: T = MatrixSpace(QQ, dim1, dim3)


##         sage: A = R.random_element(range(-30, 30))
##         sage: B = S.random_element(range(-30, 30))
##         sage: C = T(0)
##         sage: D = T(0)

##         sage: A_window = A.matrix_window(0, 0, dim1, dim2)
##         sage: B_window = B.matrix_window(0, 0, dim2, dim3)
##         sage: C_window = C.matrix_window(0, 0, dim1, dim3)
##         sage: D_window = D.matrix_window(0, 0, dim1, dim3)

##         sage: from sage.matrix.strassen import strassen_window_multiply
##         sage: strassen_window_multiply(C_window, A_window, B_window, 2)   # use strassen method
##         sage: D_window.set_to_prod(A_window, B_window)             # use naive method
##         sage: C_window == D_window
##         True

##         sage: dim1 = 79; dim2 = 83; dim3 = 101
##         sage: R = MatrixSpace(QQ, dim1, dim2)
##         sage: S = MatrixSpace(QQ, dim2, dim3)
##         sage: T = MatrixSpace(QQ, dim1, dim3)

##         sage: A = R.random_element(range(30))
##         sage: B = S.random_element(range(30))
##         sage: C = T(0)
##         sage: D = T(0)

##         sage: A_window = A.matrix_window(0, 0, dim1, dim2)
##         sage: B_window = B.matrix_window(0, 0, dim2, dim3)
##         sage: C_window = C.matrix_window(0, 0, dim1, dim3)

##         sage: strassen_window_multiply(C, A, B, 2)   # use strassen method
##         sage: D.set_to_prod(A, B)                    # use naive method

##         sage: C == D
##         True
<|MERGE_RESOLUTION|>--- conflicted
+++ resolved
@@ -32,6 +32,17 @@
 
     Uses strassen multiplication at high levels and then uses MatrixWindow
     methods at low levels.
+     EXAMPLES:
+         The following matrix dimensions are chosen especially to exercise the
+         eight possible parity combinations that ocould ccur while subdividing
+         the matrix in the strassen recursion. The base case in both cases will
+         be a (4x5) matrix times a (5x6) matrix.
+
+         sage: A = MatrixSpace(Integers(2^65), 64, 83).random_element()
+         sage: B = MatrixSpace(Integers(2^65), 83, 101).random_element()
+         sage: A._multiply_classical(B) == A._multiply_strassen(B, 3)
+         True
+
     AUTHOR: David Harvey
     """
     # todo -- I'm not sure how to interpret "cutoff". Should it be...
@@ -209,14 +220,10 @@
         C_bulk.add_prod(A_last_col, B_last_row)
 
 cdef subtract_strassen_product(MatrixWindow result, MatrixWindow A, MatrixWindow B, Py_ssize_t cutoff):
-<<<<<<< HEAD
     """
     EXAMPLES:
         sage: ?
     """
-=======
-    cutoff = 1000000 # for testing
->>>>>>> 2b8883c5
     cdef MatrixWindow to_sub
     if (cutoff == -1 or result.ncols() <= cutoff or result.nrows() <= cutoff):
         result.subtract_prod(A, B)
