--- conflicted
+++ resolved
@@ -384,10 +384,7 @@
                     raise
         self._config['user_email_set'] = "True"
 
-<<<<<<< HEAD
-=======
-
->>>>>>> 2001f33f
+
 class ReadStdoutGitProxy(GitProxy):
     r"""
     A proxy object to wrap calls to git.
