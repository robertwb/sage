r"""
Index of code constructions

The ``codes`` object may be used to access the codes that Sage can build.

{INDEX_OF_FUNCTIONS}

.. NOTE::

    To import these names into the global namespace, use:

        sage: from sage.coding.codes_catalog import *

"""
#*****************************************************************************
#       Copyright (C) 2009 David Lucas <david.lucas@inria.fr>
#
#  Distributed under the terms of the GNU General Public License (GPL),
#  version 2 or later (at your preference).
#
#                  http://www.gnu.org/licenses/
#*****************************************************************************


# Implementation note:
#
# This module is imported as "codes" in all.py so that codes.<tab> is available
# in the global namespace.

from __future__ import absolute_import
from sage.misc.lazy_import import lazy_import as _lazy_import

from .linear_code import LinearCode
<<<<<<< HEAD
from .code_constructions import (BCHCode, BinaryGolayCode, CyclicCodeFromGeneratingPolynomial,
                                CyclicCodeFromCheckPolynomial, DuadicCodeEvenPair,
                                DuadicCodeOddPair, ExtendedBinaryGolayCode,
                                ExtendedQuadraticResidueCode, ExtendedTernaryGolayCode,
                                from_parity_check_matrix,
                                LinearCodeFromCheckMatrix, #deprecated
                                QuadraticResidueCode, QuadraticResidueCodeEvenPair,
                                QuadraticResidueCodeOddPair,
                                random_linear_code,
                                RandomLinearCode, #deprecated
                                ReedSolomonCode, TernaryGolayCode,
                                ToricCode, WalshCode)

from .grs import GeneralizedReedSolomonCode
from .reed_muller_code import ReedMullerCode, BinaryReedMullerCode
from .extended_code import ExtendedCode
from .subfield_subcode import SubfieldSubcode
from .parity_check_code import ParityCheckCode

from .guava import QuasiQuadraticResidueCode, RandomLinearCodeGuava
=======
from sage.coding.linear_code import LinearCode

_lazy_import('sage.coding.code_constructions',
        ['BCHCode', 'BinaryGolayCode', 'CyclicCodeFromGeneratingPolynomial',
         'CyclicCode', 'CyclicCodeFromCheckPolynomial', 'DuadicCodeEvenPair',
         'DuadicCodeOddPair', 'ExtendedBinaryGolayCode',
         'ExtendedQuadraticResidueCode', 'ExtendedTernaryGolayCode',
         'from_parity_check_matrix',
         'LinearCodeFromCheckMatrix', #deprecated
         'QuadraticResidueCode', 'QuadraticResidueCodeEvenPair',
         'QuadraticResidueCodeOddPair',
         'random_linear_code',
         'RandomLinearCode', #deprecated
         'ReedSolomonCode', 'TernaryGolayCode',
         'ToricCode', 'WalshCode'])

_lazy_import('sage.coding.cyclic_code', 'CyclicCode')
_lazy_import('sage.coding.extended_code', 'ExtendedCode')
_lazy_import('sage.coding.golay_code', 'GolayCode')
_lazy_import('sage.coding.grs', 'GeneralizedReedSolomonCode')
_lazy_import('sage.coding.guava', ['QuasiQuadraticResidueCode',
                                    'RandomLinearCodeGuava'])
_lazy_import('sage.coding.hamming_code', 'HammingCode')
_lazy_import('sage.coding.parity_check_code', 'ParityCheckCode')
>>>>>>> 801dc103
_lazy_import('sage.coding.punctured_code', 'PuncturedCode')
_lazy_import('sage.coding.reed_muller_code', ['BinaryReedMullerCode',
                                              'ReedMullerCode'])
_lazy_import('sage.coding.subfield_subcode', 'SubfieldSubcode')

from . import decoders_catalog as decoders
from . import encoders_catalog as encoders
from . import bounds_catalog as bounds

_lazy_import('sage.coding','databases')

del _lazy_import
from sage.misc.rest_index_of_methods import gen_rest_table_index as _gen_rest_table_index
import sys as _sys
__doc__ = __doc__.format(INDEX_OF_FUNCTIONS=_gen_rest_table_index(_sys.modules[__name__], only_local_functions=False))<|MERGE_RESOLUTION|>--- conflicted
+++ resolved
@@ -31,28 +31,6 @@
 from sage.misc.lazy_import import lazy_import as _lazy_import
 
 from .linear_code import LinearCode
-<<<<<<< HEAD
-from .code_constructions import (BCHCode, BinaryGolayCode, CyclicCodeFromGeneratingPolynomial,
-                                CyclicCodeFromCheckPolynomial, DuadicCodeEvenPair,
-                                DuadicCodeOddPair, ExtendedBinaryGolayCode,
-                                ExtendedQuadraticResidueCode, ExtendedTernaryGolayCode,
-                                from_parity_check_matrix,
-                                LinearCodeFromCheckMatrix, #deprecated
-                                QuadraticResidueCode, QuadraticResidueCodeEvenPair,
-                                QuadraticResidueCodeOddPair,
-                                random_linear_code,
-                                RandomLinearCode, #deprecated
-                                ReedSolomonCode, TernaryGolayCode,
-                                ToricCode, WalshCode)
-
-from .grs import GeneralizedReedSolomonCode
-from .reed_muller_code import ReedMullerCode, BinaryReedMullerCode
-from .extended_code import ExtendedCode
-from .subfield_subcode import SubfieldSubcode
-from .parity_check_code import ParityCheckCode
-
-from .guava import QuasiQuadraticResidueCode, RandomLinearCodeGuava
-=======
 from sage.coding.linear_code import LinearCode
 
 _lazy_import('sage.coding.code_constructions',
@@ -77,7 +55,6 @@
                                     'RandomLinearCodeGuava'])
 _lazy_import('sage.coding.hamming_code', 'HammingCode')
 _lazy_import('sage.coding.parity_check_code', 'ParityCheckCode')
->>>>>>> 801dc103
 _lazy_import('sage.coding.punctured_code', 'PuncturedCode')
 _lazy_import('sage.coding.reed_muller_code', ['BinaryReedMullerCode',
                                               'ReedMullerCode'])
