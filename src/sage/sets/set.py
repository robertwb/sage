--- conflicted
+++ resolved
@@ -348,11 +348,6 @@
             return Set_object_intersection(self, X)
         raise TypeError, "X (=%s) must be a Set"%X
 
-<<<<<<< HEAD
-    def __xor__(self, X):
-        """
-        Return the xor of self and X.
-=======
 
     def difference(self, X):
         r"""
@@ -408,7 +403,6 @@
             sage: Y = Set(ZZ) - Primes()
             sage: X == Y
             True
->>>>>>> 710cf728
         """
         return self.difference(X)
 
