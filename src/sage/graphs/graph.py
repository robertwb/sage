r"""
Graph Theory

This module implements many graph theoretic operations and concepts.

AUTHOR:
    -- Robert L. Miller (2006-10-22): initial version
    -- William Stein (2006-12-05): Editing
    -- Robert L. Miller (2007-01-13): refactoring, adjusting for
        NetworkX-0.33, fixed plotting bugs
                        (2007-01-23): basic tutorial, edge labels, loops,
                                      multiple edges and arcs
                        (2007-02-07): graph6 and sparse6 formats, matrix input
    -- Emily Kirkmann (2007-02-11): added graph_border option to plot and show
    -- Robert L. Miller (2007-02-12): vertex color-maps, graph boundaries,
        graph6 helper functions in Cython
                        SAGE Days 3 (2007-02-17--21): 3d plotting in Tachyon
                        (2007-02-25): display a partition
                        (2007-02-28): associate arbitrary objects to vertices,
        edge and arc label display (in 2d), edge coloring
                        (2007-03-21): Automorphism group, isomorphism check,
        canonical label
                        (2007-06-07--09): NetworkX function wrapping
    -- Michael W. Hansen (2007-06-09): Topological sort generation
    -- Emily Kirkman, Robert L. Miller SAGE Days 4: Finished wrapping NetworkX
    -- Emily Kirkman (2007-07-21): Genus (including circular planar, all
        embeddings and all planar embeddings), all paths, interior paths
    -- Bobby Moretti (2007-08-12): fixed up plotting of graphs with
       edge colors differentiated by label
    -- Jason Grout (2007-09-25): Added functions, bug fixes, and
       general enhancements

\subsection{Graph Format}

\subsubsection{The SAGE Graph Class: NetworkX plus}

            SAGE graphs are actually NetworkX graphs, wrapped in a SAGE class.
            In fact, any graph can produce its underlying NetworkX graph. For example,

                sage: import networkx
                sage: G = graphs.PetersenGraph()
                sage: N = G.networkx_graph()
                sage: isinstance(N, networkx.graph.Graph)
                True

            The NetworkX graph is essentially a dictionary of dictionaries:

                sage: N.adj
                {0: {1: None, 4: None, 5: None}, 1: {0: None, 2: None, 6: None}, 2: {1: None, 3: None, 7: None}, 3: {8: None, 2: None, 4: None}, 4: {0: None, 9: None, 3: None}, 5: {0: None, 8: None, 7: None}, 6: {8: None, 1: None, 9: None}, 7: {9: None, 2: None, 5: None}, 8: {3: None, 5: None, 6: None}, 9: {4: None, 6: None, 7: None}}

            Each dictionary key is a vertex label, and each key in the following
            dictionary is a neighbor of that vertex. In undirected graphs, there
            is redundancy: for example, the dictionary containing the entry
            \verb|1: {2: None}| implies it must contain \verb|{2: {1: None}|.
            The innermost entry of \var{None} is related to edge labeling
            (see section \ref{Graph:labels}).

            \subsubsection{Supported formats}


            SAGE Graphs can be created from a wide range of inputs. A few examples are
            covered here.

            \begin{itemize}

                  \item NetworkX dictionary format:

                sage: d = {0: [1,4,5], 1: [2,6], 2: [3,7], 3: [4,8], 4: [9], \
                      5: [7, 8], 6: [8,9], 7: [9]}
                sage: G = Graph(d); G
                Graph on 10 vertices
                sage: G.plot().show()    # or G.show()

                    \item A NetworkX graph:

                sage: K = networkx.complete_bipartite_graph(12,7)
                sage: G = Graph(K)
                sage: G.degree()
                [7, 7, 7, 7, 7, 7, 7, 7, 7, 7, 7, 7, 12, 12, 12, 12, 12, 12, 12]

                \item graph6 or sparse6 format:

                sage: s = ':I`AKGsaOs`cI]Gb~'
                sage: G = Graph(s); G
                Looped multi-graph on 10 vertices
                sage: G.plot().show()    # or G.show()

                \item adjacency matrix In an adjacency matrix, each column and each row represent
                a vertex. If a 1 shows up in row i, column j, there is an edge (i,j).

                sage: M = Matrix([(0,1,0,0,1,1,0,0,0,0),(1,0,1,0,0,0,1,0,0,0), \
                (0,1,0,1,0,0,0,1,0,0), (0,0,1,0,1,0,0,0,1,0),(1,0,0,1,0,0,0,0,0,1), \
                (1,0,0,0,0,0,0,1,1,0), (0,1,0,0,0,0,0,0,1,1),(0,0,1,0,0,1,0,0,0,1), \
                (0,0,0,1,0,1,1,0,0,0), (0,0,0,0,1,0,1,1,0,0)])
                sage: M
                [0 1 0 0 1 1 0 0 0 0]
                [1 0 1 0 0 0 1 0 0 0]
                [0 1 0 1 0 0 0 1 0 0]
                [0 0 1 0 1 0 0 0 1 0]
                [1 0 0 1 0 0 0 0 0 1]
                [1 0 0 0 0 0 0 1 1 0]
                [0 1 0 0 0 0 0 0 1 1]
                [0 0 1 0 0 1 0 0 0 1]
                [0 0 0 1 0 1 1 0 0 0]
                [0 0 0 0 1 0 1 1 0 0]
                sage: G = Graph(M); G
                Graph on 10 vertices
                sage: G.plot().show()    # or G.show()

                \item incidence matrix: In an incidence matrix, each row represents a vertex
                and each column reprensents an edge.

                sage: M = Matrix([(-1,0,0,0,1,0,0,0,0,0,-1,0,0,0,0), \
                (1,-1,0,0,0,0,0,0,0,0,0,-1,0,0,0),(0,1,-1,0,0,0,0,0,0,0,0,0,-1,0,0), \
                (0,0,1,-1,0,0,0,0,0,0,0,0,0,-1,0),(0,0,0,1,-1,0,0,0,0,0,0,0,0,0,-1), \
                (0,0,0,0,0,-1,0,0,0,1,1,0,0,0,0),(0,0,0,0,0,0,0,1,-1,0,0,1,0,0,0), \
                (0,0,0,0,0,1,-1,0,0,0,0,0,1,0,0),(0,0,0,0,0,0,0,0,1,-1,0,0,0,1,0), \
                (0,0,0,0,0,0,1,-1,0,0,0,0,0,0,1)])
                sage: M
                [-1  0  0  0  1  0  0  0  0  0 -1  0  0  0  0]
                [ 1 -1  0  0  0  0  0  0  0  0  0 -1  0  0  0]
                [ 0  1 -1  0  0  0  0  0  0  0  0  0 -1  0  0]
                [ 0  0  1 -1  0  0  0  0  0  0  0  0  0 -1  0]
                [ 0  0  0  1 -1  0  0  0  0  0  0  0  0  0 -1]
                [ 0  0  0  0  0 -1  0  0  0  1  1  0  0  0  0]
                [ 0  0  0  0  0  0  0  1 -1  0  0  1  0  0  0]
                [ 0  0  0  0  0  1 -1  0  0  0  0  0  1  0  0]
                [ 0  0  0  0  0  0  0  0  1 -1  0  0  0  1  0]
                [ 0  0  0  0  0  0  1 -1  0  0  0  0  0  0  1]
                sage: G = Graph(M); G
                Graph on 10 vertices
                sage: G.plot().show()    # or G.show()

        \end{itemize}

<<<<<<< HEAD
        \end{itemize}

=======
>>>>>>> a55e57b6
        \subsection{Generators}

        For some commonly used graphs to play with, type

            sage: graphs.[tab]          # not tested

        and hit \kbd{tab}. Most of these graphs come with their own custom plot, so you
        can see how people usually visualize these graphs.

            sage: G = graphs.PetersenGraph()
            sage: G.plot().show()    # or G.show()
            sage: G.degree_histogram()
            [0, 0, 0, 10]
            sage: G.adjacency_matrix()
            [0 1 0 0 1 1 0 0 0 0]
            [1 0 1 0 0 0 1 0 0 0]
            [0 1 0 1 0 0 0 1 0 0]
            [0 0 1 0 1 0 0 0 1 0]
            [1 0 0 1 0 0 0 0 0 1]
            [1 0 0 0 0 0 0 1 1 0]
            [0 1 0 0 0 0 0 0 1 1]
            [0 0 1 0 0 1 0 0 0 1]
            [0 0 0 1 0 1 1 0 0 0]
            [0 0 0 0 1 0 1 1 0 0]

            sage: S = G.subgraph([0,1,2,3])
            sage: S.plot().show()    # or S.show()
            sage: S.density()
            1/2

            sage: G = GraphDatabase()
            sage: L = G.get_list(num_vertices=7, diameter=5)
            sage: graphs_list.show_graphs(L)

            \subsection{Labels}\label{Graph:labels}

        Each vertex can have any hashable object as a label. These are things like
        strings, numbers, and tuples. Each edge is given a default label of \var{None}, but
        if specified, edges can have any label at all. Edges between vertices $u$ and $v$ are
        represented typically as \verb|(u, v, l)|, where \var{l} is the label for the edge.

        Note that vertex labels themselves cannot be mutable items:

            sage: M = Matrix( [[0,0],[0,0]] )
            sage: G = Graph({ 0 : { M : None } })
            Traceback (most recent call last):
            ...
            TypeError: mutable matrices are unhashable

        However, if one wants to define a dictionary, with the same keys and arbitrary objects
        for entries, one can make that association:

            sage: d = {0 : graphs.DodecahedralGraph(), 1 : graphs.FlowerSnark(), \
                  2 : graphs.MoebiusKantorGraph(), 3 : graphs.PetersenGraph() }
            sage: d[2]
            Moebius-Kantor Graph: Graph on 16 vertices
            sage: T = graphs.TetrahedralGraph()
            sage: T.vertices()
            [0, 1, 2, 3]
            sage: T.associate(d)
            sage: T.obj(1)
            Flower Snark: Graph on 20 vertices

        \subsection{Database}

        There is a database available for searching for graphs that satisfy a certain set
        of parameters, including number of vertices and edges, density, maximum and minimum
        degree, diameter, radius, and connectivity. If you wish to search a database of
        graphs by parameter, type

            sage: graphs_query.[tab]             # not tested

        and hit \kbd{tab}.

            sage: graphs_query = GraphDatabase()
            sage: L = graphs_query.get_list(num_vertices=7, diameter=5)
            sage: graphs_list.show_graphs(L)

        \subsection{Visualization}

        To see a graph G you are working with, right now there are two main options.
        You can view the graph in two dimensions via matplotlib with \method{show()}.

            sage: G = graphs.RandomGNP(15,.3)
<<<<<<< HEAD
            sage.: G.show()
=======
            sage: G.show()
>>>>>>> a55e57b6

        Or you can view it in three dimensions via Tachyon with \method{show3d()}.

            sage: G.show3d()

            \note{Many functions are passed directly on to NetworkX.
              In these cases, the documentation is based on the
              NetworkX docs.}

"""

#*****************************************************************************
#      Copyright (C) 2006 - 2007 Robert L. Miller <rlmillster@gmail.com>
#
# Distributed  under  the  terms  of  the  GNU  General  Public  License (GPL)
#                         http://www.gnu.org/licenses/
#*****************************************************************************

from random import random
from sage.structure.sage_object import SageObject
from sage.plot.plot import Graphics, GraphicPrimitive_NetworkXGraph
import sage.graphs.graph_fast as graph_fast
from sage.rings.integer import Integer
from sage.rings.integer_ring import ZZ

class GenericGraph(SageObject):
    """
    Base class for graphs and digraphs.

    """

    def __cmp__(self, other):
        """
        Comparison of self and other. Must be in the same class, have the same
        settings for loops and multiedges, output the same vertex list (in order)
        and the same adjacency matrix.

        Note that this is _not_ an isomorphism test.

        Note that the less-than and greater-than value returned here
        doesn't mean much.  The equality test is the useful thing.

        EXAMPLES:
            sage: G = graphs.EmptyGraph()
            sage: H = Graph()
            sage: G == H
            True
            sage: G.to_directed() == H.to_directed()
            True
            sage: G = graphs.RandomGNP(8,.9999)
            sage: H = graphs.CompleteGraph(8)
            sage: G == H # (quasi-) random output (most often true)
            True
            sage: G = Graph( {0:[1,2,3,4,5,6,7]} )
            sage: H = Graph( {1:[0], 2:[0], 3:[0], 4:[0], 5:[0], 6:[0], 7:[0]} )
            sage: G == H
            True
            sage: G.loops(True)
            sage: G == H
            False
            sage: G = graphs.RandomGNP(9,.3).to_directed()
            sage: H = graphs.RandomGNP(9,.3).to_directed()
            sage: G == H # random output (most often false)
            False

        """
        # If the graphs have different properties, they are not equal.
        if type(self) != type(other):
            return 1
        elif self.loops() != other.loops():
            return 1
        elif self.multiple_edges() != other.multiple_edges():
            return 1

        # If the vertices have different labels, the graphs are not equal.
        if self.vertices() != other.vertices():
            return 1

        # Check that the edges are the same.
        comp = enum(self) - enum(other)
        if comp < 0:
            return -1
        elif comp == 0:
            return 0
        elif comp > 0:
            return 1


    def __contains__(self, vertex):
        """
        Return True if vertex is one of the vertices of this graph, i.e.,
        is equal to one of the vertices.

        INPUT:
            vertex -- an integer

        OUTPUT:
            bool -- True or False

        EXAMPLES:
            sage: g = Graph({0:[1,2,3], 2:[5]}); g
            Graph on 5 vertices
            sage: 2 in g
            True
            sage: 10 in g
            False

        """
        return vertex in self._nxg

    def __getitem__(self,vertex):
        """
        G[vertex] returns the neighbors (in & out if digraph) of vertex.

        """
        return self.neighbors(vertex)

    def __iter__(self):
        """
        Return an iterator over the vertices which allows \code{for v in G} syntax.

        """
        return self.vertex_iterator()

    def __len__(self):
        """
        len(G) returns the number of vertices in G.

        """
        return len(self._nxg.adj)

    def __str__(self):
        """
        str(G) returns the name of the graph, unless the name is the empty string, in
        which case it returns the default representation.

        """
        if self._nxg.name != '':
            return self._nxg.name
        else:
            return repr(self)

    def __hash__(self):
        """
        Since graphs are mutable, they should not be hashable, so we return a type error.

        EXAMPLES:
            sage: hash(Graph())
            Traceback (most recent call last):
            ...
            TypeError: graphs are mutable, and thus not hashable
        """
        raise TypeError, "graphs are mutable, and thus not hashable"

    def _latex_(self):
        """
        To include a graph in LaTeX document, see function
        Graph.write_to_eps().

        """
        raise NotImplementedError('To include a graph in LaTeX document, see function Graph.write_to_eps().')

    def _matrix_(self, R=None):
        """

        Returns the adjacency matrix of the graph over the specified ring.

        EXAMPLES:
            sage: G = graphs.CompleteBipartiteGraph(2,3)
            sage: m = matrix(G); m.parent()
            Full MatrixSpace of 5 by 5 sparse matrices over Integer Ring
            sage: m
            [0 0 1 1 1]
            [0 0 1 1 1]
            [1 1 0 0 0]
            [1 1 0 0 0]
            [1 1 0 0 0]
            sage: factor(m.charpoly())
            x^3 * (x^2 - 6)
        """
        if R is None:
            return self.am()
        else:
            return self.am().change_ring(R)

    def networkx_graph(self):
        """
        Creates a new NetworkX graph from the SAGE graph.

        EXAMPLE:
            sage: G = graphs.TetrahedralGraph()
            sage: N = G.networkx_graph()
            sage: type(N)
            <class 'networkx.xgraph.XGraph'>

        Note that this returns a copy of the actual internal object,
        not the actual internal networkX object.

            sage: G = graphs.TetrahedralGraph()
            sage: N = G.networkx_graph()
            sage: G._nxg is N
            False

        """
        return self._nxg.copy()

    def networkx_info(self, vertex=None):
        """
        Returns NetworkX information about the graph or the given vertex.

        """
        self._nxg.info(vertex)

    def __get_pos__(self):
        """
        Returns the position dictionary, a dictionary specifying the coordinates
        of each vertex.
        """
        return self._pos

    def __set_pos__(self, pos):
        """
        Sets the position dictionary, a dictionary specifying the
        coordinates of each vertex.
        """
        self._pos = pos

    ### General properties

    def name(self, new=None):
        """
        Returns the name of the (di)graph.

        INPUT:
        new -- if not None, then this becomes the new name of the (di)graph.
        set_to_none -- if True, removes any name

        EXAMPLE:
            sage: d = {0: [1,4,5], 1: [2,6], 2: [3,7], 3: [4,8], 4: [9], 5: [7, 8], 6: [8,9], 7: [9]}
            sage: G = Graph(d); G
            Graph on 10 vertices
            sage: G.name("Petersen Graph"); G
            'Petersen Graph'
            Petersen Graph: Graph on 10 vertices
            sage: G.name(new=""); G
            Graph on 10 vertices
            sage: G.name()

        """
        if new is None:
            if self._nxg.name != '':
                return self._nxg.name
            else:
                return None

        if not isinstance(new, str):
            raise TypeError, "New name must be a string."

        self._nxg.name = new
        if new != '':
            return self._nxg.name
        else:
            return None

    def loops(self, new=None):
        """
        Returns whether loops are permitted in the graph.

        INPUT:
        new -- boolean, changes whether loops are permitted in the graph.

        EXAMPLE:
            sage: G = Graph(); G
            Graph on 0 vertices
            sage: G.loops(True)

            sage: D = DiGraph(); D
            Digraph on 0 vertices
            sage: D.loops()
            False
            sage: D.loops(True)
            sage: D.loops()
            True

        """
        if new is not None:
            if new:
                self._nxg.allow_selfloops()
            else:
                self._nxg.ban_selfloops()
        else: return self._nxg.selfloops

    def multiple_edges(self, new=None):
        """
        Returns whether multiple edges are permitted in the (di)graph.

        INPUT:
        new -- boolean. If specified, changes whether multiple edges are
        permitted in the graph.

        EXAMPLE:
            sage: G = Graph(multiedges=True); G
            Multi-graph on 0 vertices
            sage: G.multiple_edges(False); G
            Graph on 0 vertices
            sage: D = DiGraph(multiedges=True); D
            Multi-digraph on 0 vertices
            sage: D.multiple_edges(False); D
            Digraph on 0 vertices

        """
        if new is not None:
            if new:
                self._nxg.allow_multiedges()
            else:
                self._nxg.ban_multiedges()
        else: return self._nxg.multiedges

    def density(self):
        """
        Returns the density (number of edges divided by number of possible
        edges).

        In the case of a multigraph, raises an error, since there is an
        infinite number of possible edges.

        EXAMPLE:
            sage: d = {0: [1,4,5], 1: [2,6], 2: [3,7], 3: [4,8], 4: [9], 5: [7, 8], 6: [8,9], 7: [9]}
            sage: G = Graph(d); G.density()
            1/3
            sage: G = Graph({0:[1,2], 1:[0] }); G.density()
            2/3
            sage: G = DiGraph({0:[1,2], 1:[0] }); G.density()
            1/2

        Note that there are more possible edges on a looped graph:
            sage: G.loops(True)
            sage: G.density()
            1/3

        """
        if self.multiple_edges():
            raise TypeError("Density is not well-defined for multigraphs.")
        from sage.rings.rational import Rational
        n = self.order()
        if self.loops():
            if self.is_directed():
                return Rational(self.size())/Rational(n**2)
            else:
                return Rational(self.size())/Rational((n**2 + n)/2)
        else:
            if self.is_directed():
                return Rational(self.size())/Rational((n**2 - n))
            else:
                return Rational(self.size())/Rational((n**2 - n)/2)

    def to_simple(self):
        """
        Returns a simple version of itself (i.e., undirected and loops
        and multiple edges are removed).

        EXAMPLE:
            sage: G = DiGraph(loops=True,multiedges=True)
            sage: G.add_edges( [ (0,0), (1,1), (2,2), (2,3), (2,3), (3,2) ] )
            sage: G.edges(labels=False)
            [(0, 0), (1, 1), (2, 2), (2, 3), (2, 3), (3, 2)]
            sage: H=G.to_simple()
            sage: H.edges(labels=False)
            [(2, 3)]
            sage: H.is_directed()
            False
            sage: H.loops()
            False
            sage: H.multiple_edges()
            False

        """
        g=self.to_undirected()
        g.loops(False)
        g.multiple_edges(False)
        return g


    def order(self):
        """
        Returns the number of vertices.

        """
        return self._nxg.order()

    def size(self):
        """
        Returns the number of edges.

        """
        return self._nxg.size()

    ### Vertex handlers

    def has_vertex(self, vertex):
        """
        Indicates whether vertex is a vertex of the graph.

        EXAMPLE:
            sage: graphs.PetersenGraph().has_vertex(99)
            False

        """
        return self._nxg.has_node(vertex)

    def add_vertex(self, name=None):
        """
        Creates an isolated vertex.  If the vertex already exists, then nothing is done.

        INPUT:
        n -- Name of the new vertex. If no name is specified, then the vertex
        will be represented by the least integer not already representing a
        vertex. Name must be an immutable object.

        As it is implemented now, if a graph $G$ has a large number of
        vertices with numeric labels, then G.add_vertex() could
        potentially be slow.

        EXAMPLES:
            sage: G = Graph(); G.add_vertex(); G
            Graph on 1 vertex

            sage: D = DiGraph(); D.add_vertex(); D
            Digraph on 1 vertex

        """
        if name is None: # then find an integer to use as a key
            i = 0
            while self.has_vertex(i):
                i=i+1
            self._nxg.add_node(i)
        else:
            self._nxg.add_node(name)

    def add_vertices(self, vertices):
        """
        Add vertices to the (di)graph from an iterable container of vertices.
        Vertices that already exist in the graph will not be added again.

        EXAMPLES:
            sage: d = {0: [1,4,5], 1: [2,6], 2: [3,7], 3: [4,8], 4: [9], 5: [7,8], 6: [8,9], 7: [9]}
            sage: G = Graph(d)
            sage: G.add_vertices([10,11,12])
            sage: G.vertices()
            [0, 1, 2, 3, 4, 5, 6, 7, 8, 9, 10, 11, 12]
            sage: G.add_vertices(graphs.CycleGraph(25).vertices())
            sage: G.vertices()
            [0, 1, 2, 3, 4, 5, 6, 7, 8, 9, 10, 11, 12, 13, 14, 15, 16, 17, 18, 19, 20, 21, 22, 23, 24]

        """
        self._nxg.add_nodes_from(vertices)

    def delete_vertex(self, vertex):
        """
        Deletes vertex, removing all incident edges.  Deleting a non-existant
        vertex will raise an exception.

        EXAMPLES:
            sage: G = graphs.WheelGraph(9)
            sage: G.delete_vertex(0); G.show()

            sage: D = DiGraph({0:[1,2,3,4,5],1:[2],2:[3],3:[4],4:[5],5:[1]})
            sage: D.delete_vertex(0); D
            Digraph on 5 vertices
            sage: D.vertices()
            [1, 2, 3, 4, 5]
            sage: D.delete_vertex(0)
            Traceback (most recent call last):
            ...
            NetworkXError: node 0 not in graph

        """
        self._nxg.delete_node(vertex)

    def delete_vertices(self, vertices):
        """
        Remove vertices from the (di)graph taken from an iterable container of
        vertices.  Deleting a non-existant vertex will raise an exception.

        EXAMPLE:
            sage: D = DiGraph({0:[1,2,3,4,5],1:[2],2:[3],3:[4],4:[5],5:[1]})
            sage: D.delete_vertices([1,2,3,4,5]); D
            Digraph on 1 vertex
            sage: D.vertices()
            [0]
            sage: D.delete_vertices([1])
            Traceback (most recent call last):
            ...
            NetworkXError: node 1 not in graph

        """
        self._nxg.delete_nodes_from(vertices)

    def get_boundary(self):
        return self._boundary

    def set_boundary(self, boundary):
        if isinstance(boundary,list):
            self._boundary = boundary

    def vertex_boundary(self, vertices1, vertices2=None):
        """
        Returns a list of all vertices in the external boundary of vertices1,
        intersected with vertices2. If vertices2 is None, then vertices2 is the
        complement of vertices1.  This is much faster if vertices1 is smaller than
        vertices2.

        The external boundary of a set of vertices is the union of the
        neighborhoods of each vertex in the set.  Note that in this
        implementation, since vertices2 defaults to the complement of
        vertices1, if a vertex $v$ has a loop, then vertex_boundary(v)
        will not contain $v$.

        EXAMPLE:
            sage: G = graphs.CubeGraph(4)
            sage: l = ['0111', '0000', '0001', '0011', '0010', '0101', '0100', '1111', '1101', '1011', '1001']
            sage: G.vertex_boundary(['0000', '1111'], l)
            ['0010', '0100', '0001', '0111', '1011', '1101']

        """
        return self._nxg.node_boundary(vertices1, vertices2)

    def associate(self, vertex_dict):
        """
        Associate arbitrary objects with each vertex, via an association dictionary.

        INPUT:
            vertex_dict -- the association dictionary

        EXAMPLES:
            sage: d = {0 : graphs.DodecahedralGraph(), 1 : graphs.FlowerSnark(), 2 : graphs.MoebiusKantorGraph(), 3 : graphs.PetersenGraph() }
            sage: d[2]
            Moebius-Kantor Graph: Graph on 16 vertices
            sage: T = graphs.TetrahedralGraph()
            sage: T.vertices()
            [0, 1, 2, 3]
            sage: T.associate(d)
            sage: T.obj(1)
            Flower Snark: Graph on 20 vertices

        """
        try:
            for v in vertex_dict:
                self._assoc[v] = vertex_dict[v]
        except:
            self._assoc = {}
            for v in vertex_dict:
                self._assoc[v] = vertex_dict[v]

    def obj(self, vertex):
        """
        Retrieve the object associated with a given vertex.

        INPUT:
            vertex -- the given vertex

        EXAMPLES:
            sage: d = {0 : graphs.DodecahedralGraph(), 1 : graphs.FlowerSnark(), 2 : graphs.MoebiusKantorGraph(), 3 : graphs.PetersenGraph() }
            sage: d[2]
            Moebius-Kantor Graph: Graph on 16 vertices
            sage: T = graphs.TetrahedralGraph()
            sage: T.vertices()
            [0, 1, 2, 3]
            sage: T.associate(d)
            sage: T.obj(1)
            Flower Snark: Graph on 20 vertices

        """
        try:
            return self._assoc[vertex]
        except:
            return None

    def loop_vertices(self):
        """
        Returns a list of vertices with loops.

        EXAMPLE:
            sage: G = Graph({0 : [0], 1: [1,2,3], 2: [3]}, loops=True)
            sage: G.loop_vertices()
            [0, 1]

        """
        return self._nxg.nodes_with_selfloops()

    def clear(self):
        """
        Empties the graph of vertices and edges and removes name,
        boundary, associated objects, and position information.

        EXAMPLE:
            sage: G=graphs.CycleGraph(4); G.associate({0:'vertex0'})
            sage: G.order(); G.size()
            4
            4
            sage: len(G._pos)
            4
            sage: G.name()
            'Cycle graph'
            sage: G.obj(0)
            'vertex0'
            sage: G.clear()
            sage: G.order(); G.size()
            0
            0
            sage: len(G._pos)
            0
            sage: G.name()
            sage: G.obj(0)

        """
        self._nxg.clear()
        self._pos=[]
        self._boundary=[]
        self._assoc=None

    def neighbors(self, vertex):
        """
        Return a list of neighbors (in and out if directed) of vertex.

        EXAMPLE:
            sage: P = graphs.PetersenGraph()
            sage: list(P.neighbor_iterator(3))
            [8, 2, 4]

        """
        return list(self.neighbor_iterator(vertex))

    def random_subgraph(self, p, inplace=False, create_using=None):
        """
        Return a random subgraph that contains each vertex with prob. p.

        EXAMPLE:
            sage: P = graphs.PetersenGraph()
            sage: P.random_subgraph(.25) # random
            Subgraph of (Petersen graph): Graph on 3 vertices

        """
        vertices = []
        p = float(p)
        for v in self:
            if random() < p:
                vertices.append(v)
        return self.subgraph(vertices, inplace, create_using)

    def vertex_iterator(self, vertices=None):
        """
        Returns an iterator over the given vertices. Returns False if not given
        a vertex, sequence, iterator or None. None is equivalent to a list of
        every vertex.

        INPUT:
            vertices -- iterated vertices are these intersected with the
                vertices of the (di)graph

        EXAMPLE:
            sage: P = graphs.PetersenGraph()
            sage: for v in P.vertex_iterator():
            ...    print v
            ...
            0
            1
            2
            3
            4
            5
            6
            7
            8
            9

        Note that since the intersection option is available, the
        vertex_iterator() function is sub-optimal, speedwise, but note the
        following optimization:
<<<<<<< HEAD
            sage.: timeit V = P.vertices()
            100000 loops, best of 3: 8.85 [micro]s per loop
            sage.: timeit V = list(P.vertex_iterator())
            100000 loops, best of 3: 5.74 [micro]s per loop
            sage.: timeit V = list(P._nxg.adj.iterkeys())
=======
            sage: timeit V = P.vertices()                   # not tested
            100000 loops, best of 3: 8.85 [micro]s per loop
            sage: timeit V = list(P.vertex_iterator())      # not tested
            100000 loops, best of 3: 5.74 [micro]s per loop
            sage: timeit V = list(P._nxg.adj.iterkeys())    # not tested
>>>>>>> a55e57b6
            100000 loops, best of 3: 3.45 [micro]s per loop

        In other words, if you want a fast vertex iterator, call the dictionary
        directly.

        """
        return self._nxg.prepare_nbunch(vertices)

    def vertices(self, boundary_first=False):
        """
        Return a list of the vertices.

        INPUT:
            boundary_first -- Return the boundary vertices first.

        EXAMPLE:
            sage: P = graphs.PetersenGraph()
            sage: P.vertices()
            [0, 1, 2, 3, 4, 5, 6, 7, 8, 9]

        Note that the output of the vertices() function is always sorted. This
        is sub-optimal, speedwise, but note the following optimizations:
<<<<<<< HEAD
            sage.: timeit V = P.vertices()
            100000 loops, best of 3: 8.85 [micro]s per loop
            sage.: timeit V = list(P.vertex_iterator())
            100000 loops, best of 3: 5.74 [micro]s per loop
            sage.: timeit V = list(P._nxg.adj.iterkeys())
=======
            sage: timeit V = P.vertices()                     # not tested
            100000 loops, best of 3: 8.85 [micro]s per loop
            sage: timeit V = list(P.vertex_iterator())        # not tested
            100000 loops, best of 3: 5.74 [micro]s per loop
            sage: timeit V = list(P._nxg.adj.iterkeys())      # not tested
>>>>>>> a55e57b6
            100000 loops, best of 3: 3.45 [micro]s per loop

        In other words, if you want a fast vertex iterator, call the dictionary
        directly.

        """
        if not boundary_first:
            return sorted(list(self.vertex_iterator()))

        bdy_verts = []
        int_verts = []
        for v in self.vertex_iterator():
            if v in self._boundary:
                bdy_verts.append(v)
            else:
                int_verts.append(v)
        return sorted(bdy_verts) + sorted(int_verts)

    def relabel(self, perm, quick=False, inplace=True):
        r"""
        Uses a dictionary, list, or permutation to relabel the (di)graph.
        If perm is a dictionary d, each old vertex v is a key in the
        dictionary, and its new label is d[v].

        If perm is a list, we think of it as a map $i \mapsto perm[i]$
        with the assumption that the vertices are $\{0,1,...,n-1\}$.

        If perm is a permutation, the permutation is simply applied to
        the graph, under the assumption that the vertices are
        $\{0,1,...,n-1\}$.  The permutation acts on the set
        $\{1,2,...,n\}$, where we think of $n = 0$.


        INPUT:
            quick -- if True, simply return the enumeration of the new graph
        without constructing it. Requires that perm is of type list.

        EXAMPLES:
            sage: G = graphs.PathGraph(3)
            sage: G.am()
            [0 1 0]
            [1 0 1]
            [0 1 0]

        Relabeling using a dictionary:
            sage: G.relabel({1:2,2:1}, inplace=False).am()
            [0 0 1]
            [0 0 1]
            [1 1 0]

        Relabeling using a list:
            sage: G.relabel([0,2,1], inplace=False).am()
            [0 0 1]
            [0 0 1]
            [1 1 0]

        Relabeling using a SAGE permutation:
            sage: from sage.groups.perm_gps.permgroup_named import SymmetricGroup
            sage: S = SymmetricGroup(3)
            sage: gamma = S('(1,2)')
            sage: G.relabel(gamma, inplace=False).am()
            [0 0 1]
            [0 0 1]
            [1 1 0]

        """
        if not inplace:
            G = self.copy()
            G.relabel(perm, quick, True)
            return G
        if type(perm) == list:
            if quick:
                n = self.order()
                numbr = 0
                if isinstance(self, Graph):
                    for i,j,l in self.edge_iterator():
                        numbr += 1<<((n-(perm[i]+1))*n + n-(perm[j]+1))
                        numbr += 1<<((n-(perm[j]+1))*n + n-(perm[i]+1))
                elif isinstance(self, DiGraph):
                    for i,j,l in self.edge_iterator():
                        numbr += 1<<((n-(perm[i]+1))*n + n-(perm[j]+1))
            if isinstance(self, Graph):
                oldd = self._nxg.adj
                newd = {}
                for v in oldd.iterkeys():
                    oldtempd = oldd[v]
                    newtempd = {}
                    for w in oldtempd.iterkeys():
                        newtempd[perm[w]] = oldtempd[w]
                    newd[perm[v]] = newtempd
                self._nxg.adj = newd
            else: # DiGraph
                oldsucc = self._nxg.succ
                oldpred = self._nxg.pred
                newsucc = {}
                newpred = {}
                for v in oldsucc.iterkeys():
                    oldtempsucc = oldsucc[v]
                    newtempsucc = {}
                    for w in oldtempsucc.iterkeys():
                        newtempsucc[perm[w]] = oldtempsucc[w]
                    newsucc[perm[v]] = newtempsucc
                for v in oldpred.iterkeys():
                    oldtemppred = oldpred[v]
                    newtemppred = {}
                    for w in oldtemppred.iterkeys():
                        newtemppred[perm[w]] = oldtemppred[w]
                    newpred[perm[v]] = newtemppred
                self._nxg.adj = newsucc
                self._nxg.succ = self._nxg.adj
                self._nxg.pred = newpred

        from sage.groups.perm_gps.permgroup_element import PermutationGroupElement
        if type(perm) == PermutationGroupElement:
            n = self.order()
            dict = {}
            llist = perm.list()
            for i in xrange(1,n):
                dict[i] = llist[i-1]%n
            if n > 0:
                dict[0] = llist[n-1]%n
            perm = dict

        if type(perm) == type({}):
            keys = perm.keys()
            verts = self.vertices()
            for v in verts:
                if v not in keys:
                    perm[v] = v
            for v in perm.iterkeys():
                if v in verts:
                    try:
                        ddddd = {perm[v]:0}
                    except TypeError:
                        raise ValueError, "perm dictionary must be of the format {a:a1, b:b1, ...} where a,b,... are vertices and a1,b1,... are hashable"
            if isinstance(self, Graph):
                oldd = self._nxg.adj
                newd = {}
                for v in oldd.iterkeys():
                    oldtempd = oldd[v]
                    newtempd = {}
                    for w in oldtempd.iterkeys():
                        newtempd[perm[w]] = oldtempd[w]
                    newd[perm[v]] = newtempd
                self._nxg.adj = newd
            else: # DiGraph
                oldsucc = self._nxg.succ
                oldpred = self._nxg.pred
                newsucc = {}
                newpred = {}
                for v in oldsucc.iterkeys():
                    oldtempsucc = oldsucc[v]
                    newtempsucc = {}
                    for w in oldtempsucc.iterkeys():
                        newtempsucc[perm[w]] = oldtempsucc[w]
                    newsucc[perm[v]] = newtempsucc
                for v in oldpred.iterkeys():
                    oldtemppred = oldpred[v]
                    newtemppred = {}
                    for w in oldtemppred.iterkeys():
                        newtemppred[perm[w]] = oldtemppred[w]
                    newpred[perm[v]] = newtemppred
                self._nxg.adj = newsucc
                self._nxg.succ = self._nxg.adj
                self._nxg.pred = newpred

    ### Cliques

    def cliques(self):
        """
        Returns the list of maximal cliques.  Each maximal clique is
        represented by a list of vertices.

        Currently only implemented for undirected graphs.  Use to_undirected
        to convert a digraph to an undirected graph.  (See examples below).

        Maximal cliques are the largest complete subgraphs containing a
        given point.  This function is based on Networkx's implementation
        of the Bron and Kerbosch Algorithm, [1].

        REFERENCE:
            [1] Coen Bron and Joep Kerbosch. (1973). Algorithm 457: Finding
                All Cliques of an Undirected Graph. Commun. ACM. v 16. n 9.
                pages 575-577. ACM Press. [Online] Available:
                http://www.ram.org/computing/rambin/rambin.html

        EXAMPLES:
            sage: (graphs.ChvatalGraph()).cliques()
            [[0, 1], [0, 4], [0, 6], [0, 9], [2, 1], [2, 3], [2, 6], [2, 8], [3, 4], [3, 7], [3, 9], [5, 1], [5, 4], [5, 10], [5, 11], [7, 1], [7, 8], [7, 11], [8, 4], [8, 10], [10, 6], [10, 9], [11, 6], [11, 9]]
            sage: D = DiGraph({0:[1,2,3], 1:[2], 3:[0,1]})
            sage: D.show(figsize=[2,2])
            sage: D.cliques()
            Traceback (most recent call last):
            ...
            TypeError: Function defined for undirected graphs only.  See documentation.
            sage: D = D.to_undirected()
            sage: D.show(figsize=[2,2])
            sage: D.cliques()
            [[0, 1, 2], [0, 1, 3]]
        """
        if (self.is_directed()):
            raise TypeError('Function defined for undirected graphs only.  See documentation.')
        else:
            import networkx.cliques
            return networkx.cliques.find_cliques(self._nxg)

    def cliques_get_max_clique_graph(self, name=''):
        """
        Returns a graph constructed with maximal cliques as vertices,
        and edges between maximal cliques with common members in
        the original graph.

        Currently only implemented for undirected graphs.  Use to_undirected
        to convert a digraph to an undirected graph.  (See examples below).

        INPUT:
           name -- The name of the new graph.

        EXAMPLES:
            sage: (graphs.ChvatalGraph()).cliques_get_max_clique_graph()
            Graph on 24 vertices
            sage: ((graphs.ChvatalGraph()).cliques_get_max_clique_graph()).show(figsize=[2,2], vertex_size=20, vertex_labels=False)
            sage: D = DiGraph({0:[1,2,3], 1:[2], 3:[0,1]})
            sage: D.show(figsize=[2,2])
            sage: D.cliques_get_max_clique_graph()
            Traceback (most recent call last):
            ...
            TypeError: Function defined for undirected graphs only.  See documentation.
            sage: D = D.to_undirected()
            sage: D.show(figsize=[2,2])
            sage: D.cliques_get_max_clique_graph()
            Graph on 2 vertices
            sage: (D.cliques_get_max_clique_graph()).show(figsize=[2,2])
        """
        if (self.is_directed()):
            raise TypeError('Function defined for undirected graphs only.  See documentation.')
        else:
            import networkx.cliques
            return Graph(networkx.cliques.make_max_clique_graph(self._nxg, name=name, create_using=networkx.xgraph.XGraph()))

    # Add fpos (below) when Bipartite class is wrapped.
    def cliques_get_clique_bipartite(self, **kwds):
        """
        Returns a bipartite graph constructed such that cliques are the
        top vertices and the bottom vertices are retained from the given graph.
        Top and bottom vertices are connected if the bottom vertex belongs to
        the clique represented by a top vertex.

        Currently only implemented for undirected graphs.  Use to_undirected
        to convert a digraph to an undirected graph.  (See examples below).

        EXAMPLES:
            sage: (graphs.ChvatalGraph()).cliques_get_clique_bipartite()
            Graph on 36 vertices
            sage: ((graphs.ChvatalGraph()).cliques_get_clique_bipartite()).show(figsize=[2,2], vertex_size=20, vertex_labels=False)
            sage: D = DiGraph({0:[1,2,3], 1:[2], 3:[0,1]})
            sage: D.show(figsize=[2,2])
            sage: D.cliques_get_clique_bipartite()
            Traceback (most recent call last):
            ...
            TypeError: Function defined for undirected graphs only.  See documentation.
            sage: D = D.to_undirected()
            sage: D.show(figsize=[2,2])
            sage: D.cliques_get_clique_bipartite()
            Graph on 6 vertices
            sage: (D.cliques_get_clique_bipartite()).show(figsize=[2,2])
        """
        if (self.is_directed()):
            raise TypeError('Function defined for undirected graphs only.  See documentation.')
        else:
            import networkx.cliques
            return Graph(networkx.cliques.make_clique_bipartite(self._nxg, **kwds))

    # TODO: Also implement project_down and project_up after Bipartite class.

    def clique_number(self, cliques=None):
        """
        Returns the size of the largest clique of the graph (clique number).

        Currently only implemented for undirected graphs.  Use to_undirected
        to convert a digraph to an undirected graph.  (See examples below).

        INPUT:
            -- cliques - list of cliques (if already computed)

        EXAMPLES:
            sage: C = Graph('DJ{')
            sage: C.clique_number()
            4
            sage: E = C.cliques()
            sage: E
            [[4, 1, 2, 3], [4, 0]]
            sage: C.clique_number(cliques=E)
            4
            sage: D = DiGraph({0:[1,2,3], 1:[2], 3:[0,1]})
            sage: D.show(figsize=[2,2])
            sage: D.clique_number()
            Traceback (most recent call last):
            ...
            TypeError: Function defined for undirected graphs only.  See documentation.
            sage: D = D.to_undirected()
            sage: D.show(figsize=[2,2])
            sage: D.clique_number()
            3
        """
        if (self.is_directed()):
            raise TypeError('Function defined for undirected graphs only.  See documentation.')
        else:
            import networkx.cliques
            return networkx.cliques.graph_clique_number(self._nxg, cliques)

    def cliques_vertex_clique_number(self, vertices=None, with_labels=False, cliques=None):
        r"""
        Returns a list of sizes of the largest maximal cliques containing
        each vertex.  (Returns a single value if only one input vertex).

        Currently only implemented for undirected graphs.  Use to_undirected
        to convert a digraph to an undirected graph.  (See examples below).

        INPUT:
            -- vertices - the vertices to inspect (default is entire graph)
            -- with_labels - (boolean) default False returns list as above
                             True returns a dictionary keyed by vertex labels
            -- cliques - list of cliques (if already computed)

        EXAMPLES:
            sage: C = Graph('DJ{')
            sage: C.cliques_vertex_clique_number()
            [2, 4, 4, 4, 4]
            sage: E = C.cliques()
            sage: E
            [[4, 1, 2, 3], [4, 0]]
            sage: C.cliques_vertex_clique_number(cliques=E)
            [2, 4, 4, 4, 4]
            sage: F = graphs.Grid2dGraph(2,3)
            sage: F.cliques_vertex_clique_number(with_labels=True)
            {(0, 1): 2, (1, 2): 2, (0, 0): 2, (1, 1): 2, (1, 0): 2, (0, 2): 2}
            sage: F.cliques_vertex_clique_number(vertices=[(0, 1), (1, 2)])
            [2, 2]
            sage: D = DiGraph({0:[1,2,3], 1:[2], 3:[0,1]})
<<<<<<< HEAD
            sage.: D.show(figsize=[2,2])
=======
            sage: D.show(figsize=[2,2])
>>>>>>> a55e57b6
            sage: D.cliques_vertex_clique_number()
            Traceback (most recent call last):
            ...
            TypeError: Function defined for undirected graphs only.  See documentation.
            sage: D = D.to_undirected()
<<<<<<< HEAD
            sage.: D.show(figsize=[2,2])
=======
            sage: D.show(figsize=[2,2])
>>>>>>> a55e57b6
            sage: D.cliques_vertex_clique_number()
            [3, 3, 3, 3]
        """
        if (self.is_directed()):
            raise TypeError('Function defined for undirected graphs only.  See documentation.')
        else:
            import networkx.cliques
            return networkx.cliques.node_clique_number(self._nxg, vertices, with_labels, cliques)

    def cliques_number_of(self, vertices=None, cliques=None, with_labels=False):
        """
        Returns a list of the number of maximal cliques containing
        each vertex.  (Returns a single value if only one input vertex).

        Currently only implemented for undirected graphs.  Use to_undirected
        to convert a digraph to an undirected graph.  (See examples below).

        INPUT:
            -- vertices - the vertices to inspect (default is entire graph)
            -- with_labels - (boolean) default False returns list as above
                             True returns a dictionary keyed by vertex labels
            -- cliques - list of cliques (if already computed)

        EXAMPLES:
            sage: C = Graph('DJ{')
            sage: C.cliques_number_of()
            [1, 1, 1, 1, 2]
            sage: E = C.cliques()
            sage: E
            [[4, 1, 2, 3], [4, 0]]
            sage: C.cliques_number_of(cliques=E)
            [1, 1, 1, 1, 2]
            sage: F = graphs.Grid2dGraph(2,3)
            sage: F.cliques_number_of(with_labels=True)
            {(0, 1): 3, (1, 2): 2, (0, 0): 2, (1, 1): 3, (1, 0): 2, (0, 2): 2}
            sage: F.cliques_number_of(vertices=[(0, 1), (1, 2)])
            [3, 2]
            sage: D = DiGraph({0:[1,2,3], 1:[2], 3:[0,1]})
            sage: D.show(figsize=[2,2])
            sage: D.cliques_number_of()
            Traceback (most recent call last):
            ...
            TypeError: Function defined for undirected graphs only.  See documentation.
            sage: D = D.to_undirected()
            sage: D.show(figsize=[2,2])
            sage: D.cliques_number_of()
            [2, 2, 1, 1]
        """
        if (self.is_directed()):
            raise TypeError('Function defined for undirected graphs only.  See documentation.')
        else:
            import networkx.cliques
            return networkx.cliques.number_of_cliques(self._nxg, vertices, cliques, with_labels)

    def cliques_containing_vertex(self, vertices=None, cliques=None, with_labels=False):
        """
        Returns the cliques containing each vertex, represented as a list of
        lists.  (Returns a single list if only one input vertex).

        Currently only implemented for undirected graphs.  Use to_undirected
        to convert a digraph to an undirected graph.  (See examples below).

        INPUT:
            -- vertices - the vertices to inspect (default is entire graph)
            -- with_labels - (boolean) default False returns list as above
                             True returns a dictionary keyed by vertex labels
            -- cliques - list of cliques (if already computed)

        EXAMPLES:
            sage: C = Graph('DJ{')
            sage: C.cliques_containing_vertex()
            [[[4, 0]], [[4, 1, 2, 3]], [[4, 1, 2, 3]], [[4, 1, 2, 3]], [[4, 1, 2, 3], [4, 0]]]
            sage: E = C.cliques()
            sage: E
            [[4, 1, 2, 3], [4, 0]]
            sage: C.cliques_containing_vertex(cliques=E)
            [[[4, 0]], [[4, 1, 2, 3]], [[4, 1, 2, 3]], [[4, 1, 2, 3]], [[4, 1, 2, 3], [4, 0]]]
            sage: F = graphs.Grid2dGraph(2,3)
            sage: F.cliques_containing_vertex(with_labels=True)
            {(0, 1): [[(0, 1), (0, 0)], [(0, 1), (0, 2)], [(0, 1), (1, 1)]], (1, 2): [[(1, 2), (0, 2)], [(1, 2), (1, 1)]], (0, 0): [[(0, 1), (0, 0)], [(1, 0), (0, 0)]], (1, 1): [[(0, 1), (1, 1)], [(1, 2), (1, 1)], [(1, 0), (1, 1)]], (1, 0): [[(1, 0), (0, 0)], [(1, 0), (1, 1)]], (0, 2): [[(0, 1), (0, 2)], [(1, 2), (0, 2)]]}
            sage: F.cliques_containing_vertex(vertices=[(0, 1), (1, 2)])
            [[[(0, 1), (0, 0)], [(0, 1), (0, 2)], [(0, 1), (1, 1)]], [[(1, 2), (0, 2)], [(1, 2), (1, 1)]]]
            sage: D = DiGraph({0:[1,2,3], 1:[2], 3:[0,1]})
<<<<<<< HEAD
            sage.: D.show(figsize=[2,2])
=======
            sage: D.show(figsize=[2,2])
>>>>>>> a55e57b6
            sage: D.cliques_containing_vertex()
            Traceback (most recent call last):
            ...
            TypeError: Function defined for undirected graphs only.  See documentation.
            sage: D = D.to_undirected()
<<<<<<< HEAD
            sage.: D.show(figsize=[2,2])
=======
            sage: D.show(figsize=[2,2])
>>>>>>> a55e57b6
            sage: D.cliques_containing_vertex()
            [[[0, 1, 2], [0, 1, 3]], [[0, 1, 2], [0, 1, 3]], [[0, 1, 2]], [[0, 1, 3]]]
        """
        if (self.is_directed()):
            raise TypeError('Function defined for undirected graphs only.  See documentation.')
        else:
            import networkx.cliques
            return networkx.cliques.cliques_containing_node(self._nxg, vertices, cliques, with_labels)

    ### Cluster

    def cluster_triangles(self, nbunch=None, with_labels=False):
        r"""
        Returns the number of triangles for nbunch of vertices as an
        ordered list.

        The clustering coefficient of a graph is the fraction of
        possible triangles that are triangles,
        c_i = triangles_i / (k_i*(k_i-1)/2)
        where k_i is the degree of vertex i, [1].  A coefficient for
        the whole graph is the average of the c_i.  Transitivity is
        the fraction of all possible triangles which are triangles,
        T = 3*triangles/triads, [1].

        INPUT:
            -- nbunch - The vertices to inspect.  If nbunch=None, returns
                data for all vertices in the graph
            -- with_labels - (boolean) default False returns list as above
                             True returns dict keyed by vertex labels.

        REFERENCE:
            [1] Aric Hagberg, Dan Schult and Pieter Swart. NetworkX
                documentation. [Online] Available:
                https://networkx.lanl.gov/reference/networkx/

        EXAMPLES:
            sage: (graphs.FruchtGraph()).cluster_triangles()
            [1, 1, 0, 1, 1, 1, 1, 1, 0, 1, 1, 0]
            sage: (graphs.FruchtGraph()).cluster_triangles(with_labels=True)
            {0: 1, 1: 1, 2: 0, 3: 1, 4: 1, 5: 1, 6: 1, 7: 1, 8: 0, 9: 1, 10: 1, 11: 0}
            sage: (graphs.FruchtGraph()).cluster_triangles(nbunch=[0,1,2])
            [1, 1, 0]
        """
        import networkx
        return networkx.triangles(self._nxg, nbunch, with_labels)

    def clustering_average(self):
        r"""
        Returns the average clustering coefficient.

        The clustering coefficient of a graph is the fraction of
        possible triangles that are triangles,
        c_i = triangles_i / (k_i*(k_i-1)/2)
        where k_i is the degree of vertex i, [1].  A coefficient for
        the whole graph is the average of the c_i.  Transitivity is
        the fraction of all possible triangles which are triangles,
        T = 3*triangles/triads, [1].

        REFERENCE:
            [1] Aric Hagberg, Dan Schult and Pieter Swart. NetworkX
                documentation. [Online] Available:
                https://networkx.lanl.gov/reference/networkx/

        EXAMPLES:
            sage: (graphs.FruchtGraph()).clustering_average()
            0.25
        """
        import networkx
        return networkx.average_clustering(self._nxg)

    def clustering_coeff(self, nbunch=None, with_labels=False, weights=False):
        r"""
        Returns the clustering coefficient for each vertex in nbunch
        as an ordered list.

        The clustering coefficient of a graph is the fraction of
        possible triangles that are triangles,
        c_i = triangles_i / (k_i*(k_i-1)/2)
        where k_i is the degree of vertex i, [1].  A coefficient for
        the whole graph is the average of the c_i.  Transitivity is
        the fraction of all possible triangles which are triangles,
        T = 3*triangles/triads, [1].

        INPUT:
            -- nbunch - the vertices to inspect (default None returns
                        data on all vertices in graph)
            -- with_labels - (boolean) default False returns list as above
                             True returns dict keyed by vertex labels.
            -- weights - default is False.  If both with_labels and weights
                        are True, then returns a clustering coefficient dict
                        and a dict of weights based on degree.  Weights are
                        the fraction of connected triples in the graph that
                        include the keyed vertex.

        REFERENCE:
            [1] Aric Hagberg, Dan Schult and Pieter Swart. NetworkX
                documentation. [Online] Available:
                https://networkx.lanl.gov/reference/networkx/

        EXAMPLES:
            sage: (graphs.FruchtGraph()).clustering_coeff()
            [0.33333333333333331, 0.33333333333333331, 0.0, 0.33333333333333331, 0.33333333333333331, 0.33333333333333331, 0.33333333333333331, 0.33333333333333331, 0.0, 0.33333333333333331, 0.33333333333333331, 0.0]
            sage: (graphs.FruchtGraph()).clustering_coeff(with_labels=True)
            {0: 0.33333333333333331, 1: 0.33333333333333331, 2: 0.0, 3: 0.33333333333333331, 4: 0.33333333333333331, 5: 0.33333333333333331, 6: 0.33333333333333331, 7: 0.33333333333333331, 8: 0.0, 9: 0.33333333333333331, 10: 0.33333333333333331, 11: 0.0}
            sage: (graphs.FruchtGraph()).clustering_coeff(with_labels=True,weights=True)
            ({0: 0.33333333333333331, 1: 0.33333333333333331, 2: 0.0, 3: 0.33333333333333331, 4: 0.33333333333333331, 5: 0.33333333333333331, 6: 0.33333333333333331, 7: 0.33333333333333331, 8: 0.0, 9: 0.33333333333333331, 10: 0.33333333333333331, 11: 0.0}, {0: 0.083333333333333329, 1: 0.083333333333333329, 2: 0.083333333333333329, 3: 0.083333333333333329, 4: 0.083333333333333329, 5: 0.083333333333333329, 6: 0.083333333333333329, 7: 0.083333333333333329, 8: 0.083333333333333329, 9: 0.083333333333333329, 10: 0.083333333333333329, 11: 0.083333333333333329})
            sage: (graphs.FruchtGraph()).clustering_coeff(nbunch=[0,1,2])
            [0.33333333333333331, 0.33333333333333331, 0.0]
            sage: (graphs.FruchtGraph()).clustering_coeff(nbunch=[0,1,2],with_labels=True,weights=True)
            ({0: 0.33333333333333331, 1: 0.33333333333333331, 2: 0.0}, {0: 0.083333333333333329, 1: 0.083333333333333329, 2: 0.083333333333333329})
        """
        import networkx
        return networkx.clustering(self._nxg, nbunch, with_labels, weights)

    def cluster_transitivity(self):
        r"""
        Returns the transitivity (fraction of transitive triangles)
        of the graph.

        The clustering coefficient of a graph is the fraction of
        possible triangles that are triangles,
        c_i = triangles_i / (k_i*(k_i-1)/2)
        where k_i is the degree of vertex i, [1].  A coefficient for
        the whole graph is the average of the c_i.  Transitivity is
        the fraction of all possible triangles which are triangles,
        T = 3*triangles/triads, [1].

        REFERENCE:
            [1] Aric Hagberg, Dan Schult and Pieter Swart. NetworkX
                documentation. [Online] Available:
                https://networkx.lanl.gov/reference/networkx/

        EXAMPLES:
            sage: (graphs.FruchtGraph()).cluster_transitivity()
            0.25
        """
        import networkx
        return networkx.transitivity(self._nxg)

    ### Cores

    def cores(self, with_labels=False):
        """
        Returns the core number for each vertex in an ordered list.

        'K-cores in graph theory were introduced by Seidman in 1983
        and by Bollobas in 1984 as a method of (destructively) simplifying
        graph topology to aid in analysis and visualization. They have been
        more recently defined as the following by Batagelj et al: given a
        graph G with vertices set V and edges set E, the k-core is computed
        by pruning all the vertices (with their respective edges) with degree
        less than k. That means that if a vertex u has degree d_u, and it has
        n neighbors with degree less than k, then the degree of u becomes d_u - n,
        and it will be also pruned if k > d_u - n.  This operation can be
        useful to filter or to study some properties of the graphs. For
        instance, when you compute the 2-core of graph G, you are cutting
        all the vertices which are in a tree part of graph. (A tree is a
        graph with no loops),' [1].

        INPUT:
            -- with_labels - default False returns list as described above.
                             True returns dict keyed by vertex labels.

        REFERENCE:
            [1] K-core. Wikipedia. (2007). [Online] Available:
                http://en.wikipedia.org/wiki/K-core
            [2] Boris Pittel, Joel Spencer and Nicholas Wormald. Sudden
                Emergence of a Giant k-Core in a Random Graph. (1996).
                J. Combinatorial Theory. Ser B 67. pages 111-151. [Online]
                Available: http://cs.nyu.edu/cs/faculty/spencer/papers/k-core.pdf

        EXAMPLES:
            sage: (graphs.FruchtGraph()).cores()
            [3, 3, 3, 3, 3, 3, 3, 3, 3, 3, 3, 3]
            sage: (graphs.FruchtGraph()).cores(with_labels=True)
            {0: 3, 1: 3, 2: 3, 3: 3, 4: 3, 5: 3, 6: 3, 7: 3, 8: 3, 9: 3, 10: 3, 11: 3}
        """
        import networkx.cores
        return networkx.cores.find_cores(self._nxg, with_labels)

    ### Distance

    def distance(self, u, v):
        """
        Returns the (directed) distance from u to v in the (di)graph, i.e. the
        length of the shortest path from u to v.

        EXAMPLES:
            sage: G = graphs.CycleGraph(9)
            sage: G.distance(0,1)
            1
            sage: G.distance(0,4)
            4
            sage: G.distance(0,5)
            4
            sage: G = Graph( {0:[], 1:[]} )
            sage: G.distance(0,1)
            +Infinity

        """
        return self.shortest_path_length(u, v)

    def eccentricity(self, v=None, dist_dict=None, with_labels=False):
        """
        Return the eccentricity of vertex (or vertices) v.

        The eccentricity of a vertex is the maximum distance to any other
        vertex.

        INPUT:
            v -- either a single vertex or a list of vertices. If it is not
        specified, then it is taken to be all vertices.
            dist_dict -- optional, a dict of dicts of distance.
            with_labels -- Whether to return a list or a dict.

        EXAMPLES:
            sage: G = graphs.KrackhardtKiteGraph()
            sage: G.eccentricity()
            [4, 4, 4, 4, 4, 3, 3, 2, 3, 4]
            sage: G.vertices()
            [0, 1, 2, 3, 4, 5, 6, 7, 8, 9]
            sage: G.eccentricity(7)
            2
            sage: G.eccentricity([7,8,9])
            [3, 4, 2]
            sage: G.eccentricity([7,8,9], with_labels=True) == {8: 3, 9: 4, 7: 2}
            True
            sage: G = Graph( { 0 : [], 1 : [], 2 : [1] } )
            sage: G.eccentricity()
            [+Infinity, +Infinity, +Infinity]
            sage: G = Graph({0:[]})
            sage: G.eccentricity(with_labels=True)
            {0: 0}
            sage: G = Graph({0:[], 1:[]})
            sage: G.eccentricity(with_labels=True)
            {0: +Infinity, 1: +Infinity}

        """
        import networkx
        try:
            return networkx.eccentricity(self._nxg, v, dist_dict, with_labels)
        except networkx.NetworkXError:
            from sage.rings.infinity import Infinity
            e = {}
            if v is None:
                v = self.vertices()
            elif not isinstance(v, list):
                v = [v]
            for u in v:
                e[u] = Infinity
            if with_labels:
                return e
            else:
                if len(e)==1: return e.values()[0] # return single value
                return e.values()

    def radius(self):
        """
        Returns the radius of the (di)graph.

        The radius is defined to be the minimum eccentricity of any vertex,
        where the eccentricity is the maximum distance to any other vertex.

        EXAMPLES:
        The more symmetric a graph is, the smaller (diameter - radius) is.
            sage: G = graphs.BarbellGraph(9, 3)
            sage: G.radius()
            3
            sage: G.diameter()
            6

            sage: G = graphs.OctahedralGraph()
            sage: G.radius()
            2
            sage: G.diameter()
            2

        """
        return min(self.eccentricity())

    def center(self):
        """
        Returns the set of vertices in the center, i.e. whose eccentricity is
        equal to the radius of the (di)graph.

        In other words, the center is the set of vertices achieving the
        minimum eccentricity.

        EXAMPLES:
            sage: G = graphs.DiamondGraph()
            sage: G.center()
            [1, 2]
            sage: P = graphs.PetersenGraph()
            sage: P.subgraph(P.center()) == P
            True
            sage: S = graphs.StarGraph(19)
            sage: S.center()
            [0]
            sage: G = Graph()
            sage: G.center()
            []
            sage: G.add_vertex()
            sage: G.center()
            [0]

        """
        e = self.eccentricity(with_labels=True)
        try:
            r = min(e.values())
        except:
            return []
        return [v for v in e if e[v]==r]

    def diameter(self):
        """
        Returns the largest distance between any two vertices. Returns
        Infinity if the (di)graph is not connected.

        EXAMPLES:
            sage: G = graphs.PetersenGraph()
            sage: G.diameter()
            2
            sage: G = Graph( { 0 : [], 1 : [], 2 : [1] } )
            sage: G.diameter()
            +Infinity

        Although max( {} ) is usually defined as -Infinity, since the diameter
        will never be negative, we define it to be zero:
            sage: G = graphs.EmptyGraph()
            sage: G.diameter()
            0

        """
        e = self.eccentricity()
        if not isinstance(e, list):
            e = [e]
        if len(e) == 0:
            return 0
        return max(e)

    def periphery(self):
        """
        Returns the set of vertices in the periphery, i.e. whose eccentricity
        is equal to the diameter of the (di)graph.

        In other words, the periphery is the set of vertices achieving the
        maximum eccentricity.

        EXAMPLES:
            sage: G = graphs.DiamondGraph()
            sage: G.periphery()
            [0, 3]
            sage: P = graphs.PetersenGraph()
            sage: P.subgraph(P.periphery()) == P
            True
            sage: S = graphs.StarGraph(19)
            sage: S.periphery()
            [1, 2, 3, 4, 5, 6, 7, 8, 9, 10, 11, 12, 13, 14, 15, 16, 17, 18, 19]
            sage: G = Graph()
            sage: G.periphery()
            []
            sage: G.add_vertex()
            sage: G.periphery()
            [0]

        """
        e = self.eccentricity(with_labels=True)
        try:
            r = max(e.values())
        except:
            return []
        return [v for v in e if e[v]==r]

    ### Paths

    def shortest_path(self, u, v, by_weight=False, bidirectional=True):
        """
        Returns a list of vertices representing some shortest path from u to
        v: if there is no path from u to v, the list is empty.

        INPUT:
            by_weight -- if False, uses a breadth first search. If True, takes
        edge weightings into account, using Dijkstra's algorithm.
            bidirectional -- if True, the algorithm will expand vertices from
        u and v at the same time, making two spheres of half the usual radius.
        This generally doubles the speed (consider the total volume in each
        case).

        EXAMPLE:
            sage: D = graphs.DodecahedralGraph()
            sage: D.shortest_path(4, 9)
            [4, 17, 16, 12, 13, 9]
            sage: D.shortest_path(5, 5)
            [5]
            sage: D.delete_vertices([9,12,14])
            sage: D.shortest_path(13, 4)
            []
            sage: G = Graph( { 0: {1: 1}, 1: {2: 1}, 2: {3: 1}, 3: {4: 2}, 4: {0: 2} } )
            sage: G.plot(edge_labels=True).show()
            sage: G.shortest_path(0, 3)
            [0, 4, 3]
            sage: G.shortest_path(0, 3, by_weight=True)
            [0, 1, 2, 3]

        """ #         TODO- multiple edges??
        if u == v: # to avoid a NetworkX bug
            return [u]
        import networkx
        if by_weight:
            if bidirectional:
                try:
                    L = networkx.bidirectional_dijkstra(self._nxg, u, v)[1]
                except:
                    L = False
            else:
                L = networkx.dijkstra_path(self._nxg, u, v)
        else:
            if bidirectional:
                L = networkx.shortest_path(self._nxg, u, v)
            else:
                try:
                    L = networkx.single_source_shortest_path(self._nxg, u)[v]
                except:
                    L = False
        if L:
            return L
        else:
            return []

    def shortest_path_length(self, u, v, by_weight=False,
                                         bidirectional=True,
                                         weight_sum=None):
        """
        Returns the minimal length of paths from u to v: if there is no path
        from u to v, returns Infinity.

        INPUT:
            by_weight -- if False, uses a breadth first search. If True, takes
        edge weightings into account, using Dijkstra's algorithm.
            bidirectional -- if True, the algorithm will expand vertices from
        u and v at the same time, making two spheres of half the usual radius.
        This generally doubles the speed (consider the total volume in each
        case).
            weight_sum -- if False, returns the number of edges in the path.
        If True, returns the sum of the weights of these edges. Default
        behavior is to have the same value as by_weight.

        EXAMPLE:
            sage: D = graphs.DodecahedralGraph()
            sage: D.shortest_path_length(4, 9)
            5
            sage: D.shortest_path_length(5, 5)
            0
            sage: D.delete_vertices([9,12,14])
            sage: D.shortest_path_length(13, 4)
            +Infinity
            sage: G = Graph( { 0: {1: 1}, 1: {2: 1}, 2: {3: 1}, 3: {4: 2}, 4: {0: 2} } )
            sage: G.plot(edge_labels=True).show()
            sage: G.shortest_path_length(0, 3)
            2
            sage: G.shortest_path_length(0, 3, by_weight=True)
            3

        """
        if weight_sum is None:
            weight_sum = by_weight
        path = self.shortest_path(u, v, by_weight, bidirectional)
        length = len(path) - 1
        if length == -1:
            from sage.rings.infinity import Infinity
            return Infinity
        if weight_sum:
            wt = 0
            for j in range(length):
                wt += self.edge_label(path[j], path[j+1])
            return wt
        else:
            return length

    def shortest_paths(self, u, by_weight=False, cutoff=None):
        """
        Returns a dictionary d of shortest paths d[v] from u to v, for each
        vertex v connected by a path from u.

        INPUT:
            by_weight -- if False, uses a breadth first search. If True, uses
        Dijkstra's algorithm to find the shortest paths by weight.
            cutoff -- integer depth to stop search. Ignored if by_weight is
        True.

        EXAMPLES:
            sage: D = graphs.DodecahedralGraph()
            sage: D.shortest_paths(0)
            {0: [0], 1: [0, 1], 2: [0, 1, 2], 3: [0, 19, 3], 4: [0, 19, 3, 4], 5: [0, 19, 3, 4, 5], 6: [0, 1, 2, 6], 7: [0, 1, 8, 7], 8: [0, 1, 8], 9: [0, 10, 9], 10: [0, 10], 11: [0, 10, 11], 12: [0, 10, 11, 12], 13: [0, 10, 9, 13], 14: [0, 1, 8, 7, 14], 15: [0, 10, 11, 12, 16, 15], 16: [0, 10, 11, 12, 16], 17: [0, 19, 18, 17], 18: [0, 19, 18], 19: [0, 19]}
            sage: D.shortest_paths(0, cutoff=2)
            {0: [0], 1: [0, 1], 2: [0, 1, 2], 3: [0, 19, 3], 8: [0, 1, 8], 9: [0, 10, 9], 10: [0, 10], 11: [0, 10, 11], 18: [0, 19, 18], 19: [0, 19]}
            sage: G = Graph( { 0: {1: 1}, 1: {2: 1}, 2: {3: 1}, 3: {4: 2}, 4: {0: 2} } )
            sage: G.plot(edge_labels=True).show()
            sage: G.shortest_paths(0, by_weight=True)
            {0: [0], 1: [0, 1], 2: [0, 1, 2], 3: [0, 1, 2, 3], 4: [0, 4]}

        """
        import networkx
        if by_weight:
            return networkx.single_source_dijkstra_path(self._nxg, u)
        else:
            return networkx.single_source_shortest_path(self._nxg, u, cutoff)

    def shortest_path_lengths(self, u, by_weight=False, weight_sums=None):
        """
        Returns a dictionary of shortest path lengths keyed by targets that
        are connected by a path from u.

        INPUT:
            by_weight -- if False, uses a breadth first search. If True, takes
        edge weightings into account, using Dijkstra's algorithm.
            weight_sums -- if False, returns the number of edges in each path.
        If True, returns the sum of the weights of these edges. Default
        behavior is to have the same value as by_weight.

        EXAMPLES:
            sage: D = graphs.DodecahedralGraph()
            sage: D.shortest_path_lengths(0)
            {0: 0, 1: 1, 2: 2, 3: 2, 4: 3, 5: 4, 6: 3, 7: 3, 8: 2, 9: 2, 10: 1, 11: 2, 12: 3, 13: 3, 14: 4, 15: 5, 16: 4, 17: 3, 18: 2, 19: 1}
            sage: G = Graph( { 0: {1: 1}, 1: {2: 1}, 2: {3: 1}, 3: {4: 2}, 4: {0: 2} } )
            sage: G.plot(edge_labels=True).show()
            sage: G.shortest_path_lengths(0, by_weight=True)
            {0: 0, 1: 1, 2: 2, 3: 3, 4: 2}

        """
        if weight_sums is None:
            weight_sums = by_weight
        paths = self.shortest_paths(u, by_weight)
        if weight_sums:
            weights = {}
            for v in paths:
                wt = 0
                path = paths[v]
                for j in range(len(path) - 1):
                    wt += self.edge_label(path[j], path[j+1])
                weights[v] = wt
            return weights
        else:
            lengths = {}
            for v in paths:
                lengths[v] = len(paths[v]) - 1
            return lengths

    def shortest_path_all_pairs(self):
        """
        Uses the Floyd-Warshall algorithm to find a shortest path for each
        pair of vertices.

        OUTPUT:
            A tuple (dist, pred). They are both dicts of dicts. The first
        indicates the length dist[u][v] of the shortest weighted path from u
        to v. The second is more complicated-- it indicates the predecessor
        pred[u][v] of v in the shortest path from u to v.

        EXAMPLE:
            sage: G = Graph( { 0: {1: 1}, 1: {2: 1}, 2: {3: 1}, 3: {4: 2}, 4: {0: 2} } )
            sage: G.plot(edge_labels=True).show()
            sage: dist, pred = G.shortest_path_all_pairs()
            sage: dist
            {0: {0: 0, 1: 1, 2: 2, 3: 3, 4: 2}, 1: {0: 1, 1: 0, 2: 1, 3: 2, 4: 3}, 2: {0: 2, 1: 1, 2: 0, 3: 1, 4: 3}, 3: {0: 3, 1: 2, 2: 1, 3: 0, 4: 2}, 4: {0: 2, 1: 3, 2: 3, 3: 2, 4: 0}}
            sage: pred
            {0: {0: None, 1: 0, 2: 1, 3: 2, 4: 0}, 1: {0: 1, 1: None, 2: 1, 3: 2, 4: 0}, 2: {0: 1, 1: 2, 2: None, 3: 2, 4: 3}, 3: {0: 1, 1: 2, 2: 3, 3: None, 4: 3}, 4: {0: 4, 1: 0, 2: 3, 3: 4, 4: None}}
            sage: pred[0]
            {0: None, 1: 0, 2: 1, 3: 2, 4: 0}

        So for example the shortest weighted path from 0 to 3 is obtained as
        follows. The predecessor of 3 is pred[0][3] == 2, the predecessor of 2
        is pred[0][2] == 1, and the predecessor of 1 is pred[0][1] == 0.
        """
        from sage.rings.infinity import Infinity
        dist = {}
        pred = {}
        adj = self._nxg.adj
        verts = self.vertices()
        for u in verts:
            dist[u] = {}
            pred[u] = {}
            for v in verts:
                if adj[u].has_key(v):
                    dist[u][v] = adj[u][v]
                    pred[u][v] = u
                else:
                    dist[u][v] = Infinity
                    pred[u][v] = None
            dist[u][u] = 0

        for w in verts:
            for u in verts:
                for v in verts:
                    if dist[u][v] > dist[u][w] + dist[w][v]:
                        dist[u][v] = dist[u][w] + dist[w][v]
                        pred[u][v] = pred[w][v]

        return dist, pred

    ### Searches

    def breadth_first_search(self, u):
        """
        Returns an iterator over vertices in a breadth-first ordering.

        EXAMPLES:
            sage: G = Graph( { 0: {1: 1}, 1: {2: 1}, 2: {3: 1}, 3: {4: 2}, 4: {0: 2} } )
            sage: list(G.breadth_first_search(0))
            [0, 1, 4, 2, 3]
            sage: list(G.depth_first_search(0))
            [0, 4, 3, 2, 1]
            sage: D = DiGraph( { 0: {1: 1}, 1: {2: 1}, 2: {3: 1}, 3: {4: 2}, 4: {0: 2} } )
            sage: list(D.breadth_first_search(0))
            [0, 1, 2, 3, 4]
            sage: list(D.depth_first_search(0))
            [0, 1, 2, 3, 4]

        """
        # This function is straight from an old version of networkx
        if self.is_directed():
            neighbors=self.successor_iterator
        else:
            neighbors=self.neighbor_iterator
        # nlist=[u] # list of nodes in a BFS order
        yield u
        seen={} # nodes seen
        queue=[u] # FIFO queue
        seen[u]=True
        while queue:
            v=queue.pop(0)  # this is expensive, should use a faster FIFO queue
            for w in neighbors(v):
                if w not in seen:
                    seen[w]=True
                    queue.append(w)
                    # nlist.append(w)
                    yield w
        # return nlist

    def depth_first_search(self, u):
        """
        Returns an iterator over vertices in a depth-first ordering.

        EXAMPLES:
            sage: G = Graph( { 0: {1: 1}, 1: {2: 1}, 2: {3: 1}, 3: {4: 2}, 4: {0: 2} } )
            sage: list(G.breadth_first_search(0))
            [0, 1, 4, 2, 3]
            sage: list(G.depth_first_search(0))
            [0, 4, 3, 2, 1]
            sage: D = DiGraph( { 0: {1: 1}, 1: {2: 1}, 2: {3: 1}, 3: {4: 2}, 4: {0: 2} } )
            sage: list(D.breadth_first_search(0))
            [0, 1, 2, 3, 4]
            sage: list(D.depth_first_search(0))
            [0, 1, 2, 3, 4]

        """
        # This function is straight from an old version of networkx
        if self.is_directed():
            neighbors=self.successor_iterator
        else:
            neighbors=self.neighbor_iterator
        # nlist=[] # list of nodes in a DFS preorder
        seen={} # nodes seen
        queue=[u]  # use as LIFO queue
        seen[u]=True
        while queue:
            v=queue.pop()
            # nlist.append(v)
            yield v
            for w in neighbors(v):
                if w not in seen:
                    seen[w]=True
                    queue.append(w)
        # return nlist

    ### Constructors

    def am(self):
        """
        Shorter call for adjacency matrix makes life easier.

        """
        return self.adjacency_matrix()

    def complement(self):
        """
        Returns the complement of the (di)graph.

        The complement of a graph has the same vertices, but exactly those
        edges that are not in the original graph. This is not well defined for
        graphs with loops or multiple edges.

        EXAMPLE:
            sage: P = graphs.PetersenGraph()
            sage: P.plot().show()
            sage: PC = P.complement()
            sage: PC.plot().show()

        """
        if self.loops():
            raise TypeError('(Di)Graph complement not well defined for (di)graphs with loops.')
        if self.is_directed():
            if self.multiple_edges():
                raise TypeError('Digraph complement not well defined for graphs with multiple edges.')
            import networkx
            D = DiGraph(networkx.complement(self._nxg), pos=self._pos)
            return D
        else:
            if self.multiple_edges():
                raise TypeError('Graph complement not well defined for graphs with multiple edges.')
            import networkx
            G = Graph(networkx.complement(self._nxg), pos=self._pos)
            return G


    def line_graph(self):
        """
        Returns the line graph of the (di)graph.

        The line graph of an undirected graph G is an undirected graph
        H such that the vertices of H are the edges of G and two
        vertices e and f of H are adjacent if e and f share a common
        vertex in G.  In other words, an edge in H represents a path
        of length 2 in G.

        The line graph of a directed graph G is a directed graph H
        such that the vertices of H are the edges of G and two
        vertices e and f of H are adjacent if e and f share a common
        vertex in G and the terminal vertex of e is the initial vertex
        of f.  In other words, an edge in H represents a (directed)
        path of length 2 in G.


        EXAMPLE:
            sage: g=graphs.CompleteGraph(4)
            sage: h=g.line_graph()
            sage: h.vertices()
            [(0, 1, None),
            (0, 2, None),
            (0, 3, None),
            (1, 2, None),
            (1, 3, None),
            (2, 3, None)]
            sage: h.am()
            [0 1 1 1 1 0]
            [1 0 1 1 0 1]
            [1 1 0 0 1 1]
            [1 1 0 0 1 1]
            [1 0 1 1 0 1]
            [0 1 1 1 1 0]
            sage: g = DiGraph([[1..4],lambda i,j: i<j])
            sage: h = g.line_graph()
            sage: h.vertices()
            [(1, 2, None),
            (1, 3, None),
            (1, 4, None),
            (2, 3, None),
            (2, 4, None),
            (3, 4, None)]
            sage: h.edges()
            [((1, 2, None), (2, 3, None), None),
             ((1, 2, None), (2, 4, None), None),
             ((1, 3, None), (3, 4, None), None),
             ((2, 3, None), (3, 4, None), None)]
        """
        if self.is_directed():
            G=DiGraph()
            G.add_vertices(self.edges())
            for v in self:
                # Connect appropriate incident edges of the vertex v
                G.add_edges([(e,f) for e in self.incoming_edge_iterator(v) \
                             for f in self.edge_iterator(v)])
            return G
        else:
            G=Graph()
            # We must sort the edges' endpoints so that (1,2,None) is
            # seen as the same edge as (2,1,None).
            elist=[(min(i[0:2]),max(i[0:2]),i[2])
                   for i in self.edge_iterator()]
            G.add_vertices(elist)
            for v in self:
                elist=[(min(i[0:2]),max(i[0:2]),i[2])
                       for i in self.edge_iterator(v)]
                G.add_edges([(e, f) for e in elist for f in elist])
            return G



    def disjoint_union(self, other):
        """
        Returns the disjoint union of self and other.

        If there are common vertices to both, they will be renamed.

        EXAMPLE:
            sage: D = graphs.DodecahedralGraph()
            sage: P = graphs.PetersenGraph()
            sage: D.disjoint_union(P)
            union( Dodecahedron, Petersen graph ): Graph on 30 vertices

        """
        if (self.is_directed() and not other.is_directed()) or (not self.is_directed() and other.is_directed()):
            raise TypeError('Both arguments must be of the same class.')
        repeat = False
        for u in self.vertices():
            for v in other.vertices():
                if u == v:
                    repeat = True
                    break
            if repeat: break
        if repeat:
            rename = ('0,','1,')
        else:
            rename = False
        import networkx
        if self.is_directed():
            return DiGraph(networkx.union(self._nxg, other._nxg, rename=rename))
        else:
            return Graph(networkx.union(self._nxg, other._nxg, rename=rename))

    def union(self, other):
        """
        Returns the union of self and other.

        If there are common vertices to both, they will be renamed.

        EXAMPLE:
            sage: D = graphs.DodecahedralGraph()
            sage: P = graphs.PetersenGraph()
            sage: D.union(P)
            Graph on 20 vertices

        """
        if (self.is_directed() and not other.is_directed()) or (not self.is_directed() and other.is_directed()):
            raise TypeError('Both arguments must be of the same class.')
        if self.is_directed():
            G = DiGraph()
        else:
            G = Graph()
        G.add_vertices(self.vertices())
        G.add_vertices(other.vertices())
        G.add_edges(self.edges())
        G.add_edges(other.edges())
        return G

    def cartesian_product(self, other):
        """
        Returns the Cartesian product of self and other.

        The Cartesian product of G and H is the graph L with vertex set
        V(L) equal to the Cartesian product of the vertices V(G) and V(H), and
        ((u,v), (w,x)) is an edge iff either
            - (u, w) is an edge of self and v = x, or
            - (v, x) is an edge of other and u = w.

        EXAMPLES:
            sage: Z = graphs.CompleteGraph(2)
            sage: C = graphs.CycleGraph(5)
            sage: P = C.cartesian_product(Z); P
            Graph on 10 vertices
            sage: P.plot().show()

            sage: D = graphs.DodecahedralGraph()
            sage: P = graphs.PetersenGraph()
            sage: C = D.cartesian_product(P); C
            Graph on 200 vertices
            sage: C.plot().show()

        """
        if (self.is_directed() and not other.is_directed()) or (not self.is_directed() and other.is_directed()):
            raise TypeError('Both arguments must be of the same class.')
        if self.is_directed():
            G = DiGraph()
        else:
            G = Graph()
        verts = []
        for a in self.vertices():
            for b in other.vertices():
                G.add_vertex((a,b))
                verts.append((a,b))
        for i in range(len(verts)):
            for j in range(i):
                u,v = verts[i]
                w,x = verts[j]
                if (self.has_edge(u, w) and v == x) or (other.has_edge(v, x) and u == w):
                    G.add_edge((u,v), (w,x))
        return G

    def tensor_product(self, other):
        """
        Returns the tensor product of self and other.

        The tensor product of G and H is the graph L with vertex set
        V(L) equal to the Cartesian product of the vertices V(G) and V(H), and
        ((u,v), (w,x)) is an edge iff
            - (u, w) is an edge of self, and
            - (v, x) is an edge of other.

        EXAMPLES:
            sage: Z = graphs.CompleteGraph(2)
            sage: C = graphs.CycleGraph(5)
            sage: T = C.tensor_product(Z); T
            Graph on 10 vertices
            sage: T.plot().show()

            sage: D = graphs.DodecahedralGraph()
            sage: P = graphs.PetersenGraph()
            sage: T = D.tensor_product(P); T
            Graph on 200 vertices
            sage: T.plot().show()

        """
        if (self.is_directed() and not other.is_directed()) or (not self.is_directed() and other.is_directed()):
            raise TypeError('Both arguments must be of the same class.')
        if self.is_directed():
            G = DiGraph()
        else:
            G = Graph()
        verts = []
        for a in self.vertices():
            for b in other.vertices():
                G.add_vertex((a,b))
                verts.append((a,b))
        for i in range(len(verts)):
            for j in range(i):
                u,v = verts[i]
                w,x = verts[j]
                if self.has_edge(u, w) and other.has_edge(v, x):
                    G.add_edge((u,v), (w,x))
        return G

    def lexicographic_product(self, other):
        """
        Returns the lexicographic product of self and other.

        The lexicographic product of G and H is the graph L with vertex set
        V(L) equal to the Cartesian product of the vertices V(G) and V(H), and
        ((u,v), (w,x)) is an edge iff
            - (u, w) is an edge of self, or
            - u = w and (v, x) is an edge of other.

        EXAMPLES:
            sage: Z = graphs.CompleteGraph(2)
            sage: C = graphs.CycleGraph(5)
            sage: L = C.lexicographic_product(Z); L
            Graph on 10 vertices
            sage: L.plot().show()

            sage: D = graphs.DodecahedralGraph()
            sage: P = graphs.PetersenGraph()
            sage: L = D.lexicographic_product(P); L
            Graph on 200 vertices
            sage: L.plot().show()

        """
        if (self.is_directed() and not other.is_directed()) or (not self.is_directed() and other.is_directed()):
            raise TypeError('Both arguments must be of the same class.')
        if self.is_directed():
            G = DiGraph()
        else:
            G = Graph()
        verts = []
        for a in self.vertices():
            for b in other.vertices():
                G.add_vertex((a,b))
                verts.append((a,b))
        for i in range(len(verts)):
            for j in range(i):
                u,v = verts[i]
                w,x = verts[j]
                if self.has_edge(u, w) or (u == w and other.has_edge(v, x)):
                    G.add_edge((u,v), (w,x))
        return G

    def strong_product(self, other):
        """
        Returns the strong product of self and other.

        The strong product of G and H is the graph L with vertex set
        V(L) equal to the Cartesian product of the vertices V(G) and V(H), and
        ((u,v), (w,x)) is an edge iff either
            - (u, w) is an edge of self and v = x, or
            - (v, x) is an edge of other and u = w, or
            - (u, w) is an edge of self and (v, x) is an edge of
        other.


        EXAMPLES:
            sage: Z = graphs.CompleteGraph(2)
            sage: C = graphs.CycleGraph(5)
            sage: S = C.strong_product(Z); S
            Graph on 10 vertices
            sage: S.plot().show()

            sage: D = graphs.DodecahedralGraph()
            sage: P = graphs.PetersenGraph()
            sage: S = D.strong_product(P); S
            Graph on 200 vertices
            sage: S.plot().show()

        """
        if (self.is_directed() and not other.is_directed()) or (not self.is_directed() and other.is_directed()):
            raise TypeError('Both arguments must be of the same class.')
        if self.is_directed():
            G = DiGraph()
        else:
            G = Graph()

        verts = []
        for a in self.vertices():
            for b in other.vertices():
                G.add_vertex((a,b))
                verts.append((a,b))
        for i in range(len(verts)):
            for j in range(i):
                u,v = verts[i]
                w,x = verts[j]
                if (self.has_edge(u, w) and v == x) or \
                   (other.has_edge(v, x) and u == w) or \
                   (self.has_edge(u, w) and other.has_edge(v, x)):
                    G.add_edge((u,v), (w,x))
        return G

    def disjunctive_product(self, other):
        """
        Returns the disjunctive product of self and other.

        The disjunctive product of G and H is the graph L with vertex set
        V(L) equal to the Cartesian product of the vertices V(G) and V(H), and
        ((u,v), (w,x)) is an edge iff either
            - (u, w) is an edge of self, or
            - (v, x) is an edge of other.

        EXAMPLES:
            sage: Z = graphs.CompleteGraph(2)
            sage: D = Z.disjunctive_product(Z); D
            Graph on 4 vertices
            sage: D.plot().show()

            sage: C = graphs.CycleGraph(5)
            sage: D = C.disjunctive_product(Z); D
            Graph on 10 vertices
            sage: D.plot().show()

        """
        if (self.is_directed() and not other.is_directed()) or (not self.is_directed() and other.is_directed()):
            raise TypeError('Both arguments must be of the same class.')
        if self.is_directed():
            G = DiGraph()
        else:
            G = Graph()
        verts = []
        for a in self.vertices():
            for b in other.vertices():
                G.add_vertex((a,b))
                verts.append((a,b))
        for i in range(len(verts)):
            for j in range(i):
                u,v = verts[i]
                w,x = verts[j]
                if self.has_edge(u, w) or other.has_edge(v, x):
                    G.add_edge((u,v), (w,x))
        return G

    ### Visualization
    def _color_by_label(self, format='hex'):
        """
        Logic for coloring by label (factored out from plot() for use
        in 3d plots, etc)
        """
        from sage.plot.plot import rainbow
        edge_labels = []
        if self.is_directed():
            iterator = self.edge_iterator
        else:
            iterator = self.edge_iterator
        for e in iterator():
            i = 0
            while i < len(edge_labels):
                if not edge_labels[i][0][2] == e[2]:
                    i += 1
                else:
                    edge_labels[i].append(e)
                    break
            if i == len(edge_labels):
                edge_labels.append([e])
        num_labels = len(edge_labels)
        r = rainbow(num_labels, format=format)
        edge_colors = {}
        for i in range(num_labels):
            edge_colors[r[i]] = edge_labels[i]
        return edge_colors

    def plot(self, pos=None, layout=None, vertex_labels=True,
             edge_labels=False, vertex_size=200, graph_border=False,
             vertex_colors=None, partition=None, edge_colors=None,
             scaling_term=0.05, iterations=50,
             color_by_label=False, heights=None):
        """
        Returns a graphics object representing the (di)graph.

        INPUT:
            pos -- an optional positioning dictionary
            layout -- what kind of layout to use, takes precedence over pos
                'circular' -- plots the graph with vertices evenly distributed on a circle
                'spring' -- uses the traditional spring layout, ignores the graphs current positions
            vertex_labels -- whether to print vertex labels
            edge_labels -- whether to print edge labels. By default, False, but if True, the result
                of str(l) is printed on the edge for each label l. Labels equal to None are not printed.
            vertex_size -- size of vertices displayed
            graph_border -- whether to include a box around the graph
            vertex_colors -- optional dictionary to specify vertex colors: each key is a color recognizable
                by matplotlib, and each corresponding entry is a list of vertices. If a vertex is not listed,
                it looks invisible on the resulting plot (it doesn't get drawn).
            edge_colors -- a dictionary specifying edge colors: each key is a color recognized by
                matplotlib, and each entry is a list of edges.
            partition -- a partition of the vertex set. if specified, plot will show each cell in a different
                color. vertex_colors takes precedence.
            scaling_term -- default is 0.05. if vertices are getting chopped off, increase; if graph
                is too small, decrease. should be positive, but values much bigger than
                1/8 won't be useful unless the vertices are huge
            iterations -- how many iterations of the spring layout algorithm to
                go through, if applicable
            color_by_label -- if True, color edges by their labels
            heights -- if specified, this is a dictionary from a set of
                floating point heights to a set of vertices

        EXAMPLES:
            sage: from math import sin, cos, pi
            sage: P = graphs.PetersenGraph()
            sage: d = {'#FF0000':[0,5], '#FF9900':[1,6], '#FFFF00':[2,7], '#00FF00':[3,8], '#0000FF':[4,9]}
            sage: pos_dict = {}
            sage: for i in range(5):
            ...    x = float(cos(pi/2 + ((2*pi)/5)*i))
            ...    y = float(sin(pi/2 + ((2*pi)/5)*i))
            ...    pos_dict[i] = [x,y]
            ...
            sage: for i in range(10)[5:]:
            ...    x = float(0.5*cos(pi/2 + ((2*pi)/5)*i))
            ...    y = float(0.5*sin(pi/2 + ((2*pi)/5)*i))
            ...    pos_dict[i] = [x,y]
            ...
            sage: pl = P.plot(pos=pos_dict, vertex_colors=d)
            sage: pl.show()

            sage: C = graphs.CubeGraph(8)
            sage: P = C.plot(vertex_labels=False, vertex_size=0, graph_border=True)
            sage: P.show()

            sage: G = graphs.HeawoodGraph()
            sage: for u,v,l in G.edges():
            ...    G.set_edge_label(u,v,'(' + str(u) + ',' + str(v) + ')')
            sage: G.plot(edge_labels=True).show()

            sage: D = DiGraph( { 0: [1, 10, 19], 1: [8, 2], 2: [3, 6], 3: [19, 4], 4: [17, 5], 5: [6, 15], 6: [7], 7: [8, 14], 8: [9], 9: [10, 13], 10: [11], 11: [12, 18], 12: [16, 13], 13: [14], 14: [15], 15: [16], 16: [17], 17: [18], 18: [19], 19: []} )
            sage: for u,v,l in D.edges():
            ...    D.set_edge_label(u,v,'(' + str(u) + ',' + str(v) + ')')
<<<<<<< HEAD
            sage: D.plot(edge_labels=True, layout='circular').save('sage.png')
=======
            sage: D.plot(edge_labels=True, layout='circular').show()
>>>>>>> a55e57b6

            sage: from sage.plot.plot import rainbow
            sage: C = graphs.CubeGraph(5)
            sage: R = rainbow(5)
            sage: edge_colors = {}
            sage: for i in range(5):
            ...    edge_colors[R[i]] = []
            sage: for u,v,l in C.edges():
            ...    for i in range(5):
            ...        if u[i] != v[i]:
            ...            edge_colors[R[i]].append((u,v,l))
            sage: C.plot(vertex_labels=False, vertex_size=0, edge_colors=edge_colors).show()

        """
        from sage.plot.plot import networkx_plot
        import networkx
        if vertex_colors is None:
            if partition is not None:
                l = len(partition)
                R = rainbow(l)
                vertex_colors = {}
                for i in range(l):
                    vertex_colors[R[i]] = partition[i]
            elif len(self._boundary) != 0:
                vertex_colors = {}
                bdy_verts = []
                int_verts = []
                for v in self.vertex_iterator():
                    if v in self._boundary:
                        bdy_verts.append(v)
                    else:
                        int_verts.append(v)
                vertex_colors['#ffffff'] = bdy_verts
                vertex_colors['#999999'] = int_verts
        if pos is None and layout is None and heights is None:
            if not self._pos is None:
                pos = self._pos
        elif layout == 'circular':
            from math import sin, cos, pi
            n = self.order()
            verts = self.vertices()
            pos = {}
            for i in range(n):
                x = float(cos((pi/2) + ((2*pi)/n)*i))
                y = float(sin((pi/2) + ((2*pi)/n)*i))
                pos[verts[i]] = [x,y]
        elif layout == 'spring':
            pos = None
        elif heights is not None:
            pos = {}
            mmax = max([len(ccc) for ccc in heights.values()])
            dist = (1.0/(mmax+1))
            for height in heights:
                num_xes = len(heights[height])
                if num_xes == 0: continue
                j = (mmax - num_xes)/2.0
                for k in range(num_xes):
                    pos[heights[height][k]] = [ dist * (j+k+1), height ]
        if pos is None:
            pos = graph_fast.spring_layout_fast(self, iterations=iterations)
        else:
            for v in pos:
                for a in range(len(pos[v])):
                    pos[v][a] = float(pos[v][a])

        if color_by_label:
            edge_colors = self._color_by_label()

        G = networkx_plot(self._nxg, pos=pos, vertex_labels=vertex_labels, vertex_size=vertex_size, vertex_colors=vertex_colors, edge_colors=edge_colors, graph_border=graph_border, scaling_term=scaling_term)
        if edge_labels:
            from sage.plot.plot import text
            K = Graphics()
            for u,v,l in self._nxg.edges():
                if not l is None:
                    K += text(str(l), [(pos[u][0] + pos[v][0])/2, (pos[u][1] + pos[v][1])/2])
            K.range(xmin=G.xmin(), xmax=G.xmax(), ymin=G.ymin(), ymax=G.ymax())
            G += K
            G.axes(False)
        return G

    def show(self, pos=None, layout=None, vertex_labels=True,
             edge_labels=False, vertex_size=200, graph_border=False,
             vertex_colors=None, edge_colors=None, partition=None,
             scaling_term=0.05, talk=False, iterations=50,
             color_by_label=False, heights=None, **kwds):
        """
        Shows the (di)graph.

        INPUT:
            pos -- an optional positioning dictionary
            layout -- what kind of layout to use, takes precedence over pos
                'circular' -- plots the graph with vertices evenly distributed on a circle
                'spring' -- uses the traditional spring layout, ignores the graphs current positions
            vertex_labels -- whether to print vertex labels
            edge_labels -- whether to print edgeedge labels. By default, False, but if True, the result
                of str(l) is printed on the edge for each label l. Labels equal to None are not printed.
            vertex_size -- size of vertices displayed
            graph_border -- whether to include a box around the graph
            vertex_colors -- optional dictionary to specify vertex colors: each key is a color recognizable
                by matplotlib, and each corresponding entry is a list of vertices. If a vertex is not listed,
                it looks invisible on the resulting plot (it doesn't get drawn).
            edge_colors -- a dictionary specifying edge colors: each key is a color recognized by
                matplotlib, and each entry is a list of edges.
            partition -- a partition of the vertex set. if specified, plot will show each cell in a different
                color. vertex_colors takes precedence.
            scaling_term -- default is 0.05. if vertices are getting chopped off, increase; if graph
                is too small, decrease. should be positive, but values much bigger than
                1/8 won't be useful unless the vertices are huge
            talk -- if true, prints large vertices with white backgrounds so that labels are legible on slies
            iterations -- how many iterations of the spring layout algorithm to
                go through, if applicable
            color_by_label -- if True, color edges by their labels
            heights -- if specified, this is a dictionary from a set of
                floating point heights to a set of vertices

        EXAMPLES:
            sage: from math import sin, cos, pi
            sage: P = graphs.PetersenGraph()
            sage: d = {'#FF0000':[0,5], '#FF9900':[1,6], '#FFFF00':[2,7], '#00FF00':[3,8], '#0000FF':[4,9]}
            sage: pos_dict = {}
            sage: for i in range(5):
            ...    x = float(cos(pi/2 + ((2*pi)/5)*i))
            ...    y = float(sin(pi/2 + ((2*pi)/5)*i))
            ...    pos_dict[i] = [x,y]
            ...
            sage: for i in range(10)[5:]:
            ...    x = float(0.5*cos(pi/2 + ((2*pi)/5)*i))
            ...    y = float(0.5*sin(pi/2 + ((2*pi)/5)*i))
            ...    pos_dict[i] = [x,y]
            ...
            sage: pl = P.plot(pos=pos_dict, vertex_colors=d)
            sage: pl.show()

            sage: C = graphs.CubeGraph(8)
            sage: P = C.plot(vertex_labels=False, vertex_size=0, graph_border=True)
            sage: P.show()

            sage: G = graphs.HeawoodGraph()
            sage: for u,v,l in G.edges():
            ...    G.set_edge_label(u,v,'(' + str(u) + ',' + str(v) + ')')
            sage: G.plot(edge_labels=True).show()

            sage: D = DiGraph( { 0: [1, 10, 19], 1: [8, 2], 2: [3, 6], 3: [19, 4], 4: [17, 5], 5: [6, 15], 6: [7], 7: [8, 14], 8: [9], 9: [10, 13], 10: [11], 11: [12, 18], 12: [16, 13], 13: [14], 14: [15], 15: [16], 16: [17], 17: [18], 18: [19], 19: []} )
            sage: for u,v,l in D.edges():
            ...    D.set_edge_label(u,v,'(' + str(u) + ',' + str(v) + ')')
<<<<<<< HEAD
            sage: D.plot(edge_labels=True, layout='circular').save('sage.png')
=======
            sage: D.plot(edge_labels=True, layout='circular').show()
>>>>>>> a55e57b6

            sage: from sage.plot.plot import rainbow
            sage: C = graphs.CubeGraph(5)
            sage: R = rainbow(5)
            sage: edge_colors = {}
            sage: for i in range(5):
            ...    edge_colors[R[i]] = []
            sage: for u,v,l in C.edges():
            ...    for i in range(5):
            ...        if u[i] != v[i]:
            ...            edge_colors[R[i]].append((u,v,l))
            sage: C.plot(vertex_labels=False, vertex_size=0, edge_colors=edge_colors).show()

        """
        if talk:
            vertex_size = 500
            if partition is None:
                vertex_colors = {'#FFFFFF':self.vertices()}
        self.plot(pos=pos, layout=layout, vertex_labels=vertex_labels,
                  edge_labels=edge_labels, vertex_size=vertex_size,
                  vertex_colors=vertex_colors, edge_colors=edge_colors,
                  graph_border=graph_border, partition=partition,
                  scaling_term=scaling_term, iterations=iterations,
                  color_by_label=color_by_label,
                  heights=heights).show(**kwds)

    def transitive_closure(self):
        r"""
        Modifies a graph to be its transitive closure and returns the
        modified graph.

        The transitive closure of a graph G has an edge (x,y) if and
        only if there is a path between x and y in G.

        The transitive closure of any strongly connected component of
        a graph is a complete graph.  In particular, the transitive
        closure of a connected undirected graph is a complete graph.
        The transitive closure of a directed acyclic graph is a
        directed acyclic graph representing the full partial order.

        EXAMPLES:
            sage: g=graphs.PathGraph(4)
            sage: g.transitive_closure()==graphs.CompleteGraph(4)
            True
            sage: g=DiGraph({0:[1,2], 1:[3], 2:[5,6]})
            sage: g.transitive_closure().edges(labels=False)
            [(0, 1), (0, 2), (0, 3), (0, 5), (0, 6), (1, 3), (2, 5), (2, 6)]

        """
        G = self.copy()
        for v in G:
            # todo optimization opportunity: we are adding edges that
            # are already in the graph and we are adding edges
            # one at a time.
            for e in G.breadth_first_search(v):
                G.add_edge((v,e))
        return G

    def antisymmetric(self):
        r"""
        Returns True if the relation given by the graph is
        antisymmetric and False otherwise.

        A graph represents an antisymmetric relation if there being a
        path from a vertex x to a vertex y implies that there is not a
        path from y to x unless x=y.

        A directed acyclic graph is antisymmetric.  An undirected
        graph is never antisymmetric unless it is just a union of
        isolated vertices.

        sage: graphs.RandomGNP(20,0.5).antisymmetric()
        False
        sage: graphs.RandomDirectedGNR(20,0.5).antisymmetric()
        True

        """
        if not self.is_directed():
            if self.size()-len(self.loop_edges())>0:
                return False
            else:
                return True

        g = self.copy()
        g.multiple_edges(False)
        g.loops(False)
        g = g.transitive_closure()
        gpaths = g.edges(labels=False)
        for e in gpaths:
            if (e[1],e[0]) in gpaths:
                return False
        return True

    def independent_set(self, vertices=None):
        r"""
        Returns True if the set of vertices defines an independent set and False otherwise.  If no vertices are passed, then we assume the whole graph.

        EXAMPLE:
            sage: G = graphs.EmptyGraph()
            sage: G.add_vertices([0..10])
            sage: G.independent_set()
            True
            sage: graphs.PathGraph(3).independent_set([0,2])
            True
            sage: graphs.PathGraph(3).independent_set([0,1])
            False
        """
        return self.subgraph(vertices).to_simple().size()==0

class Graph(GenericGraph):
    r"""
    Undirected graph.

    INPUT:
        data -- can be any of the following:
            1. A NetworkX graph
            2. A dictionary of dictionaries
            3. A dictionary of lists
            4. A numpy matrix or ndarray
            5. A graph6 or sparse6 string
            6. A SAGE adjacency matrix or incidence matrix
            7. A pygraphviz agraph
            8. A scipy sparse matrix

        pos -- a positioning dictionary: for example, the
        spring layout from NetworkX for the 5-cycle is
        {0: [-0.91679746, 0.88169588],
         1: [ 0.47294849, 1.125     ],
         2: [ 1.125     ,-0.12867615],
         3: [ 0.12743933,-1.125     ],
         4: [-1.125     ,-0.50118505]}
        name -- (must be an explicitly named parameter, i.e., name="complete")
            gives the graph a name
        loops -- boolean, whether to allow loops (ignored if data is an
            instance of the Graph class)
        multiedges -- boolean, whether to allow multiple edges (ignored if
            data is an instance of the Graph class)
        format -- if None, Graph tries to guess- can be several values,
            including:
            'graph6' -- Brendan McKay's graph6 format, in a string (if the
                string has multiple graphs, the first graph is taken)
            'sparse6' -- Brendan McKay's sparse6 format, in a string (if the
                string has multiple graphs, the first graph is taken)
            'adjacency_matrix' -- a square SAGE matrix M, with M[i][j] equal
                to the number of edges \{i,j\}
            'weighted_adjacency_matrix' -- a square SAGE matrix M, with M[i][j]
                equal to the weight of the single edge \{i,j\}
            'incidence_matrix' -- a SAGE matrix, with one column C for each
                edge, where if C represents \{i, j\}, C[i] is -1 and C[j] is 1
            'elliptic_curve_congruence' -- data must be an iterable container
                of elliptic curves, and the graph produced has each curve as a
                vertex (it's Cremona label) and an edge E-F labelled p if and
                only if E is congruent to F mod p
        boundary -- a list of boundary vertices, if empty, graph is considered
            as a 'graph without boundary'

    EXAMPLES:
    We illustrate the first six input formats (the other two
    involve packages that are currently not standard in SAGE):

    1. A NetworkX XGraph:
        sage: import networkx
        sage: g = networkx.XGraph({0:[1,2,3], 2:[5]})
        sage: Graph(g)
        Graph on 5 vertices

    In this single case, we do not make a copy of g, but just wrap the actual
    NetworkX passed.  We do this for performance reasons.

        sage: import networkx
        sage: g = networkx.XGraph({0:[1,2,3], 2:[5]})
        sage: G = Graph(g)
        sage: H = Graph(g)
        sage: G._nxg is H._nxg
        True

    2. A NetworkX graph:
        sage: import networkx
        sage: g = networkx.Graph({0:[1,2,3], 2:[5]})
        sage: DiGraph(g)
        Digraph on 5 vertices

    Note that in this case, we copy the networkX structure.

        sage: import networkx
        sage: g = networkx.Graph({0:[1,2,3], 2:[5]})
        sage: G = Graph(g)
        sage: H = Graph(g)
        sage: G._nxg is H._nxg
        False




    3. A dictionary of dictionaries:
        sage: g = Graph({0:{1:'x',2:'z',3:'a'}, 2:{5:'out'}}); g
        Graph on 5 vertices

    The labels ('x', 'z', 'a', 'out') are labels for edges. For example, 'out' is
    the label for the edge on 2 and 5. Labels can be used as weights, if all the
    labels share some common parent.

    4. A dictionary of lists:
        sage: g = Graph({0:[1,2,3], 2:[5]}); g
        Graph on 5 vertices

<<<<<<< HEAD
    5. A numpy matrix or ndarray:
=======
    5. A list of vertices and a function describing adjacencies.  Note
       that the list of vertices and the function must be enclosed in
       a list (i.e., [list of vertices, function]).

       Construct the Paley graph over GF(13).

        sage: g=Graph([GF(13), lambda i,j: i!=j and (i-j).is_square()])
        sage: g.vertices()
        [0, 1, 2, 3, 4, 5, 6, 7, 8, 9, 10, 11, 12]
        sage: g.adjacency_matrix()
        [0 1 0 1 1 0 0 0 0 1 1 0 1]
        [1 0 1 0 1 1 0 0 0 0 1 1 0]
        [0 1 0 1 0 1 1 0 0 0 0 1 1]
        [1 0 1 0 1 0 1 1 0 0 0 0 1]
        [1 1 0 1 0 1 0 1 1 0 0 0 0]
        [0 1 1 0 1 0 1 0 1 1 0 0 0]
        [0 0 1 1 0 1 0 1 0 1 1 0 0]
        [0 0 0 1 1 0 1 0 1 0 1 1 0]
        [0 0 0 0 1 1 0 1 0 1 0 1 1]
        [1 0 0 0 0 1 1 0 1 0 1 0 1]
        [1 1 0 0 0 0 1 1 0 1 0 1 0]
        [0 1 1 0 0 0 0 1 1 0 1 0 1]
        [1 0 1 1 0 0 0 0 1 1 0 1 0]

       Construct the line graph of a complete graph.

        sage: g=graphs.CompleteGraph(4)
        sage: line_graph=Graph([g.edges(labels=false), \
                 lambda i,j: len(set(i).intersection(set(j)))>0])
        sage: line_graph.vertices()
        [(0, 1), (0, 2), (0, 3), (1, 2), (1, 3), (2, 3)]
        sage: line_graph.adjacency_matrix()
        [0 1 1 1 1 0]
        [1 0 1 1 0 1]
        [1 1 0 0 1 1]
        [1 1 0 0 1 1]
        [1 0 1 1 0 1]
        [0 1 1 1 1 0]

    6. A numpy matrix or ndarray:
>>>>>>> a55e57b6
        sage: import numpy
        sage: A = numpy.array([[0,1,1],[1,0,1],[1,1,0]])
        sage: Graph(A)
        Graph on 3 vertices

<<<<<<< HEAD
    6. A graph6 or sparse6 string:
=======
    7. A graph6 or sparse6 string:
>>>>>>> a55e57b6
    SAGE automatically recognizes whether a string is in graph6 or sage6 format:

        sage: s = ':I`AKGsaOs`cI]Gb~'
        sage: Graph(s)
        Looped multi-graph on 10 vertices

    There are also list functions to take care of lists of graphs:

        sage: s = ':IgMoqoCUOqeb\n:I`AKGsaOs`cI]Gb~\n:I`EDOAEQ?PccSsge\N\n'
        sage: graphs_list.from_sparse6(s)
        [Looped multi-graph on 10 vertices, Looped multi-graph on 10 vertices, Looped multi-graph on 10 vertices]

<<<<<<< HEAD
    7. A SAGE matrix:
=======
    8. A SAGE matrix:
>>>>>>> a55e57b6
    Note: If format is not specified, then SAGE assumes a square matrix is an adjacency
    matrix, and a nonsquare matrix is an incidence matrix.

        A. an adjacency matrix:

        sage: M = graphs.PetersenGraph().am(); M
        [0 1 0 0 1 1 0 0 0 0]
        [1 0 1 0 0 0 1 0 0 0]
        [0 1 0 1 0 0 0 1 0 0]
        [0 0 1 0 1 0 0 0 1 0]
        [1 0 0 1 0 0 0 0 0 1]
        [1 0 0 0 0 0 0 1 1 0]
        [0 1 0 0 0 0 0 0 1 1]
        [0 0 1 0 0 1 0 0 0 1]
        [0 0 0 1 0 1 1 0 0 0]
        [0 0 0 0 1 0 1 1 0 0]
        sage: Graph(M)
        Graph on 10 vertices

        B. an incidence matrix:

        sage: M = Matrix(6, [-1,0,0,0,1, 1,-1,0,0,0, 0,1,-1,0,0, 0,0,1,-1,0, 0,0,0,1,-1, 0,0,0,0,0]); M
        [-1  0  0  0  1]
        [ 1 -1  0  0  0]
        [ 0  1 -1  0  0]
        [ 0  0  1 -1  0]
        [ 0  0  0  1 -1]
        [ 0  0  0  0  0]
        sage: Graph(M)
        Graph on 6 vertices

    """
    def __init__(self, data=None, pos=None, loops=False, format=None, boundary=[], **kwds):
        import networkx
        from sage.structure.element import is_Matrix
        if format is None:
            if isinstance(data, str):
                if data[:10] == ">>graph6<<":
                    data = data[10:]
                    format = 'graph6'
                elif data[:11] == ">>sparse6<<":
                    data = data[11:]
                    format = 'sparse6'
                elif data[0] == ':':
                    format = 'sparse6'
                else:
                    format = 'graph6'
            elif is_Matrix(data):
                if data.is_square():
                    format = 'adjacency_matrix'
                else:
                    format = 'incidence_matrix'
            elif isinstance(data, Graph):
                self._nxg = data.networkx_graph()
            elif isinstance(data, networkx.XGraph):
                self._nxg = data
            elif isinstance(data, networkx.Graph):
                self._nxg = networkx.XGraph(data, selfloops=loops, **kwds)
<<<<<<< HEAD
=======
            elif isinstance(data,list) and len(data)>=2 and callable(data[1]):
                # Pass XGraph a dict of lists describing the adjacencies
                self._nxg = networkx.XGraph(dict([[i]+[[j for j in data[0] if data[1](i,j)]] for i in data[0]]), selfloops=loops, **kwds)
>>>>>>> a55e57b6
            else:
                self._nxg = networkx.XGraph(data, selfloops=loops, **kwds)
        if format == 'graph6':
            if not isinstance(data, str):
                raise ValueError, 'If input format is graph6, then data must be a string.'
            n = data.find('\n')
            if n == -1:
                n = len(data)
            s = data[:n]
            n, s = graph_fast.N_inverse(s)
            m = graph_fast.R_inverse(s, n)
            d = {}
            k = 0
            for i in range(n):
                d[i] = {}
                for j in range(i):
                    if m[k] == '1':
                        d[i][j] = None
                    k += 1
            self._nxg = networkx.XGraph(d)
        elif format == 'sparse6':
            from math import ceil, floor
            from sage.misc.functional import log
            n = data.find('\n')
            if n == -1:
                n = len(data)
            s = data[:n]
            n, s = graph_fast.N_inverse(s[1:])
            k = int(ceil(log(n,2)))
            bits = ''.join([graph_fast.binary(ord(i)-63).zfill(6) for i in s])
            b = []
            x = []
            for i in range(int(floor(len(bits)/(k+1)))):
                b.append(int(bits[(k+1)*i:(k+1)*i+1],2))
                x.append(int(bits[(k+1)*i+1:(k+1)*i+k+1],2))
            v = 0
            edges = []
            for i in range(len(b)):
                if b[i] == 1:
                    v += 1
                if x[i] > v:
                    v = x[i]
                else:
                    if v < n:
                        edges.append((x[i],v))
            d = {}
            for i,j in edges:
                if d.has_key(i):
                    if d[i].has_key(j):
                        if d[i][j] is None:
                            d[i][j] = [None,None]
                        else:
                            d[i][j].append(None)
                    d[i][j] = None
                else:
                    d[i] = {j : None}
            for i in [j for j in range(n) if not d.has_key(j)]:
                d[i] = {}
            self._nxg = networkx.XGraph(d, selfloops = True, multiedges = True)
        elif format == 'adjacency_matrix':
            d = {}
            for i in range(data.nrows()):
                d[i] = {}
            self._nxg = networkx.XGraph(d, selfloops = loops, **kwds)
            e = []
            for i,j in data.nonzero_positions():
                if i < j and kwds.get('multiedges',False):
                    e += [(i,j)]*int(data[i][j])
                elif i < j:
                    e.append((i,j))
                elif i == j and loops and kwds.get(multiedges,False):
                    e += [(i,j)]*int(data[i][j])
                elif i == j and loops:
                    e.append((i,j))
            self._nxg.add_edges_from(e)
        elif format == 'weighted_adjacency_matrix':
            d = {}
            for i in range(data.nrows()):
                d[i] = {}
            self._nxg = networkx.XGraph(d, selfloops = loops, **kwds)
            e = []
            for i,j in data.nonzero_positions():
                if i < j:
                    e.append((i,j,data[i][j]))
                elif i == j and loops:
                    e.append((i,j,data[i][j]))
            self._nxg.add_edges_from(e)
        elif format == 'incidence_matrix':
            b = True
            for c in data.columns():
                d = c.dict()
                if not len(d) == 2:
                    b = False
                else:
                    k = d.keys()
                    if not (d[k[0]] == -1 * d[k[1]] and abs(d[k[0]]) == 1):
                        b = False
            if not b:
                raise AttributeError, "Incidence Matrix must have one 1 and one -1 per column."
            else:
                d = {}
                for i in range(data.nrows()):
                    d[i] = {}
                self._nxg = networkx.XGraph(d, selfloops = loops, **kwds)
                e = []
                for c in data.columns():
                    k = c.dict().keys()
                    e.append((k[0],k[1]))
                self._nxg.add_edges_from(e)
        elif format == 'elliptic_curve_congruence':
            from sage.rings.arith import lcm, prime_divisors, prange
            from sage.misc.misc import prod
            self._nxg = networkx.XGraph(None, selfloops=loops, **kwds)
            curves = list(data)
            self.add_vertices( [curve.cremona_label() for curve in curves] )
            for i in range(self.order()):
                for j in range(i):
                    E = curves[i]
                    F = curves[j]
                    M = E.conductor()
                    N = F.conductor()
                    MN = lcm(M, N)
                    p_MN = prime_divisors(MN)
                    lim = prod([(j^(MN.ord(j)) + j^(MN.ord(j)-1)) for j in p_MN])
                    a_E = E.anlist(lim)
                    a_F = F.anlist(lim)
                    l_list = [p for p in prange(lim) if p not in p_MN ]
                    p_edges = l_list
                    for l in l_list:
                        n = a_E[l] - a_F[l]
                        if n != 0:
                            P = prime_divisors(n)
                            p_edges = [p for p in p_edges if p in P]
                    if len(p_edges) > 0:
                        self.add_edge(E.cremona_label(), F.cremona_label(), str(p_edges)[1:-1])
        if kwds.has_key('name'):
            self._nxg.name = kwds['name']
        self._pos = pos
        self._boundary = boundary

    def _repr_(self):
        name = ""
        if self.loops():
            name += "looped "
        if self.multiple_edges():
            name += "multi-"
        name += "graph on %d vert"%self.order()
        if self.order() == 1:
            name += "ex"
        else:
            name += "ices"
        name = name.capitalize()
        if not self._nxg.name is None and not self._nxg.name == "":
            name = self._nxg.name + ": " + name
        return name

    def copy(self):
        """
        Creates a copy of the graph.

        EXAMPLE:
            sage: g=Graph({0:[0,1,1,2]},loops=True,multiedges=True)
            sage: g==g.copy()
            True


        """
        G = Graph(self._nxg.copy(), name=self._nxg.name, pos=self._pos, boundary=self._boundary)
        return G

    def to_directed(self):
        """
        Returns a directed version of the graph. A single edge becomes two
        edges, one in each direction.

        EXAMPLE:
            sage: graphs.PetersenGraph().to_directed()
            Petersen graph: Digraph on 10 vertices

        """
        return DiGraph(self._nxg.to_directed(), name=self._nxg.name, pos=self._pos, boundary=self._boundary)

    def to_undirected(self):
        """
        Since the graph is already undirected, simply returns a copy of itself.

        EXAMPLE:
            sage: graphs.PetersenGraph().to_undirected()
            Petersen graph: Graph on 10 vertices

        """
        return self.copy()

    ### General properties

    def is_directed(self):
        """
        Since graph is undirected, returns False.

        """
        return False

    ### Vertex handlers

    def neighbor_iterator(self, vertex):
        """
        Return an iterator over neighbors of vertex.

        EXAMPLE:
            sage: G = graphs.CubeGraph(3)
            sage: for i in G.neighbor_iterator('010'):
            ...    print i
            011
            000
            110

        """
        return self._nxg.neighbors_iter(vertex)

    ### Edge Handlers

    def add_edge(self, u, v=None, label=None):
        """
        Adds an edge between u and v.

        INPUT:
        The following forms are all accepted:

        G.add_edge( 1, 2 )
        G.add_edge( (1, 2) )
        G.add_edges( [ (1, 2) ] )
        G.add_edge( 1, 2, 'label' )
        G.add_edge( (1, 2, 'label') )
        G.add_edges( [ (1, 2, 'label') ] )

        WARNING:
        The following intuitive input results in nonintuitive output:
        sage: G = Graph()
        sage: G.add_edge((1,2), 'label')
        sage: G.networkx_graph().adj           # random output order
        {'label': {(1, 2): None}, (1, 2): {'label': None}}

        Use one of these instead:
        sage: G = Graph()
        sage: G.add_edge((1,2), label="label")
        sage: G.networkx_graph().adj           # random output order
        {1: {2: 'label'}, 2: {1: 'label'}}

        sage: G = Graph()
        sage: G.add_edge(1,2,'label')
        sage: G.networkx_graph().adj           # random output order
        {1: {2: 'label'}, 2: {1: 'label'}}

        """
        self._nxg.add_edge(u, v, label)

    def add_edges(self, edges):
        """
        Add edges from an iterable container.

        EXAMPLE:
            sage: G = graphs.DodecahedralGraph()
            sage: H = Graph()
            sage: H.add_edges( G.edge_iterator() ); H
            Graph on 20 vertices

        """
        self._nxg.add_edges_from( edges )

    def delete_edge(self, u, v=None, label=None):
        r"""
        Delete the edge \{u, v\}, return silently if vertices or edge does not
        exist.

        INPUT:
        The following forms are all accepted:

        G.delete_edge( 1, 2 )
        G.delete_edge( (1, 2) )
        G.delete_edges( [ (1, 2) ] )
        G.delete_edge( 1, 2, 'label' )
        G.delete_edge( (1, 2, 'label') )
        G.delete_edges( [ (1, 2, 'label') ] )

        EXAMPLES:
            sage: G = graphs.CompleteGraph(19)
            sage: G.size()
            171
            sage: G.delete_edge( 1, 2 )
            sage: G.delete_edge( (3, 4) )
            sage: G.delete_edges( [ (5, 6), (7, 8) ] )
            sage: G.delete_edge( 9, 10, 'label' )
            sage: G.delete_edge( (11, 12, 'label') )
            sage: G.delete_edges( [ (13, 14, 'label') ] )
            sage: G.size()
            164
            sage: G.has_edge( (11, 12) )
            False

            Note that even though the edge (11, 12) has no label, it still gets
            deleted: NetworkX does not pay attention to labels here.

        """
        self._nxg.delete_edge(u, v, label)

    def delete_edges(self, edges):
        """
        Delete edges from an iterable container.

        EXAMPLE:
            sage: K12 = graphs.CompleteGraph(12)
            sage: K4 = graphs.CompleteGraph(4)
            sage: K12.size()
            66
            sage: K12.delete_edges(K4.edge_iterator())
            sage: K12.size()
            60

        """
        self._nxg.delete_edges_from(edges)

    def delete_multiedge(self, u, v):
        """
        Deletes all edges on u and v.

        EXAMPLE:
            sage: G = Graph(multiedges=True)
            sage: G.add_edges([(0,1), (0,1), (0,1), (1,2), (2,3)])
            sage: G.edges()
            [(0, 1, None), (0, 1, None), (0, 1, None), (1, 2, None), (2, 3, None)]
            sage: G.delete_multiedge( 0, 1 )
            sage: G.edges()
            [(1, 2, None), (2, 3, None)]

        """
        self._nxg.delete_multiedge(u, v)

    def edges(self, labels=True, sort=True):
        """
        Return a list of edges. Each edge is a triple (u,v,l) where u
        and v are vertices and l is a label.

        INPUT:
            labels -- (bool; default: True) if False, each edge is a
                      tuple (u,v) of vertices.
            sort -- (bool; default: True) if True, ensure that the list
                    of edges is sorted.

        OUTPUT:
            A list of tuples.  It is safe to change the returned list.

        EXAMPLES:
            sage: graphs.DodecahedralGraph().edges()
            [(0, 1, None), (0, 10, None), (0, 19, None), (1, 2, None), (1, 8, None), (2, 3, None), (2, 6, None), (3, 4, None), (3, 19, None), (4, 5, None), (4, 17, None), (5, 6, None), (5, 15, None), (6, 7, None), (7, 8, None), (7, 14, None), (8, 9, None), (9, 10, None), (9, 13, None), (10, 11, None), (11, 12, None), (11, 18, None), (12, 13, None), (12, 16, None), (13, 14, None), (14, 15, None), (15, 16, None), (16, 17, None), (17, 18, None), (18, 19, None)]

            sage: graphs.DodecahedralGraph().edges(labels=False)
            [(0, 1), (0, 10), (0, 19), (1, 2), (1, 8), (2, 3), (2, 6), (3, 4), (3, 19), (4, 5), (4, 17), (5, 6), (5, 15), (6, 7), (7, 8), (7, 14), (8, 9), (9, 10), (9, 13), (10, 11), (11, 12), (11, 18), (12, 13), (12, 16), (13, 14), (14, 15), (15, 16), (16, 17), (17, 18), (18, 19)]
        """
        L = self._nxg.edges()
        if sort:
            L.sort()
        if labels:
            return L
        else:
            return [(u,v) for u,v,_ in L]


    def edge_boundary(self, vertices1, vertices2=None, labels=True):
        """
        Returns a list of edges (u,v,l) with u in vertices1 and v in vertices2.
        If vertices2 is None, then it is set to the complement of vertices1.

        INPUT:
        labels -- if False, each edge is a tuple (u,v) of vertices.

        EXAMPLE:
            sage: K = graphs.CompleteBipartiteGraph(9,3)
            sage: len(K.edge_boundary( [0,1,2,3,4,5,6,7,8], [9,10,11] ))
            27
            sage: K.size()
            27

        """
        L = self._nxg.edge_boundary(vertices1, vertices2)
        if labels:
            return L
        else:
            K = []
            for u,v,l in L:
                K.append((u,v))
            return K

    def edge_iterator(self, vertices=None):
        """
        Returns an iterator over the edges incident with any vertex given.
        If vertices is None, then returns an iterator over all edges.

        INPUT:
        labels -- if False, each edge is a tuple (u,v) of vertices.

        EXAMPLE:
            sage: for i in graphs.PetersenGraph().edge_iterator([0]):
            ...    print i
            (0, 1, None)
            (0, 4, None)
            (0, 5, None)

        """
        return self._nxg.edges_iter(vertices)

    def edges_incident(self, vertices=None, labels=True):
        """
        Returns a list of edges incident with any vertex given. If vertex is
        None, returns a list of all edges in graph.

        INPUT:
        label -- if False, each edge is a tuple (u,v) of vertices.

        EXAMPLE:
            sage: graphs.PetersenGraph().edges_incident([0,9], labels=False)
            [(0, 1), (0, 4), (0, 5), (9, 4), (9, 6), (9, 7)]

        """
        L = self._nxg.edges(vertices)
        if labels:
            return L
        else:
            K = []
            for u,v,l in L:
                K.append((u,v))
            return K

    def has_edge(self, u, v=None, label=None):
        r"""
        Returns True if \{u, v\} is an edge, False otherwise.

        INPUT:
        The following forms are accepted by NetworkX:

        G.has_edge( 1, 2 )
        G.has_edge( (1, 2) )
        G.has_edge( 1, 2, 'label' )

        EXAMPLE:
            sage: graphs.EmptyGraph().has_edge(9,2)
            False

        """
        return self._nxg.has_edge(u, v)

    def set_edge_label(self, u, v, l):
        """
        Set the edge label of a given edge.

        INPUT:
            u, v -- the vertices of the edge
            l -- the new label

        EXAMPLE:
            sage: G = graphs.HeawoodGraph()
            sage: for u,v,l in G.edges():
            ...    G.set_edge_label(u,v,'(' + str(u) + ',' + str(v) + ')')
            sage: G.plot(edge_labels=True).show()

        """
        if self.has_edge(u, v):
            self._nxg.adj[u][v] = l
            self._nxg.adj[v][u] = l

    def edge_label(self, u, v=None):
        """
        Returns the label of an edge.

        EXAMPLE:
            sage: G = Graph({0 : {1 : 'edgelabel'}})
            sage: G.edges(labels=False)
            [(0, 1)]
            sage: G.edge_label( 0, 1 )
            'edgelabel'

        """
        return self._nxg.get_edge(u,v)

    def edge_labels(self):
        """
        Returns a list of edge labels.

        EXAMPLE:
            sage: G = Graph({0:{1:'x',2:'z',3:'a'}, 2:{5:'out'}})
            sage: G.edge_labels()
            ['x', 'z', 'a', 'out']

        """
        labels = []
        for u,v,l in self.edges():
            labels.append(l)
        return labels

    def remove_multiple_edges(self):
        """
        Removes all multiple edges, retaining one edge for each.

        EXAMPLE:
            sage: G = Graph(multiedges=True)
            sage: G.add_edges( [ (0,1), (0,1), (0,1), (0,1), (1,2) ] )
            sage: G.edges(labels=False)
            [(0, 1), (0, 1), (0, 1), (0, 1), (1, 2)]

            sage: G.remove_multiple_edges()
            sage: G.edges(labels=False)
            [(0, 1), (1, 2)]

        """
        self._nxg.remove_all_multiedges()

    def remove_loops(self, vertices=None):
        """
        Removes loops on vertices in vertices. If vertices is None, removes all loops.

        EXAMPLE
            sage: G = Graph(loops=True)
            sage: G.add_edges( [ (0,0), (1,1), (2,2), (3,3), (2,3) ] )
            sage: G.edges(labels=False)
            [(0, 0), (1, 1), (2, 2), (2, 3), (3, 3)]
            sage: G.remove_loops()
            sage: G.edges(labels=False)
            [(2, 3)]
            sage: G.loops()
            True

        """
        if vertices is None:
            self._nxg.remove_all_selfloops()
        else:
            for v in vertices:
                self.delete_multiedge(v,v)

    def loop_edges(self):
        """
        Returns a list of all loops in the graph.

        EXAMPLE:
            sage: G = Graph(loops=True)
            sage: G.add_edges( [ (0,0), (1,1), (2,2), (3,3), (2,3) ] )
            sage: G.loop_edges()
            [(0, 0, None), (1, 1, None), (2, 2, None), (3, 3, None)]

        """
        return self._nxg.selfloop_edges()

    def number_of_loops(self):
        """
        Returns the number of edges that are loops.

        EXAMPLE:
            sage: G = Graph(loops=True)
            sage: G.add_edges( [ (0,0), (1,1), (2,2), (3,3), (2,3) ] )
            sage: G.edges(labels=False)
            [(0, 0), (1, 1), (2, 2), (2, 3), (3, 3)]
            sage: G.number_of_loops()
            4

        """
        return self._nxg.number_of_selfloops()

    ### Degree functions

    def degree(self, vertices=None, labels=False):
        """
        Gives the degree of a vertex or of vertices.

        INPUT:
        vertices -- If vertices is a single vertex, returns the number of
        neighbors of vertex. If vertices is an iterable container of vertices,
        returns a list of degrees. If vertices is None, same as listing all vertices.
        labels -- see OUTPUT

        OUTPUT:
        Single vertex- an integer. Multiple vertices- a list of integers. If
        labels is True, then returns a dictionary mapping each vertex to
        its degree.

        EXAMPLES:
            sage: P = graphs.PetersenGraph()
            sage: P.degree(5)
            3

            sage: K = graphs.CompleteGraph(9)
            sage: K.degree()
            [8, 8, 8, 8, 8, 8, 8, 8, 8]

        """
        return self._nxg.degree(vertices, with_labels=labels)

    def degree_histogram(self):
        """
        Returns a list, whose ith entry is the frequency of degree i.

        EXAMPLE:
            sage: G = graphs.Grid2dGraph(9,12)
            sage: G.degree_histogram()
            [0, 0, 4, 34, 70]

        """
        import networkx
        return networkx.degree_histogram(self._nxg)

    def degree_iterator(self, vertices=None, labels=False):
        """
        INPUT:
        labels=False:
            returns an iterator over degrees.
        labels=True:
            returns an iterator over tuples (vertex, degree).
        vertices -- if specified, restrict to this subset.

        EXAMPLES:
            sage: G = graphs.Grid2dGraph(3,4)
            sage: for i in G.degree_iterator():
            ...    print i
            3
            4
            2
            3
            4
            2
            3
            2
            3
            3
            2
            3
            sage: for i in G.degree_iterator(labels=True):
            ...    print i
            ((0, 1), 3)
            ((1, 2), 4)
            ((0, 0), 2)
            ((2, 1), 3)
            ((1, 1), 4)
            ((2, 0), 2)
            ((1, 3), 3)
            ((2, 3), 2)
            ((2, 2), 3)
            ((1, 0), 3)
            ((0, 3), 2)
            ((0, 2), 3)

        """
        return self._nxg.degree_iter(vertices, with_labels=labels)

    ### Centrality

    def centrality_betweenness(self, normalized=True):
        r"""
        Returns the betweenness centrality (fraction of number of shortest
        paths that go through each vertex) as a dictionary keyed by vertices.
        The betweenness is normalized by default to be in range (0,1).  This
        wraps Networkx's implementation of the algorithm described in [1].

        Measures of the centrality of a vertex within a graph determine the
        relative importance of that vertex to its graph.  Vertices that occur
        on more shortest paths between other vertices have higher betweenness
        than vertices that occur on less.

        INPUT:
            normalized -- boolean (default True) - if set to False, result
                          is not normalized.

        REFERENCE:
            [1] Ulrik Brandes. (2003). Faster Evaluation of Shortest-Path
                Based Centrality Indices. [Online] Available:
                http://citeseer.nj.nec.com/brandes00faster.html

        EXAMPLES:
            sage: (graphs.ChvatalGraph()).centrality_betweenness()
            {0: 0.069696969696969688, 1: 0.069696969696969688, 2: 0.060606060606060601, 3: 0.060606060606060601, 4: 0.069696969696969688, 5: 0.069696969696969688, 6: 0.060606060606060601, 7: 0.060606060606060601, 8: 0.060606060606060601, 9: 0.060606060606060601, 10: 0.060606060606060601, 11: 0.060606060606060601}
            sage: (graphs.ChvatalGraph()).centrality_betweenness(normalized=False)
            {0: 7.6666666666666661, 1: 7.6666666666666661, 2: 6.6666666666666661, 3: 6.6666666666666661, 4: 7.6666666666666661, 5: 7.6666666666666661, 6: 6.6666666666666661, 7: 6.6666666666666661, 8: 6.6666666666666661, 9: 6.6666666666666661, 10: 6.6666666666666661, 11: 6.6666666666666661}
            sage: D = DiGraph({0:[1,2,3], 1:[2], 3:[0,1]})
            sage: D.show(figsize=[2,2])
            sage: D = D.to_undirected()
            sage: D.show(figsize=[2,2])
            sage: D.centrality_betweenness()
            {0: 0.16666666666666666, 1: 0.16666666666666666, 2: 0.0, 3: 0.0}

        """
        import networkx
        return networkx.betweenness_centrality(self._nxg, normalized)

    def centrality_degree(self, v=None):
        r"""
        Returns the degree centrality (fraction of vertices connected to) as
        a dictionary of values keyed by vertex.  The degree centrality is
        normalized to be in range (0,1).

        Measures of the centrality of a vertex within a graph determine the
        relative importance of that vertex to its graph.  Degree centrality
        measures the number of links incident upon a vertex.

        INPUT:
            v -- a vertex label (to find degree centrality of only one vertex)

        EXAMPLES:
            sage: (graphs.ChvatalGraph()).centrality_degree()
            {0: 0.36363636363636365, 1: 0.36363636363636365, 2: 0.36363636363636365, 3: 0.36363636363636365, 4: 0.36363636363636365, 5: 0.36363636363636365, 6: 0.36363636363636365, 7: 0.36363636363636365, 8: 0.36363636363636365, 9: 0.36363636363636365, 10: 0.36363636363636365, 11: 0.36363636363636365}
            sage: D = DiGraph({0:[1,2,3], 1:[2], 3:[0,1]})
            sage: D.show(figsize=[2,2])
            sage: D = D.to_undirected()
            sage: D.show(figsize=[2,2])
            sage: D.centrality_degree()
            {0: 1.0, 1: 1.0, 2: 0.66666666666666663, 3: 0.66666666666666663}
            sage: D.centrality_degree(v=1)
            1.0
        """
        import networkx
        return networkx.degree_centrality(self._nxg, v)

    def centrality_closeness(self, v=None):
        r"""
        Returns the closeness centrality (1/average distance to all vertices) as
        a dictionary of values keyed by vertex.  The degree centrality is
        normalized to be in range (0,1).

        Measures of the centrality of a vertex within a graph determine the
        relative importance of that vertex to its graph.  'Closeness centrality
        may be defined as the total graph-theoretic distance of a given vertex
        from all other vertices... Closeness is an inverse measure of centrality
        in that a larger value indicates a less central actor while a smaller
        value indicates a more central actor,' [1].

        INPUT:
            v -- a vertex label (to find degree centrality of only one vertex)

        REFERENCE:
            [1] Stephen P Borgatti. (1995). Centrality and AIDS. [Online]
                Available: http://www.analytictech.com/networks/centaids.htm

        EXAMPLES:
            sage: (graphs.ChvatalGraph()).centrality_closeness()
            {0: 0.61111111111111116, 1: 0.61111111111111116, 2: 0.61111111111111116, 3: 0.61111111111111116, 4: 0.61111111111111116, 5: 0.61111111111111116, 6: 0.61111111111111116, 7: 0.61111111111111116, 8: 0.61111111111111116, 9: 0.61111111111111116, 10: 0.61111111111111116, 11: 0.61111111111111116}
            sage: D = DiGraph({0:[1,2,3], 1:[2], 3:[0,1]})
            sage: D.show(figsize=[2,2])
            sage: D = D.to_undirected()
            sage: D.show(figsize=[2,2])
            sage: D.centrality_closeness()
            {0: 1.0, 1: 1.0, 2: 0.75, 3: 0.75}
            sage: D.centrality_closeness(v=1)
            1.0
        """
        import networkx
        return networkx.closeness_centrality(self._nxg, v)

    ### Spectrum

    def spectrum(self, laplacian=False):
        """
        Returns the spectrum of the graph, the eigenvalues of the adjacency
        matrix

        INPUT:
            laplacian -- if True, use the Laplacian matrix instead (see
                self.kirchhoff_matrix())

        EXAMPLE:
            sage: P = graphs.PetersenGraph()
            sage: P.spectrum()
	    [-2.0, -2.0, -2.0, -2.0, 1.0, 1.0, 1.0, 1.0, 1.0, 3.0]
            sage: P.spectrum(laplacian=True)   # random low-order bits (at least for first eigenvalue)
	    [-1.41325497305e-16, 2.0, 2.0, 2.0, 2.0, 2.0, 5.0, 5.0, 5.0, 5.0]

        """
        from sage.matrix.constructor import matrix
        from sage.rings.real_double import RDF
        if laplacian:
            M = self.kirchhoff_matrix()
        else:
            M = self.am()
        M = matrix(RDF, M.rows())
        E = M.eigen_left()[0]
        v = [e.real() for e in E]
	v.sort()
	return v

    ### Representations

    def adjacency_matrix(self, sparse=True, boundary_first=False, over_integers=False):
        """
        Returns the adjacency matrix of the graph. Each vertex is
        represented by its position in the list returned by the vertices()
        function.

        If the graph allows multiple edges, then the returned matrix is over
        the integers, otherwise it is over the ring with two elements.

        INPUT:
            sparse -- whether to represent with a sparse matrix
            boundary_first -- whether to represent the boundary vertices in
                the upper left block
            over_integers -- overrides checking multiple edges

        EXAMPLE:
            sage: G = graphs.CubeGraph(4)
            sage: G.adjacency_matrix()
            [0 1 1 0 1 0 0 0 1 0 0 0 0 0 0 0]
            [1 0 0 1 0 1 0 0 0 1 0 0 0 0 0 0]
            [1 0 0 1 0 0 1 0 0 0 1 0 0 0 0 0]
            [0 1 1 0 0 0 0 1 0 0 0 1 0 0 0 0]
            [1 0 0 0 0 1 1 0 0 0 0 0 1 0 0 0]
            [0 1 0 0 1 0 0 1 0 0 0 0 0 1 0 0]
            [0 0 1 0 1 0 0 1 0 0 0 0 0 0 1 0]
            [0 0 0 1 0 1 1 0 0 0 0 0 0 0 0 1]
            [1 0 0 0 0 0 0 0 0 1 1 0 1 0 0 0]
            [0 1 0 0 0 0 0 0 1 0 0 1 0 1 0 0]
            [0 0 1 0 0 0 0 0 1 0 0 1 0 0 1 0]
            [0 0 0 1 0 0 0 0 0 1 1 0 0 0 0 1]
            [0 0 0 0 1 0 0 0 1 0 0 0 0 1 1 0]
            [0 0 0 0 0 1 0 0 0 1 0 0 1 0 0 1]
            [0 0 0 0 0 0 1 0 0 0 1 0 1 0 0 1]
            [0 0 0 0 0 0 0 1 0 0 0 1 0 1 1 0]

        """
        n = len(self._nxg.adj)
        if boundary_first:
            verts = self.vertices(boundary_first=True)
        else:
            verts = self.vertices()
        D = {}
        for i,j,l in self.edge_iterator():
            i = verts.index(i)
            j = verts.index(j)
            if D.has_key((i,j)) and self.multiple_edges():
                D[(i,j)] += 1
                D[(j,i)] += 1
            else:
                D[(i,j)] = 1
                D[(j,i)] = 1
        from sage.rings.integer_mod_ring import IntegerModRing
        from sage.rings.integer_ring import IntegerRing
        from sage.matrix.constructor import matrix
        if self.multiple_edges() or over_integers:
            R = IntegerRing()
        else:
            R = IntegerModRing(2)
        M = matrix(R, n, n, D, sparse=sparse)
        return M

    def incidence_matrix(self, sparse=True):
        """
        Returns an incidence matrix of the graph. Each row is a vertex, and
        each column is an edge.

        EXAMPLE:
            sage: G = graphs.CubeGraph(3)
            sage: G.incidence_matrix()
            [ 0  1  0  0  0  0  1 -1  0  0  0  0]
            [ 0  0  0  1  0 -1 -1  0  0  0  0  0]
            [-1 -1 -1  0  0  0  0  0  0  0  0  0]
            [ 1  0  0 -1 -1  0  0  0  0  0  0  0]
            [ 0  0  0  0  0  0  0  1  0  0  1 -1]
            [ 0  0  0  0  0  1  0  0  1  0  0  1]
            [ 0  0  1  0  0  0  0  0  0  1 -1  0]
            [ 0  0  0  0  1  0  0  0 -1 -1  0  0]

        """
        from sage.matrix.constructor import matrix
        from copy import copy
        n = len(self._nxg.adj)
        verts = self.vertices()
        d = [0]*n
        cols = []
        for i, j, l in self.edge_iterator():
            col = copy(d)
            i = verts.index(i)
            j = verts.index(j)
            col[i] = -1
            col[j] = 1
            cols.append(col)
        return matrix(cols, sparse=sparse).transpose()

    def weighted_adjacency_matrix(self, sparse=True, boundary_first=False):
        """
        Returns the weighted adjacency matrix of the graph. Each vertex is
        represented by its position in the list returned by the vertices()
        function.

        EXAMPLES:
            sage: G = Graph()
            sage: G.add_edges([(0,1,1),(1,2,2),(0,2,3),(0,3,4)])
            sage: M = G.weighted_adjacency_matrix(); M
            [0 1 3 4]
            [1 0 2 0]
            [3 2 0 0]
            [4 0 0 0]
            sage: H = Graph(data=M, format='weighted_adjacency_matrix')
            sage: H == G
            True

        """
        if self.multiple_edges():
            raise NotImplementedError, "Don't know how to represent weights for a multigraph."

        n = len(self._nxg.adj)
        if boundary_first:
            verts = self.vertices(boundary_first=True)
        else:
            verts = self.vertices()
        D = {}
        for e in self.edge_iterator():
            i,j,l = e
            i = verts.index(i)
            j = verts.index(j)
            D[(i,j)] = l
            D[(j,i)] = l
        from sage.matrix.constructor import matrix
        M = matrix(D, sparse=sparse)
        return M

    def kirchhoff_matrix(self, weighted=False, boundary_first=False):
        """
        Returns the Kirchhoff matrix (a.k.a. the Laplacian) of the graph.

        The Kirchhoff matrix is defined to be D - M, where D is the diagonal
        degree matrix (each diagonal entry is the degree of the corresponding
        vertex), and M is the adjacency matrix.

        If weighted == True, the weighted adjacency matrix is used for M, and
        the diagonal entries are the row-sums of M.

        AUTHOR:
            Tom Boothby

        EXAMPLES:
            sage: G = Graph()
            sage: G.add_edges([(0,1,1),(1,2,2),(0,2,3),(0,3,4)])
            sage: M = G.kirchhoff_matrix(weighted=True); M
            [ 8 -1 -3 -4]
            [-1  3 -2  0]
            [-3 -2  5  0]
            [-4  0  0  4]
            sage: M = G.kirchhoff_matrix(); M
            [ 3 -1 -1 -1]
            [-1  2 -1  0]
            [-1 -1  2  0]
            [-1  0  0  1]
            sage: G.set_boundary([2,3])
            sage: M = G.kirchhoff_matrix(weighted=True, boundary_first=True); M
            [ 5  0 -3 -2]
            [ 0  4 -4  0]
            [-3 -4  8 -1]
            [-2  0 -1  3]
            sage: M = G.kirchhoff_matrix(boundary_first=True); M
            [ 2  0 -1 -1]
            [ 0  1 -1  0]
            [-1 -1  3 -1]
            [-1  0 -1  2]

        """
        from sage.matrix.constructor import matrix
        from sage.rings.integer_ring import IntegerRing

        if weighted:
            M = self.weighted_adjacency_matrix(boundary_first=boundary_first)
        else:
            M = self.adjacency_matrix(boundary_first=boundary_first, over_integers=True)
        A = list(-M)
        S = [sum(M[i]) for i in range(M.nrows())]
        for i in range(len(A)):
            A[i][i] = S[i]
        return M.parent()(A)

    def is_circular_planar(self, ordered=True):
        """
        Returns True if a graph with boundary is circular planar, and
        False otherwise.  A graph (with nonempty boundary) is circular
        planar if it has a planar embedding in which all boundary vertices
        can be drawn in order on a disc boundary, with all the interior
        vertices drawn inside the disc.

        Note -- This function assumes that the graph has nonempty
                boundary.  (Circular Planarity has no definition for
                graphs without boundary).
             -- The current version relies on computing the genus of a
                slightly modified graph so it is time-expensive and not
                reasonable to use for graphs with > 12 vertices.
             -- Also since the current version relies on computing the
                genus, it is necessary that the graph be connected in
                order to use Euler's formula.

        INPUT:
            ordered -- whether or not to consider the order of the boundary
                       (set ordered=False to see if there is any possible
                       boundary order that will satisfy circular planarity)

        EXAMPLES:
            sage: g439 = Graph({1:[5,7], 2:[5,6], 3:[6,7], 4:[5,6,7]})
            sage: g439.set_boundary([1,2,3,4])
            sage: g439.show(figsize=[2,2], vertex_labels=True, vertex_size=175)
            sage: g439.is_circular_planar()
            False
            sage: g439.set_boundary([1,2,3])
            sage: g439.is_circular_planar()
            True

        Order matters:
            sage: K23 = graphs.CompleteBipartiteGraph(2,3)
            sage: K23.set_boundary([0,1,2,3])
            sage: K23.is_circular_planar()
            False
            sage: K23.set_boundary([0,2,1,3]) # Diff Order!
            sage: K23.is_circular_planar()
            True
            sage: K23.is_circular_planar(ordered=False)
            True
        """
        if not self.is_connected():
            raise TypeError("Graph must be connected to use Euler's Formula to compute minimal genus.")
        from sage.rings.infinity import Infinity
        from sage.combinat.all import CyclicPermutationsOfPartition
        from sage.graphs.graph_genus1 import trace_faces, nice_copy

        graph = nice_copy(self)
        boundary = graph.get_boundary()

        extra = 0
        while graph.has_vertex(extra):
            extra=extra+1
        graph.add_vertex(extra)

        for vertex in boundary:
            graph.add_edge(vertex,extra)

        verts = len(graph.vertices())
        edges = len(graph.edges())

        # Construct a list of all rotation systems for graph
        part = []
        for vertex in graph.vertices():
            if vertex != extra:
                part.append(graph.neighbors(vertex))
        if not ordered:
            part.append(graph.neighbors(extra))

        all_perms = []
        for p in CyclicPermutationsOfPartition(part):
            if ordered:
                p.append(boundary)
            all_perms.append(p)

        max_faces = -Infinity
        for p in all_perms:
            t = trace_faces(graph, p)
            num = len(t)
            if num > max_faces:
                max_faces = num
        genus = (2 - verts + edges - max_faces)/2
        if genus == 0: return True
        else: return False

    def genus(self):
        """
        Returns the minimal genus of the graph.  The genus of a compact
        surface is the number of handles it has.  The genus of a graph
        is the minimal genus of the surface it can be embedded into.

        Note -- This function uses Euler's formula and thus it is
                necessary to consider only connected graphs.

        EXAMPLES:
            sage: (graphs.PetersenGraph()).genus()
            1
            sage: (graphs.CubeGraph(3)).genus()
            0
            sage: K23 = graphs.CompleteBipartiteGraph(2,3)
            sage: K23.genus()
            0
            sage: K33 = graphs.CompleteBipartiteGraph(3,3)
            sage: K33.genus()
            1
        """
        if not self.is_connected():
            raise TypeError("Graph must be connected to use Euler's Formula to compute minimal genus.")
        from sage.rings.infinity import Infinity
        from sage.combinat.all import CyclicPermutationsOfPartition
        from sage.graphs.graph_genus1 import trace_faces, nice_copy

        graph = nice_copy(self)

        verts = len(graph.vertices())
        edges = len(graph.edges())

        # Construct a list of all rotation systems for graph
        part = []
        for vertex in graph.vertices():
            part.append(graph.neighbors(vertex))

        all_perms = []
        for p in CyclicPermutationsOfPartition(part):
            all_perms.append(p)

        max_faces = -Infinity
        for p in all_perms:
            t = trace_faces(graph, p)
            faces = len(t)
            if faces > max_faces:
                max_faces = faces
        return (2-verts+edges-max_faces)/2

    def interior_paths(self, start, end):
        """
        Returns an exhaustive list of paths (also lists) through
        only interior vertices from vertex start to vertex end in the
        graph.

        Note -- start and end do not necessarily have to be boundary
                vertices.

        INPUT:
            start -- the vertex of the graph to search for paths from
            end -- the vertex of the graph to search for paths to

        EXAMPLES:
            sage: eg1 = Graph({0:[1,2], 1:[4], 2:[3,4], 4:[5], 5:[6]})
            sage: eg1.all_paths(0,6)
            [[0, 1, 4, 5, 6], [0, 2, 4, 5, 6]]
            sage: eg2 = eg1.copy()
            sage: eg2.set_boundary([0,1,3])
            sage: eg2.interior_paths(0,6)
            [[0, 2, 4, 5, 6]]
            sage: eg2.all_paths(0,6)
            [[0, 1, 4, 5, 6], [0, 2, 4, 5, 6]]
            sage: eg3 = graphs.PetersenGraph()
            sage: eg3.set_boundary([0,1,2,3,4])
            sage: eg3.all_paths(1,4)
            [[1, 0, 4],
             [1, 0, 5, 8, 3, 2, 7, 9, 4],
             [1, 0, 5, 8, 3, 4],
             [1, 0, 5, 8, 6, 9, 4],
             [1, 0, 5, 8, 6, 9, 7, 2, 3, 4],
             [1, 0, 5, 7, 9, 4],
             [1, 0, 5, 7, 9, 6, 8, 3, 4],
             [1, 0, 5, 7, 2, 3, 8, 6, 9, 4],
             [1, 0, 5, 7, 2, 3, 4],
             [1, 2, 3, 8, 5, 0, 4],
             [1, 2, 3, 8, 5, 7, 9, 4],
             [1, 2, 3, 8, 6, 9, 4],
             [1, 2, 3, 8, 6, 9, 7, 5, 0, 4],
             [1, 2, 3, 4],
             [1, 2, 7, 9, 4],
             [1, 2, 7, 9, 6, 8, 3, 4],
             [1, 2, 7, 9, 6, 8, 5, 0, 4],
             [1, 2, 7, 5, 0, 4],
             [1, 2, 7, 5, 8, 3, 4],
             [1, 2, 7, 5, 8, 6, 9, 4],
             [1, 6, 8, 3, 2, 7, 9, 4],
             [1, 6, 8, 3, 2, 7, 5, 0, 4],
             [1, 6, 8, 3, 4],
             [1, 6, 8, 5, 0, 4],
             [1, 6, 8, 5, 7, 9, 4],
             [1, 6, 8, 5, 7, 2, 3, 4],
             [1, 6, 9, 4],
             [1, 6, 9, 7, 2, 3, 8, 5, 0, 4],
             [1, 6, 9, 7, 2, 3, 4],
             [1, 6, 9, 7, 5, 0, 4],
             [1, 6, 9, 7, 5, 8, 3, 4]]
            sage: eg3.interior_paths(1,4)
            [[1, 6, 8, 5, 7, 9, 4], [1, 6, 9, 4]]
        """
        H = self.copy()
        for vertex in self.get_boundary():
            if (vertex != start and vertex != end):
                H.delete_vertex(vertex)
        return H.all_paths(start, end)

    def all_paths(self, start, end):
        """
        Returns a list of all paths (also lists) between a pair of
        vertices (start, end) in the graph.

        EXAMPLES:
            sage: eg1 = Graph({0:[1,2], 1:[4], 2:[3,4], 4:[5], 5:[6]})
            sage: eg1.all_paths(0,6)
            [[0, 1, 4, 5, 6], [0, 2, 4, 5, 6]]
            sage: eg2 = graphs.PetersenGraph()
            sage: eg2.all_paths(1,4)
            [[1, 0, 4],
             [1, 0, 5, 8, 3, 2, 7, 9, 4],
             [1, 0, 5, 8, 3, 4],
             [1, 0, 5, 8, 6, 9, 4],
             [1, 0, 5, 8, 6, 9, 7, 2, 3, 4],
             [1, 0, 5, 7, 9, 4],
             [1, 0, 5, 7, 9, 6, 8, 3, 4],
             [1, 0, 5, 7, 2, 3, 8, 6, 9, 4],
             [1, 0, 5, 7, 2, 3, 4],
             [1, 2, 3, 8, 5, 0, 4],
             [1, 2, 3, 8, 5, 7, 9, 4],
             [1, 2, 3, 8, 6, 9, 4],
             [1, 2, 3, 8, 6, 9, 7, 5, 0, 4],
             [1, 2, 3, 4],
             [1, 2, 7, 9, 4],
             [1, 2, 7, 9, 6, 8, 3, 4],
             [1, 2, 7, 9, 6, 8, 5, 0, 4],
             [1, 2, 7, 5, 0, 4],
             [1, 2, 7, 5, 8, 3, 4],
             [1, 2, 7, 5, 8, 6, 9, 4],
             [1, 6, 8, 3, 2, 7, 9, 4],
             [1, 6, 8, 3, 2, 7, 5, 0, 4],
             [1, 6, 8, 3, 4],
             [1, 6, 8, 5, 0, 4],
             [1, 6, 8, 5, 7, 9, 4],
             [1, 6, 8, 5, 7, 2, 3, 4],
             [1, 6, 9, 4],
             [1, 6, 9, 7, 2, 3, 8, 5, 0, 4],
             [1, 6, 9, 7, 2, 3, 4],
             [1, 6, 9, 7, 5, 0, 4],
             [1, 6, 9, 7, 5, 8, 3, 4]]
        """
        all_paths = []
        paths_helper(start, end, self, all_paths)
        return all_paths

    def __bit_vector(self):
        vertices = self.vertices()
        n = len(vertices)
        nc = int(n*(n - 1))/int(2)
        bit_vector = set()
        for e,f,g in self.edge_iterator():
            c = vertices.index(e)
            d = vertices.index(f)
            a,b = sorted([c,d])
            p = int(b*(b - 1))/int(2) + a
            bit_vector.add(p)
        bit_vector = sorted(bit_vector)
        s = []
        j = 0
        for i in bit_vector:
            s.append( '0'*(i - j) + '1' )
            j = i + 1
        s = "".join(s)
        s += '0'*(nc-len(s))
        return s

    def graph6_string(self):
        """
        Returns the graph6 representation of the graph as an ASCII string. Only valid
        for simple (no loops, multiple edges) graphs on 0 to 262143 vertices.

        EXAMPLE:
            sage: G = graphs.KrackhardtKiteGraph()
            sage: G.graph6_string()
            'IvUqwK@?G'

        """
        n = self.order()
        if n > 262143:
            raise ValueError, 'graph6 format supports graphs on 0 to 262143 vertices only.'
        elif self.loops() or self.multiple_edges():
            raise ValueError, 'graph6 format supports only simple graphs (no loops, no multiple edges)'
        else:
            return graph_fast.N(n) + graph_fast.R(self.__bit_vector())

    def sparse6_string(self):
        """
        Returns the sparse6 representation of the graph as an ASCII string. Only valid
        for undirected graphs on 0 to 262143 vertices, but loops and multiple edges are
        permitted.

        EXAMPLE:
            sage: G = graphs.BullGraph()
            sage: G.sparse6_string()
            ':Da@en'

        """
        n = self.order()
        if n > 262143:
            raise ValueError, 'sparse6 format supports graphs on 0 to 262143 vertices only.'
        else:
            vertices = self.vertices()
            n = len(vertices)
            edges = self.edges(labels=False)
            for i in range(len(edges)): # replace edge labels with natural numbers (by index in vertices)
                edges[i] = (vertices.index(edges[i][0]),vertices.index(edges[i][1]))
            # order edges
            def cmp(x, y):
                if x[1] < y[1]:
                    return -1
                elif x[1] > y[1]:
                    return 1
                elif x[1] == y[1]:
                    if x[0] < y[0]:
                        return -1
                    if x[0] > y[0]:
                        return 1
                    else:
                        return 0
            edges.sort(cmp)

            # encode bit vector
            from math import ceil
            from sage.misc.functional import log
            k = int(ceil(log(n,2)))
            v = 0
            i = 0
            m = 0
            s = ''
            while m < len(edges):
                if edges[m][1] > v + 1:
                    sp = graph_fast.binary(edges[m][1])
                    sp = '0'*(k-len(sp)) + sp
                    s += '1' + sp
                    v = edges[m][1]
                elif edges[m][1] == v + 1:
                    sp = graph_fast.binary(edges[m][0])
                    sp = '0'*(k-len(sp)) + sp
                    s += '1' + sp
                    v += 1
                    m += 1
                else:
                    sp = graph_fast.binary(edges[m][0])
                    sp = '0'*(k-len(sp)) + sp
                    s += '0' + sp
                    m += 1

            # encode s as a 6-string, as in R(x), but padding with 1's
            # pad on the right to make a multiple of 6
            s = s + ( '1' * ((6 - len(s))%6) )

            # split into groups of 6, and convert numbers to decimal, adding 63
            six_bits = ''
            for i in range(len(s)/6):
                six_bits += chr( int( s[6*i:6*(i+1)], 2) + 63 )
            return ':' + graph_fast.N(n) + six_bits

    ### Construction

    def add_cycle(self, vertices):
        """
        Adds a cycle to the graph with the given vertices. If the vertices are
        already present, only the edges are added.

        INPUT:
        vertices -- a list of indices for the vertices of the cycle to be
        added.

        EXAMPLES:
        sage: G = Graph()
        sage: G.add_vertices(range(10)); G
        Graph on 10 vertices
<<<<<<< HEAD
        sage.: show(G)
=======
        sage: show(G)
>>>>>>> a55e57b6
        sage: G.add_cycle(range(20)[10:20])
        sage: show(G)
        sage: G.add_cycle(range(10))
        sage: show(G)

        """
        self._nxg.add_cycle(vertices)

    def add_path(self, vertices):
        """
        Adds a cycle to the graph with the given vertices. If the vertices are
        already present, only the edges are added.

        INPUT:
        vertices -- a list of indices for the vertices of the cycle to be
        added.

        EXAMPLES:
        sage: G = Graph()
        sage: G.add_vertices(range(10)); G
        Graph on 10 vertices
<<<<<<< HEAD
        sage.: show(G)
=======
        sage: show(G)
>>>>>>> a55e57b6
        sage: G.add_path(range(20)[10:20])
        sage: show(G)
        sage: G.add_path(range(10))
        sage: show(G)

        """
        self._nxg.add_path(vertices)

    def subgraph(self, vertices=None, inplace=False, create_using=None):
        """
        Returns the subgraph induced by the given vertices.

        INPUT:
        inplace -- Using inplace is True will simply delete the extra vertices
        and edges from the current graph. This will modify the graph, and re-
        turn itself.
        vertices -- Vertices can be a single vertex or an iterable container
        of vertices, e.g. a list, set, graph, file or numeric array.  If not passed, defaults to the entire graph.
        create_using -- Can be an existing graph object or a call to a graph
        object, such as create_using=DiGraph(). Must be a NetworkX object.

        EXAMPLES:
            sage: G = graphs.CompleteGraph(9)
            sage: H = G.subgraph([0,1,2]); H
            Subgraph of (Complete graph): Graph on 3 vertices
            sage: G
            Complete graph: Graph on 9 vertices
            sage: G.subgraph([0,1,2], inplace=True); G
            Subgraph of (Complete graph): Graph on 3 vertices
            sage: G.subgraph()==G
            True

        """
        if inplace:
            self._nxg = self._nxg.subgraph(vertices, inplace, create_using)
        else:
            NXG = self._nxg.subgraph(vertices, inplace, create_using)
            return Graph(NXG)

    ### Visualization

    def write_to_eps(self, filename, iterations=50):
        r"""
        Writes a plot of the graph to filename in eps format.

        It is relatively simple to include this file in a latex document:

        INPUT:
            filename
            iterations -- how many iterations of the spring layout algorithm to
                go through, if applicable

        \code{\\usepackage{graphics}} must appear before the beginning
        of the document, and \code{\\includegraphics {filename.eps}}
        will include it in your latex doc.  Note: you cannot use
        pdflatex to print the resulting document, use TeX and
        Ghostscript or something similar instead.

        EXAMPLE:
            sage: P = graphs.PetersenGraph()
            sage: P.write_to_eps('sage.eps')
        """
        from sage.graphs.print_graphs import print_graph_eps
        if self._pos is None:
            pos = graph_fast.spring_layout_fast(self, iterations=iterations)
        else:
            pos = self._pos
            keys = pos.keys()
            for v in self.vertices():
                if v not in keys:
                    pos = graph_fast.spring_layout_fast(self, iterations=iterations)
                    break
        xmin = 0.0
        ymin = 0.0
        xmax = -1.0
        ymax = -1.0
        for v in pos:
            x,y = pos[v]
            if (x > xmax):
                xmax = x
            if (x < xmin):
                xmin = x
            if (y > ymax):
                ymax = y
            if (y < ymin):
                ymin = y
        for v in pos:
            pos[v][0] = 1.8*(pos[v][0] - xmin)/(xmax - xmin) - 0.9
            pos[v][1] = 1.8*(pos[v][1] - ymin)/(ymax - ymin) - 0.9
        if filename[-4:] != '.eps':
            filename += '.eps'
        f = open(filename, 'w')
        f.write( print_graph_eps(self.vertices(), self.edge_iterator(), pos) )
        f.close()

    def plot3d(self, bgcolor=(1,1,1),
               vertex_colors=None, vertex_size=0.06,
               edge_colors=None, edge_size=0.02,
               pos3d=None, iterations=50, color_by_label=False, **kwds):
        """
        Plots the graph using Tachyon, and returns a Tachyon object containing
        a representation of the graph.

        INPUT:
            bgcolor -- rgb tuple (default: (1,1,1))
            vertex_size -- float (default: 0.06)
            vertex_colors -- optional dictionary to specify vertex colors:
                each key is a color recognizable by tachyon (rgb tuple
                (default: (1,0,0))), and each corresponding entry is a list of
                vertices. If a vertex is not listed, it looks invisible on the
                resulting plot (it doesn't get drawn).
            edge_colors -- a dictionary specifying edge colors: each key is a
                color recognized by tachyon ( default: (0,0,0) ), and each
                entry is a list of edges.
            edge_size -- float (default: 0.02)
            pos3d -- a position dictionary for the vertices
            iterations -- how many iterations of the spring layout algorithm to
                go through, if applicable
            xres -- resolution
            yres -- resolution
            **kwds -- passed on to the Tachyon command

        EXAMPLES:
            sage: D = graphs.DodecahedralGraph()
            sage: P3D = D.plot3d()
            sage: P3D.show() # long time

            sage: G = graphs.PetersenGraph()
            sage: G.plot3d(vertex_colors={(0,0,1):G.vertices()}).show() # long time

            sage: C = graphs.CubeGraph(4)
            sage: C.plot3d(edge_colors={(0,1,0):C.edges()}, vertex_colors={(1,1,1):C.vertices()}, bgcolor=(0,0,0)).show() # long time

            sage: K = graphs.CompleteGraph(3)
            sage: K.plot3d(edge_colors={(1,0,0):[(0,1,None)], (0,1,0):[(0,2,None)], (0,0,1):[(1,2,None)]}).show() # long time

        """
        TT, pos3d = tachyon_vertex_plot(self, bgcolor=bgcolor, vertex_colors=vertex_colors,
                                        vertex_size=vertex_size, pos3d=pos3d, iterations=iterations, **kwds)
        edges = self.edges()

        if color_by_label:
            if edge_colors is  None:
                # do the coloring
                edge_colors = self._color_by_label(format='rgbtuple')

        if edge_colors is None:
            edge_colors = { (0,0,0) : edges }

        i = 0

        for color in edge_colors:
            i += 1
            TT.texture('edge_color_%d'%i, ambient=0.1, diffuse=0.9, specular=0.03, opacity=1.0, color=color)
            for u, v, l in edge_colors[color]:
                TT.fcylinder( (pos3d[u][0],pos3d[u][1],pos3d[u][2]), (pos3d[v][0],pos3d[v][1],pos3d[v][2]), edge_size,'edge_color_%d'%i)

        return TT

    def show3d(self, bgcolor=(1,1,1),
               vertex_colors=None, vertex_size=0.06,
               edge_colors=None, edge_size=0.02,
               pos3d=None, iterations=50, color_by_label=False,
               **kwds):
        """
        Plots the graph using Tachyon, and shows the resulting plot.

        INPUT:
            bgcolor -- rgb tuple (default: (1,1,1))
            vertex_size -- float (default: 0.06)
            vertex_colors -- optional dictionary to specify vertex colors:
                each key is a color recognizable by tachyon (rgb tuple
                (default: (1,0,0))), and each corresponding entry is a list of
                vertices. If a vertex is not listed, it looks invisible on the
                resulting plot (it doesn't get drawn).
            edge_colors -- a dictionary specifying edge colors: each key is a
                color recognized by tachyon ( default: (0,0,0) ), and each
                entry is a list of edges.
            edge_size -- float (default: 0.02)
            pos3d -- a position dictionary for the vertices
            iterations -- how many iterations of the spring layout algorithm to
                go through, if applicable
            xres -- resolution
            yres -- resolution
            **kwds -- passed on to the Tachyon command

        EXAMPLES:
            sage: D = graphs.DodecahedralGraph()
            sage: P3D = D.plot3d()
            sage: P3D.show() # long time

            sage: G = graphs.PetersenGraph()
            sage: G.plot3d(vertex_colors={(0,0,1):G.vertices()}).show() # long time

            sage: C = graphs.CubeGraph(4)
            sage: C.plot3d(edge_colors={(0,1,0):C.edges()}, vertex_colors={(1,1,1):C.vertices()}, bgcolor=(0,0,0)).show() # long time

            sage: K = graphs.CompleteGraph(3)
            sage: K.plot3d(edge_colors={(1,0,0):[(0,1,None)], (0,1,0):[(0,2,None)], (0,0,1):[(1,2,None)]}).show() # long time

        """
        self.plot3d(bgcolor=bgcolor, vertex_colors=vertex_colors,
                    edge_colors=edge_colors, vertex_size=vertex_size,
                    edge_size=edge_size, iterations=iterations,
                    color_by_label=color_by_label, **kwds).show()

    ### Connected components

    def is_connected(self):
        """
        Indicates whether the graph is connected. Note that in a graph, path
        connected is equivalent to connected.

        EXAMPLE:
            sage: G = Graph( { 0 : [1, 2], 1 : [2], 3 : [4, 5], 4 : [5] } )
            sage: G.is_connected()
            False
            sage: G.add_edge(0,3)
            sage: G.is_connected()
            True

        """
        import networkx
        return networkx.component.is_connected(self._nxg)

    def connected_components(self):
        """
        Returns a list of lists of vertices, each list representing a
        connected component. The list is ordered from largest to smallest
        component.

        EXAMPLE:
            sage: G = Graph( { 0 : [1, 3], 1 : [2], 2 : [3], 4 : [5, 6], 5 : [6] } )
            sage: G.connected_components()
            [[0, 1, 2, 3], [4, 5, 6]]

        """
        import networkx
        return networkx.component.connected_components(self._nxg)

    def connected_components_number(self):
        """
        Returns the number of connected components.

        EXAMPLE:
            sage: G = Graph( { 0 : [1, 3], 1 : [2], 2 : [3], 4 : [5, 6], 5 : [6] } )
            sage: G.connected_components_number()
            2

        """
        import networkx
        return networkx.component.number_connected_components(self._nxg)

    def connected_components_subgraphs(self):
        """
        Returns a list of connected components as graph objects.

        EXAMPLE:
            sage: G = Graph( { 0 : [1, 3], 1 : [2], 2 : [3], 4 : [5, 6], 5 : [6] } )
            sage: L = G.connected_components_subgraphs()
            sage: graphs_list.show_graphs(L)

        """
        cc = self.connected_components()
        list = []
        for c in cc:
            list.append(self.subgraph(c, inplace=False))
        return list

    def connected_component_containing_vertex(self, vertex):
        """
        Returns a list of the vertices connected to vertex.

        EXAMPLE:
            sage: G = Graph( { 0 : [1, 3], 1 : [2], 2 : [3], 4 : [5, 6], 5 : [6] } )
            sage: G.connected_component_containing_vertex(0)
            [0, 1, 2, 3]

        """
        import networkx
        return networkx.component.node_connected_component(self._nxg, vertex)

    ### Coloring

    def bipartite_color(self):
        """
        Returns a dictionary with vertices as the keys and the color
        class as the values.  Fails with an error if the graph is not
        bipartite.

        EXAMPLE:

            sage: graphs.CycleGraph(4).bipartite_color()
            {0: 1, 1: 0, 2: 1, 3: 0}
            sage: graphs.CycleGraph(5).bipartite_color()
            Traceback (most recent call last):
            ...
            NetworkXError: graph is not bipartite

        """
        import networkx.generators.bipartite
        return networkx.generators.bipartite.bipartite_color(self._nxg)


    def bipartite_sets(self):
        """
        Returns (X,Y) where X and Y are the nodes in each bipartite
        set of graph G.  Fails with an error if graph is not
        bipartite.

        EXAMPLE:

            sage: graphs.CycleGraph(4).bipartite_sets()
            ([0, 2], [1, 3])
            sage: graphs.CycleGraph(5).bipartite_sets()
            Traceback (most recent call last):
            ...
            NetworkXError: graph is not bipartite

        """
        import networkx.generators.bipartite
        return networkx.generators.bipartite.bipartite_sets(self._nxg)


    def is_bipartite(self):
        """
        Returns True if graph G is bipartite, False if not.

        Traverse the graph G with depth-first-search and color nodes.
        This function uses the corresponding NetworkX function.

        EXAMPLE:

            sage: graphs.CycleGraph(4).is_bipartite()
            True
            sage: graphs.CycleGraph(5).is_bipartite()
            False


        """
        import networkx.generators.bipartite
        return networkx.generators.bipartite.is_bipartite(self._nxg)




    ### Automorphism and isomorphism

    def automorphism_group(self, partition=None, translation=False,
                           verbosity=0):
        """
        Returns the largest subgroup of the automorphism group of the graph
        whose orbit partition is finer than the partition given. If no
        partition is given, the unit partition is used and the entire
        automorphism group is given.

        INPUT:
            translation -- if True, then output is the tuple (group, dict),
        where dict is a dictionary translating from keys == vertices to
        entries == elements of {1,2,...,n} (since permutation groups can
        currently only act on positive integers).

        EXAMPLES:
            sage: graphs_query = GraphDatabase()
            sage: L = graphs_query.get_list(num_vertices=4)
            sage: graphs_list.show_graphs(L)
            sage: for g in L:
            ...    G = g.automorphism_group()
            ...    G.order(), G.gens()
            (24, ((2,3), (1,2), (1,4)))
            (4, ((2,3), (1,4)))
            (2, ((1,2),))
            (8, ((1,2), (1,4)(2,3)))
            (6, ((1,2), (1,4)))
            (6, ((2,3), (1,2)))
            (2, ((1,4)(2,3),))
            (2, ((1,2),))
            (8, ((2,3), (1,4), (1,3)(2,4)))
            (4, ((2,3), (1,4)))
            (24, ((2,3), (1,2), (1,4)))

            sage: C = graphs.CubeGraph(4)
            sage: G = C.automorphism_group()
            sage: M = G.character_table()
            sage: M.determinant()
            -712483534798848
            sage: G.order()
            384

            sage: D = graphs.DodecahedralGraph()
            sage: G = D.automorphism_group()
            sage: A5 = AlternatingGroup(5)
            sage: Z2 = CyclicPermutationGroup(2)
            sage: H = A5.direct_product(Z2)[0] #see documentation for direct_product to explain the [0]
            sage: G.is_isomorphic(H)
            True

        """
        if self.multiple_edges():
            raise NotImplementedError, "Search algorithm does not support multiple edges yet."
        else:
            from sage.graphs.graph_isom import search_tree, perm_group_elt
            from sage.groups.perm_gps.permgroup import PermutationGroup
            if partition is None:
                partition = [self.vertices()]
            if translation:
                a,b = search_tree(self, partition, dict=True, lab=False, dig=self.loops(), verbosity=verbosity)
            else:
                a = search_tree(self, partition, dict=False, lab=False, dig=self.loops(), verbosity=verbosity)
            if len(a) != 0:
                a = PermutationGroup([perm_group_elt(aa) for aa in a])
            else:
                a = PermutationGroup([[]])
            if translation:
                return a,b
            else:
                return a

    def is_isomorphic(self, other, certify=False, verbosity=0):
        """
        Tests for isomorphism between self and other.

        INPUT:
            certify -- if True, then output is (a,b), where a is a boolean and b is either a map or
        None.

        EXAMPLES:
            sage: from sage.groups.perm_gps.permgroup_named import SymmetricGroup
            sage: D = graphs.DodecahedralGraph()
            sage: E = D.copy()
            sage: gamma = SymmetricGroup(20).random_element()
            sage: E.relabel(gamma)
            sage: D.is_isomorphic(E)
            True

            sage: D = graphs.DodecahedralGraph()
            sage: S = SymmetricGroup(20)
            sage: gamma = S.random_element()
            sage: E = D.copy()
            sage: E.relabel(gamma)
            sage: a,b = D.is_isomorphic(E, certify=True); a
            True
            sage: import networkx
            sage: from sage.plot.plot import GraphicsArray
            sage: position_D = networkx.spring_layout(D._nxg)
            sage: position_E = {}
            sage: for vert in position_D:
            ...    position_E[b[vert]] = position_D[vert]
            sage: GraphicsArray([D.plot(pos=position_D), E.plot(pos=position_E)]).show()

        """
        if self.multiple_edges():
            raise NotImplementedError, "Search algorithm does not support multiple edges yet."
        from sage.graphs.graph_isom import search_tree
        if certify:
            if self.order() != other.order():
                return False, None
            if self.size() != other.size():
                return False, None
            if sorted(list(self.degree_iterator())) != sorted(list(other.degree_iterator())):
                return False, None
            b,a = self.canonical_label(certify=True, verbosity=verbosity)
            d,c = other.canonical_label(certify=True, verbosity=verbosity)
            map = {}
            cc = c.items()
            for vert in self.vertices():
                for aa,bb in cc:
                    if bb == a[vert]:
                        map[vert] = aa
                        break
            if enum(b) == enum(d):
                return True, map
            else:
                return False, None
        else:
            if self.order() != other.order():
                return False
            if self.size() != other.size():
                return False
            if sorted(list(self.degree_iterator())) != sorted(list(other.degree_iterator())):
                return False
            from sage.graphs.graph_isom import search_tree
            b = self.canonical_label(verbosity=verbosity)
            d = other.canonical_label(verbosity=verbosity)
            return enum(b) == enum(d)

    def canonical_label(self, partition=None, certify=False, verbosity=0):
        """
        Returns the canonical label with respect to the partition. If no
        partition is given, uses the unit partition.

        EXAMPLE:
            sage: D = graphs.DodecahedralGraph()
            sage: E = D.canonical_label(); E
            Dodecahedron: Graph on 20 vertices
            sage: D.canonical_label(certify=True)
            (Dodecahedron: Graph on 20 vertices, {0: 0, 1: 19, 2: 16, 3: 15, 4: 9, 5: 1, 6: 10, 7: 8, 8: 14, 9: 12, 10: 17, 11: 11, 12: 5, 13: 6, 14: 2, 15: 4, 16: 3, 17: 7, 18: 13, 19: 18})
            sage: D.is_isomorphic(E)
            True

        """
        if self.multiple_edges():
            raise NotImplementedError, "Search algorithm does not support multiple edges yet."
        from sage.graphs.graph_isom import search_tree
        if partition is None:
            partition = [self.vertices()]
        if certify:
            a,b,c = search_tree(self, partition, certify=True, dig=self.loops(), verbosity=verbosity)
            return b,c
        else:
            a,b = search_tree(self, partition, dig=self.loops(), verbosity=verbosity)
            return b

class DiGraph(GenericGraph):
    """
    Directed graph.

    INPUT:
        data -- can be any of the following:
            1. A NetworkX digraph
            2. A dictionary of dictionaries
            3. A dictionary of lists
            4. A numpy matrix or ndarray
            5. A SAGE adjacency matrix or incidence matrix
            6. pygraphviz agraph
            7. scipy sparse matrix

        pos -- a positioning dictionary: for example, the
        spring layout from NetworkX for the 5-cycle is
            {0: [-0.91679746, 0.88169588],
             1: [ 0.47294849, 1.125     ],
             2: [ 1.125     ,-0.12867615],
             3: [ 0.12743933,-1.125     ],
             4: [-1.125     ,-0.50118505]}
        name -- (must be an explicitly named parameter, i.e.,
                 name="complete") gives the graph a name
        loops -- boolean, whether to allow loops (ignored if data is an instance of
                 the DiGraph class)
        multiedges -- boolean, whether to allow multiple edges (ignored if data is
        an instance of the DiGraph class)
        format -- if None, DiGraph tries to guess- can be several values, including:
            'adjacency_matrix' -- a square SAGE matrix M, with M[i][j] equal to the number
                                  of edges \{i,j\}
            'incidence_matrix' -- a SAGE matrix, with one column C for each edge, where
                                  if C represents \{i, j\}, C[i] is -1 and C[j] is 1
        boundary -- a list of boundary vertices, if none, digraph is considered as a 'digraph
                    without boundary'
    EXAMPLES:
    1. A NetworkX XDiGraph:
        sage: import networkx
        sage: g = networkx.XDiGraph({0:[1,2,3], 2:[5]})
        sage: DiGraph(g)
        Digraph on 5 vertices

    In this single case, we do not make a copy of g, but just wrap the actual
    NetworkX passed.  We do this for performance reasons.

        sage: import networkx
        sage: g = networkx.XDiGraph({0:[1,2,3], 2:[5]})
        sage: G = DiGraph(g)
        sage: H = DiGraph(g)
        sage: G._nxg is H._nxg
        True

    2. A NetworkX digraph:
        sage: import networkx
        sage: g = networkx.DiGraph({0:[1,2,3], 2:[5]})
        sage: DiGraph(g)
        Digraph on 5 vertices

    Note that in this case, we copy the networkX structure.

        sage: import networkx
        sage: g = networkx.DiGraph({0:[1,2,3], 2:[5]})
        sage: G = DiGraph(g)
        sage: H = DiGraph(g)
        sage: G._nxg is H._nxg
        False


    3. A dictionary of dictionaries:
        sage: g = DiGraph({0:{1:'x',2:'z',3:'a'}, 2:{5:'out'}}); g
        Digraph on 5 vertices

    The labels ('x', 'z', 'a', 'out') are labels for edges. For example, 'out' is
    the label for the edge from 2 to 5. Labels can be used as weights, if all the
    labels share some common parent.

    4. A dictionary of lists:
        sage: g = DiGraph({0:[1,2,3], 2:[5]}); g
        Digraph on 5 vertices

<<<<<<< HEAD
    5. A numpy matrix or ndarray:
=======
    5. A list of vertices and a function describing adjacencies.  Note
       that the list of vertices and the function must be enclosed in
       a list (i.e., [list of vertices, function]).

       We construct a graph on the integers 1 through 12 such that
       there is a directed edge from i to j if and only if i divides j.

        sage: g=DiGraph([[1..12],lambda i,j: i!=j and i.divides(j)])
        sage: g.vertices()
        [1, 2, 3, 4, 5, 6, 7, 8, 9, 10, 11, 12]
        sage: g.adjacency_matrix()
        [0 1 1 1 1 1 1 1 1 1 1 1]
        [0 0 0 1 0 1 0 1 0 1 0 1]
        [0 0 0 0 0 1 0 0 1 0 0 1]
        [0 0 0 0 0 0 0 1 0 0 0 1]
        [0 0 0 0 0 0 0 0 0 1 0 0]
        [0 0 0 0 0 0 0 0 0 0 0 1]
        [0 0 0 0 0 0 0 0 0 0 0 0]
        [0 0 0 0 0 0 0 0 0 0 0 0]
        [0 0 0 0 0 0 0 0 0 0 0 0]
        [0 0 0 0 0 0 0 0 0 0 0 0]
        [0 0 0 0 0 0 0 0 0 0 0 0]
        [0 0 0 0 0 0 0 0 0 0 0 0]


    6. A numpy matrix or ndarray:
>>>>>>> a55e57b6
        sage: import numpy
        sage: A = numpy.array([[0,1,0],[1,0,0],[1,1,0]])
        sage: DiGraph(A)
        Digraph on 3 vertices

<<<<<<< HEAD
    6. A SAGE matrix:
=======
    7. A SAGE matrix:
>>>>>>> a55e57b6
    Note: If format is not specified, then SAGE assumes a square matrix is an adjacency
    matrix, and a nonsquare matrix is an incidence matrix.

        A. an adjacency matrix:

        sage: M = Matrix([[0, 1, 1, 1, 0],[0, 0, 0, 0, 0],[0, 0, 0, 0, 1],[0, 0, 0, 0, 0],[0, 0, 0, 0, 0]]); M
        [0 1 1 1 0]
        [0 0 0 0 0]
        [0 0 0 0 1]
        [0 0 0 0 0]
        [0 0 0 0 0]
        sage: DiGraph(M)
        Digraph on 5 vertices

        B. an incidence matrix:

        sage: M = Matrix(6, [-1,0,0,0,1, 1,-1,0,0,0, 0,1,-1,0,0, 0,0,1,-1,0, 0,0,0,1,-1, 0,0,0,0,0]); M
        [-1  0  0  0  1]
        [ 1 -1  0  0  0]
        [ 0  1 -1  0  0]
        [ 0  0  1 -1  0]
        [ 0  0  0  1 -1]
        [ 0  0  0  0  0]
        sage: DiGraph(M)
        Digraph on 6 vertices

    """

    def __init__(self, data=None, pos=None, loops=False, format=None, boundary=[], **kwds):
        import networkx
        from sage.structure.element import is_Matrix
        if format is None:
            if is_Matrix(data):
                if data.is_square():
                    format = 'adjacency_matrix'
                else:
                    format = 'incidence_matrix'
            elif isinstance(data, DiGraph):
                self._nxg = data.networkx_graph()
            elif isinstance(data, networkx.XDiGraph):
                self._nxg = data
            elif isinstance(data, networkx.DiGraph):
                self._nxg = networkx.XDiGraph(data, selfloops=loops, **kwds)
            elif isinstance(data, str):
                format = 'dig6'
            elif isinstance(data,list) and len(data)>=2 and callable(data[1]):
                # Pass XGraph a dict of lists describing the adjacencies
                self._nxg = networkx.XDiGraph(dict([[i]+[[j for j in data[0] if data[1](i,j)]] for i in data[0]]), selfloops=loops, **kwds)
            else:
                self._nxg = networkx.XDiGraph(data, selfloops=loops, **kwds)
        if format == 'adjacency_matrix':
            d = {}
            for i in range(data.nrows()):
                d[i] = {}
            self._nxg = networkx.XDiGraph(d, selfloops = loops, **kwds)
            e = []
            for i,j in data.nonzero_positions():
                if i == j and loops and kwds.get('multiedges',False):
                    e += [(i,j)]*int(data[i][j])
                elif i == j and loops:
                    e.append((i,j))
                elif not i == j and kwds.get('multiedges',False):
                    e += [(i,j)]*int(data[i][j])
                elif not i == j:
                    e.append((i,j))
            self._nxg.add_edges_from(e)
        elif format == 'weighted_adjacency_matrix':
            d = {}
            for i in range(data.nrows()):
                d[i] = {}
            self._nxg = networkx.XDiGraph(d, selfloops = loops, **kwds)
            e = []
            for i,j in data.nonzero_positions():
                if i != j:
                    e.append((i,j,data[i][j]))
                elif i == j and loops:
                    e.append((i,j,data[i][j]))
            self._nxg.add_edges_from(e)
        elif format == 'incidence_matrix':
            b = True
            for c in data.columns():
                d = c.dict()
                if not len(d) == 2:
                    b = False
                else:
                    k = d.keys()
                    if not d[k[0]] == -1 * d[k[1]]:
                        b = False
            if not b:
                raise AttributeError, "Incidence Matrix must have one 1 and one -1 per column."
            else:
                d = {}
                for i in range(data.nrows()):
                    d[i] = {}
                self._nxg = networkx.XDiGraph(d, selfloops = loops, **kwds)
                e = []
                for c in data.columns():
                    k = c.dict().keys()
                    if c[k[0]] == -1:
                        e.append((k[0],k[1]))
                    else:
                        e.append((k[1],k[0]))
                self._nxg.add_edges_from(e)
        elif format == 'dig6':
            if not isinstance(data, str):
                raise ValueError, 'If input format is dig6, then data must be a string.'
            n = data.find('\n')
            if n == -1:
                n = len(data)
            s = data[:n]
            n, s = graph_fast.N_inverse(s)
            m = graph_fast.D_inverse(s, n)
            d = {}
            k = 0
            for i in range(n):
                d[i] = {}
                for j in range(n):
                    if m[k] == '1':
                        d[i][j] = None
                    k += 1
            self._nxg = networkx.XDiGraph(d)
        if kwds.has_key('name'):
            self._nxg.name = kwds['name']
        self._pos = pos
        self._boundary = boundary

    def _repr_(self):
        name = ""
        if self.loops():
            name += "looped "
        if self.multiple_edges():
            name += "multi-"
        name += "digraph on %d vert"%self.order()
        if self.order() == 1:
            name += "ex"
        else:
            name += "ices"
        name = name.capitalize()
        if not self._nxg.name is None and not self._nxg.name == "":
            name = self._nxg.name + ": " + name
        return name

    def copy(self):
        """
        Creates a copy of the graph.

        EXAMPLE:
            sage: g=DiGraph({0:[0,1,1,2],1:[0,1]},loops=True,multiedges=True)
            sage: g==g.copy()
            True

        """
        G = DiGraph(self._nxg.copy(), name=self._nxg.name, pos=self._pos, boundary=self._boundary)
        return G

    def to_directed(self):
        """
        Since the graph is already directed, simply returns a copy of itself.

        EXAMPLE:
            sage: DiGraph({0:[1,2,3],4:[5,1]}).to_directed()
            Digraph on 6 vertices

        """
        return self.copy()

    def to_undirected(self):
        """
        Returns an undirected version of the graph. Every directed edge becomes an edge.

        EXAMPLE:
            sage: D = DiGraph({0:[1,2],1:[0]})
            sage: G = D.to_undirected()
            sage: D.edges(labels=False)
            [(0, 1), (0, 2), (1, 0)]
            sage: G.edges(labels=False)
            [(0, 1), (0, 2)]

        """
        return Graph(self._nxg.to_undirected(), name=self._nxg.name, pos=self._pos, boundary=self._boundary)

    ### General Properties

    def is_directed(self):
        """
        Since digraph is directed, returns True.

        """
        return True

    ### Vertex Handlers

    def neighbor_iterator(self, vertex):
        """
        Return an iterator over neighbors (connected either way) of vertex.

        EXAMPLE:
            sage: D = graphs.CubeGraph(3).to_directed()
            sage: for i in D.neighbor_iterator('010'):
            ...    print i
            011
            000
            110

        """
        return iter(set(self._nxg.successors_iter(vertex)) \
                    | set(self._nxg.predecessors_iter(vertex)))

    ### Edge Handlers

    def add_edge(self, u, v=None, label=None):
        """
        Adds an edge from u to v.

        INPUT:
        The following forms are all accepted by NetworkX:
        INPUT:
        The following forms are all accepted:

        G.add_edge( 1, 2 )
        G.add_edge( (1, 2) )
        G.add_edges( [ (1, 2) ] )
        G.add_edge( 1, 2, 'label' )
        G.add_edge( (1, 2, 'label') )
        G.add_edges( [ (1, 2, 'label') ] )

        WARNING:
        The following intuitive input results in nonintuitive output:
        sage: G = DiGraph()
        sage: G.add_edge((1,2),'label')
        sage: G.networkx_graph().adj           # random output order
        {'label': {}, (1, 2): {'label': None}}

        Use one of these instead:
        sage: G = DiGraph()
        sage: G.add_edge((1,2), label="label")
        sage: G.networkx_graph().adj           # random output order
        {1: {2: 'label'}, 2: {}}

        sage: G = DiGraph()
        sage: G.add_edge(1,2,'label')
        sage: G.networkx_graph().adj           # random output order
        {1: {2: 'label'}, 2: {}}

        """
        self._nxg.add_edge(u, v, label)

    def add_edges(self, edges):
        """
        Add edges from an iterable container.

        EXAMPLE:
            sage: G = graphs.DodecahedralGraph().to_directed()
            sage: H = DiGraph()
            sage: H.add_edges( G.edge_iterator() ); H
            Digraph on 20 vertices

        """
        self._nxg.add_edges_from( edges )

    def delete_edge(self, u, v=None, label=None):
        r"""
        Delete the edge from u to v, return silently if vertices or edge does
        not exist.

        INPUT:
        The following forms are all accepted:

        G.delete_edge( 1, 2 )
        G.delete_edge( (1, 2) )
        G.delete_edges( [ (1, 2) ] )
        G.delete_edge( 1, 2, 'label' )
        G.delete_edge( (1, 2, 'label') )
        G.delete_edges( [ (1, 2, 'label') ] )

        EXAMPLES:
            sage: D = graphs.CompleteGraph(19).to_directed()
            sage: D.size()
            342
            sage: D.delete_edge( 1, 2 )
            sage: D.delete_edge( (3, 4) )
            sage: D.delete_edges( [ (5, 6), (7, 8) ] )
            sage: D.delete_edge( 9, 10, 'label' )
            sage: D.delete_edge( (11, 12, 'label') )
            sage: D.delete_edges( [ (13, 14, 'label') ] )
            sage: D.size()
            335
            sage: D.has_edge( (11, 12) )
            False

            Note that even though the edge (11, 12) has no label, it still gets
            deleted: NetworkX does not pay attention to labels here.

        """
        self._nxg.delete_edge(u, v, label)

    def delete_edges(self, edges):
        """
        Delete edges from an iterable container.

        EXAMPLE:
            sage: K12 = graphs.CompleteGraph(12).to_directed()
            sage: K4 = graphs.CompleteGraph(4).to_directed()
            sage: K12.size()
            132
            sage: K12.delete_edges(K4.edge_iterator())
            sage: K12.size()
            120

        """
        self._nxg.delete_edges_from(edges)

    def delete_multiedge(self, u, v):
        """
        Deletes all edges from u to v.

        EXAMPLE:
            sage: D = DiGraph(multiedges=True)
            sage: D.add_edges([(0,1), (0,1), (0,1), (1,0), (1,2), (2,3)])
            sage: D.edges()
            [(0, 1, None), (0, 1, None), (0, 1, None), (1, 0, None), (1, 2, None), (2, 3, None)]
            sage: D.delete_multiedge( 0, 1 )
            sage: D.edges()
            [(1, 0, None), (1, 2, None), (2, 3, None)]

        """
        self._nxg.delete_multiedge(u, v)

<<<<<<< HEAD
    def edges(self, labels=True):
=======
    def edges(self, labels=True, sort=True):
>>>>>>> a55e57b6
        """
        Return a list of edges. Each edge is a triple (u,v,l) where the edge is
        from u to v, with label l.

        INPUT:
<<<<<<< HEAD
        labels -- if False, each edge is a tuple (u,v) of vertices.
=======
            labels -- (bool; default: True) if False, each edge is a
                      tuple (u,v) of vertices.
            sort -- (bool; default: True) if True, ensure that the list
                    of edges is sorted.

        OUTPUT:
            A list of tuples.  It is safe to change the returned list.

>>>>>>> a55e57b6

        EXAMPLES:
            sage: D = graphs.DodecahedralGraph().to_directed()
            sage: D.edges()
<<<<<<< HEAD
            [(0, 1, None), (0, 10, None), (0, 19, None), (1, 0, None), (1, 8, None), (1, 2, None), (2, 1, None), (2, 3, None), (2, 6, None), (3, 2, None), (3, 19, None), (3, 4, None), (4, 17, None), (4, 3, None), (4, 5, None), (5, 4, None), (5, 6, None), (5, 15, None), (6, 2, None), (6, 5, None), (6, 7, None), (7, 8, None), (7, 14, None), (7, 6, None), (8, 1, None), (8, 9, None), (8, 7, None), (9, 8, None), (9, 10, None), (9, 13, None), (10, 0, None), (10, 9, None), (10, 11, None), (11, 10, None), (11, 12, None), (11, 18, None), (12, 16, None), (12, 11, None), (12, 13, None), (13, 9, None), (13, 12, None), (13, 14, None), (14, 15, None), (14, 13, None), (14, 7, None), (15, 16, None), (15, 5, None), (15, 14, None), (16, 17, None), (16, 12, None), (16, 15, None), (17, 16, None), (17, 18, None), (17, 4, None), (18, 19, None), (18, 17, None), (18, 11, None), (19, 0, None), (19, 18, None), (19, 3, None)]
            sage: D.edges(labels = False)
            [(0, 1), (0, 10), (0, 19), (1, 0), (1, 8), (1, 2), (2, 1), (2, 3), (2, 6), (3, 2), (3, 19), (3, 4), (4, 17), (4, 3), (4, 5), (5, 4), (5, 6), (5, 15), (6, 2), (6, 5), (6, 7), (7, 8), (7, 14), (7, 6), (8, 1), (8, 9), (8, 7), (9, 8), (9, 10), (9, 13), (10, 0), (10, 9), (10, 11), (11, 10), (11, 12), (11, 18), (12, 16), (12, 11), (12, 13), (13, 9), (13, 12), (13, 14), (14, 15), (14, 13), (14, 7), (15, 16), (15, 5), (15, 14), (16, 17), (16, 12), (16, 15), (17, 16), (17, 18), (17, 4), (18, 19), (18, 17), (18, 11), (19, 0), (19, 18), (19, 3)]

=======
            [(0, 1, None), (0, 10, None), (0, 19, None), (1, 0, None), (1, 2, None), (1, 8, None), (2, 1, None), (2, 3, None), (2, 6, None), (3, 2, None), (3, 4, None), (3, 19, None), (4, 3, None), (4, 5, None), (4, 17, None), (5, 4, None), (5, 6, None), (5, 15, None), (6, 2, None), (6, 5, None), (6, 7, None), (7, 6, None), (7, 8, None), (7, 14, None), (8, 1, None), (8, 7, None), (8, 9, None), (9, 8, None), (9, 10, None), (9, 13, None), (10, 0, None), (10, 9, None), (10, 11, None), (11, 10, None), (11, 12, None), (11, 18, None), (12, 11, None), (12, 13, None), (12, 16, None), (13, 9, None), (13, 12, None), (13, 14, None), (14, 7, None), (14, 13, None), (14, 15, None), (15, 5, None), (15, 14, None), (15, 16, None), (16, 12, None), (16, 15, None), (16, 17, None), (17, 4, None), (17, 16, None), (17, 18, None), (18, 11, None), (18, 17, None), (18, 19, None), (19, 0, None), (19, 3, None), (19, 18, None)]
            sage: D.edges(labels = False)
            [(0, 1), (0, 10), (0, 19), (1, 0), (1, 2), (1, 8), (2, 1), (2, 3), (2, 6), (3, 2), (3, 4), (3, 19), (4, 3), (4, 5), (4, 17), (5, 4), (5, 6), (5, 15), (6, 2), (6, 5), (6, 7), (7, 6), (7, 8), (7, 14), (8, 1), (8, 7), (8, 9), (9, 8), (9, 10), (9, 13), (10, 0), (10, 9), (10, 11), (11, 10), (11, 12), (11, 18), (12, 11), (12, 13), (12, 16), (13, 9), (13, 12), (13, 14), (14, 7), (14, 13), (14, 15), (15, 5), (15, 14), (15, 16), (16, 12), (16, 15), (16, 17), (17, 4), (17, 16), (17, 18), (18, 11), (18, 17), (18, 19), (19, 0), (19, 3), (19, 18)]
>>>>>>> a55e57b6
        """
        L = self._nxg.edges()
        if sort:
            L.sort()
        if labels:
            return L
        else:
            return [(u,v) for u,v,_ in L]

    def edge_boundary(self, vertices1, vertices2=None, labels=True):
        """
        Returns a list of edges (u,v,l) with u in vertices1 and v in vertices2.
        If vertices2 is None, then it is set to the complement of vertices1.

        INPUT:
        labels -- if False, each edge is a tuple (u,v) of vertices.

        EXAMPLE:
            sage: K = graphs.CompleteBipartiteGraph(9,3).to_directed()
            sage: len(K.edge_boundary( [0,1,2,3,4,5,6,7,8], [9,10,11] ))
            27
            sage: K.size()
            54

            Note that the edge boundary preserves direction: compare this example to
            the one in edge_boundary in the Graph class.

        """
        L = self._nxg.edge_boundary(vertices1, vertices2)
        if labels:
            return L
        else:
            K = []
            for u,v,l in L:
                K.append((u,v))
            return K

    def edge_iterator(self, vertices=None):
        """
        Returns an iterator over the edges pointing out of the given
        set of vertices. If vertices is None, then returns an iterator over
        all edges.

        EXAMPLE:
            sage: D = DiGraph( { 0 : [1,2], 1: [0] } )
            sage: for i in D.edge_iterator([0]):
            ...    print i
            (0, 1, None)
            (0, 2, None)

        """
        return self._nxg.edges_iter(vertices)

    def incoming_edge_iterator(self, vertices=None):
        """
        Return an iterator over all arriving edges from vertices, or over all
        edges if vertices is None.

        EXAMPLE:
            sage: D = DiGraph( { 0: [1,2,3], 1: [0,2], 2: [3], 3: [4], 4: [0,5], 5: [1] } )
            sage: for a in D.incoming_edge_iterator([0]):
            ...    print a
            (1, 0, None)
            (4, 0, None)

        """
        return self._nxg.in_edges_iter(vertices)

    def incoming_edges(self, vertices=None, labels=True):
        """
        Returns a list of edges arriving at vertices.

        INPUT:
        labels -- if False, each edge is a tuple (u,v) of vertices.

        EXAMPLE:
            sage: D = DiGraph( { 0: [1,2,3], 1: [0,2], 2: [3], 3: [4], 4: [0,5], 5: [1] } )
            sage: D.incoming_edges([0])
            [(1, 0, None), (4, 0, None)]

        """
        L = self._nxg.in_edges(vertices)
        if labels:
            return L
        else:
            K = []
            for u,v,l in L:
                K.append((u,v))
            return K

    def outgoing_edge_iterator(self, vertices=None):
        """
        Return an iterator over all departing edges from vertices, or over all
        edges if vertices is None.

        EXAMPLE:
            sage: D = DiGraph( { 0: [1,2,3], 1: [0,2], 2: [3], 3: [4], 4: [0,5], 5: [1] } )
            sage: for a in D.outgoing_edge_iterator([0]):
            ...    print a
            (0, 1, None)
            (0, 2, None)
            (0, 3, None)

        """
        return self._nxg.out_edges_iter(vertices)

    def outgoing_edges(self, vertices=None, labels=True):
        """
        Returns a list of edges departing from vertices.

        INPUT:
        labels -- if False, each edge is a tuple (u,v) of vertices.

        EXAMPLE:
            sage: D = DiGraph( { 0: [1,2,3], 1: [0,2], 2: [3], 3: [4], 4: [0,5], 5: [1] } )
            sage: D.outgoing_edges([0])
            [(0, 1, None), (0, 2, None), (0, 3, None)]

        """
        L = self._nxg.out_edges(vertices)
        if labels:
            return L
        else:
            K = []
            for u,v,l in L:
                K.append((u,v))
            return K

    def has_edge(self, u, v=None, label=None):
        """
        Returns True if there is an edge from u to v, False otherwise.

        INPUT:
        The following forms are accepted by NetworkX:

        D.has_edge( 1, 2 )
        D.has_edge( (1, 2) )
        D.has_edge( 1, 2, 'label' )

        EXAMPLE:
            sage: DiGraph().has_edge(9,2)
            False

        """
        return self._nxg.has_edge(u,v)

    def set_edge_label(self, u, v, l):
        """
        Set the edge label of a given edge.

        INPUT:
            u, v -- the vertices (and direction) of the edge
            l -- the new label

        EXAMPLE:
            sage: SD = DiGraph( { 1:[18,2], 2:[5,3], 3:[4,6], 4:[7,2], 5:[4], 6:[13,12], 7:[18,8,10], 8:[6,9,10], 9:[6], 10:[11,13], 11:[12], 12:[13], 13:[17,14], 14:[16,15], 15:[2], 16:[13], 17:[15,13], 18:[13] } )
            sage: SD.set_edge_label(1, 18, 'discrete')
            sage: SD.set_edge_label(4, 7, 'discrete')
            sage: SD.set_edge_label(2, 5, 'h = 0')
            sage: SD.set_edge_label(7, 18, 'h = 0')
            sage: SD.set_edge_label(7, 10, 'aut')
            sage: SD.set_edge_label(8, 10, 'aut')
            sage: SD.set_edge_label(8, 9, 'label')
            sage: SD.set_edge_label(8, 6, 'no label')
            sage: SD.set_edge_label(13, 17, 'k > h')
            sage: SD.set_edge_label(13, 14, 'k = h')
            sage: SD.set_edge_label(17, 15, 'v_k finite')
            sage: SD.set_edge_label(14, 15, 'v_k m.c.r.')
            sage: posn = {1:[ 3,-3],  2:[0,2],  3:[0, 13],  4:[3,9],  5:[3,3],  6:[16, 13], 7:[6,1],  8:[6,6],  9:[6,11], 10:[9,1], 11:[10,6], 12:[13,6], 13:[16,2], 14:[10,-6], 15:[0,-10], 16:[14,-6], 17:[16,-10], 18:[6,-4]}
            sage: SD.plot(pos=posn, vertex_size=400, vertex_colors={'#FFFFFF':range(1,19)}, edge_labels=True).show()
        """
        if self.has_edge(u, v):
            self._nxg.adj[u][v] = l

    def edge_label(self, u, v=None):
        """
        Returns the label of an edge.

        EXAMPLE:
            sage: D = DiGraph({0 : {1 : 'edgelabel'}})
            sage: D.edges(labels=False)
            [(0, 1)]
            sage: D.edge_label( 0, 1 )
            'edgelabel'

        """
        return self._nxg.get_edge(u,v)

    def edge_labels(self):
        """
        Returns a list of edge labels.

        EXAMPLE:
            sage: G = DiGraph({0:{1:'x',2:'z',3:'a'}, 2:{5:'out'}})
            sage: G.edge_labels()
            ['x', 'z', 'a', 'out']

        """
        labels = []
        for u,v,l in self.edges():
            labels.append(l)
        return labels

    def predecessor_iterator(self, vertex):
        """
        Returns an iterator over predecessor vertices of vertex.

        EXAMPLE:
            sage: D = DiGraph( { 0: [1,2,3], 1: [0,2], 2: [3], 3: [4], 4: [0,5], 5: [1] } )
            sage: for a in D.predecessor_iterator(0):
            ...    print a
            1
            4

        """
        return self._nxg.predecessors_iter(vertex)

    def predecessors(self, vertex):
        """
        Returns a list of predecessor vertices of vertex.

        EXAMPLE:
            sage: D = DiGraph( { 0: [1,2,3], 1: [0,2], 2: [3], 3: [4], 4: [0,5], 5: [1] } )
            sage: D.predecessors(0)
            [1, 4]

        """
        return list(self.predecessor_iterator(vertex))

    def successor_iterator(self, vertex):
        """
        Returns an iterator over successor vertices of vertex.

        EXAMPLE:
            sage: D = DiGraph( { 0: [1,2,3], 1: [0,2], 2: [3], 3: [4], 4: [0,5], 5: [1] } )
            sage: for a in D.successor_iterator(0):
            ...    print a
            1
            2
            3

        """
        return self._nxg.successors_iter(vertex)

    def successors(self, vertex):
        """
        Returns a list of successor vertices of vertex.

        EXAMPLE:
            sage: D = DiGraph( { 0: [1,2,3], 1: [0,2], 2: [3], 3: [4], 4: [0,5], 5: [1] } )
            sage: D.successors(0)
            [1, 2, 3]

        """
        return list(self.successor_iterator(vertex))

    def remove_multiple_edges(self):
        """
        Removes all multiple edges, retaining one edge for each.

        EXAMPLE:
            sage: D = DiGraph(multiedges=True)
            sage: D.add_edges( [ (0,1), (0,1), (0,1), (0,1), (1,2) ] )
            sage: D.edges(labels=False)
            [(0, 1), (0, 1), (0, 1), (0, 1), (1, 2)]
            sage: D.remove_multiple_edges()
            sage: D.edges(labels=False)
            [(0, 1), (1, 2)]

        """
        self._nxg.remove_all_multiedges()

    def remove_loops(self, vertices=None):
        """
        Removes loops on vertices in vertices. If vertices is None, removes all loops.

        EXAMPLE:
            sage: D = DiGraph(loops=True)
            sage: D.add_edges( [ (0,0), (1,1), (2,2), (3,3), (2,3) ] )
            sage: D.edges(labels=False)
            [(0, 0), (1, 1), (2, 2), (2, 3), (3, 3)]
            sage: D.remove_loops()
            sage: D.edges(labels=False)
            [(2, 3)]
            sage: D.loops()
            True

        """
        if vertices is None:
            self._nxg.remove_all_selfloops()
        else:
            for v in vertices:
                self.delete_multiedge(v,v)

    def loop_edges(self):
        """
        Returns a list of all loops in the graph.

        EXAMPLE:
            sage: D = DiGraph(loops=True)
            sage: D.add_edges( [ (0,0), (1,1), (2,2), (3,3), (2,3) ] )
            sage: D.loop_edges()
            [(0, 0, None), (1, 1, None), (2, 2, None), (3, 3, None)]

        """
        return self._nxg.selfloop_edges()

    def number_of_loops(self):
        """
        Returns the number of edges that are loops.

        EXAMPLE:
            sage: D = DiGraph(loops=True)
            sage: D.add_edges( [ (0,0), (1,1), (2,2), (3,3), (2,3) ] )
            sage: D.edges(labels=False)
            [(0, 0), (1, 1), (2, 2), (2, 3), (3, 3)]
            sage: D.number_of_loops()
            4

        """
        return self._nxg.number_of_selfloops()

    ### Degree functions

    def degree(self, vertices=None, labels=False):
        """
        Gives the degree (in + out) of a vertex or of vertices.

        INPUT:
        vertices -- If vertices is a single vertex, returns the number of
        neighbors of vertex. If vertices is an iterable container of vertices,
        returns a list of degrees. If vertices is None, same as listing all vertices.
        labels -- see OUTPUT

        OUTPUT:
        Single vertex- an integer. Multiple vertices- a list of integers. If
        labels is True, then returns a dictionary mapping each vertex to
        its degree.

        EXAMPLES:
            sage: D = DiGraph( { 0: [1,2,3], 1: [0,2], 2: [3], 3: [4], 4: [0,5], 5: [1] } )
            sage: D.degree(vertices = [0,1,2], labels=True)
            {0: 5, 1: 4, 2: 3}
            sage: D.degree()
            [5, 4, 3, 3, 3, 2]

        """
        return self._nxg.degree(vertices, with_labels=labels)

    def degree_iterator(self, vertices=None, labels=False):
        """
        INPUT:
        labels=False:
            returns an iterator over degrees.
        labels=True:
            returns an iterator over tuples (vertex, degree).
        vertices -- if specified, restrict to this subset.

        EXAMPLE:
            sage: D = graphs.Grid2dGraph(2,4).to_directed()
            sage: for i in D.degree_iterator():
            ...    print i
            6
            6
            4
            6
            4
            4
            4
            6
            sage: for i in D.degree_iterator(labels=True):
            ...    print i
            ((0, 1), 6)
            ((1, 2), 6)
            ((0, 0), 4)
            ((0, 2), 6)
            ((1, 3), 4)
            ((1, 0), 4)
            ((0, 3), 4)
            ((1, 1), 6)

        """
        return self._nxg.degree_iter(vertices, with_labels=labels)

    def in_degree(self, vertices=None, labels=False):
        """
        Same as degree, but for in degree.

        EXAMPLES:
            sage: D = DiGraph( { 0: [1,2,3], 1: [0,2], 2: [3], 3: [4], 4: [0,5], 5: [1] } )
            sage: D.in_degree(vertices = [0,1,2], labels=True)
            {0: 2, 1: 2, 2: 2}
            sage: D.in_degree()
            [2, 2, 2, 2, 1, 1]

        """
        return self._nxg.in_degree(vertices, with_labels=labels)

    def in_degree_iterator(self, vertices=None, labels=False):
        """
        Same as degree_iterator, but for in degree.

        EXAMPLES:
            sage: D = graphs.Grid2dGraph(2,4).to_directed()
            sage: for i in D.in_degree_iterator():
            ...    print i
            3
            3
            2
            3
            2
            2
            2
            3
            sage: for i in D.in_degree_iterator(labels=True):
            ...    print i
            ((0, 1), 3)
            ((1, 2), 3)
            ((0, 0), 2)
            ((0, 2), 3)
            ((1, 3), 2)
            ((1, 0), 2)
            ((0, 3), 2)
            ((1, 1), 3)

        """
        return self._nxg.in_degree_iter(vertices, with_labels=labels)

    def out_degree(self, vertices=None, labels=False):
        """
        Same as degree, but for out degree.

        EXAMPLES:
            sage: D = DiGraph( { 0: [1,2,3], 1: [0,2], 2: [3], 3: [4], 4: [0,5], 5: [1] } )
            sage: D.out_degree(vertices = [0,1,2], labels=True)
            {0: 3, 1: 2, 2: 1}
            sage: D.out_degree()
            [3, 2, 1, 1, 2, 1]

        """
        return self._nxg.out_degree(vertices, with_labels=labels)

    def out_degree_iterator(self, vertices=None, labels=False):
        """
        Same as degree_iterator, but for out degree.

        EXAMPLES:
            sage: D = graphs.Grid2dGraph(2,4).to_directed()
            sage: for i in D.out_degree_iterator():
            ...    print i
            3
            3
            2
            3
            2
            2
            2
            3
            sage: for i in D.out_degree_iterator(labels=True):
            ...    print i
            ((0, 1), 3)
            ((1, 2), 3)
            ((0, 0), 2)
            ((0, 2), 3)
            ((1, 3), 2)
            ((1, 0), 2)
            ((0, 3), 2)
            ((1, 1), 3)

        """
        return self._nxg.out_degree_iter(vertices, with_labels=labels)

    ### Representations

    def adjacency_matrix(self, sparse=True):
        """
        Returns the adjacency matrix of the digraph. Each vertex is
        represented by its position in the list returned by the vertices()
        function.

        If the graph allows multiple edges, then the returned matrix is over
        the integers, otherwise it is over the ring with two elements.

        EXAMPLE:
            sage: D = DiGraph( { 0: [1,2,3], 1: [0,2], 2: [3], 3: [4], 4: [0,5], 5: [1] } )
            sage: D.adjacency_matrix()
            [0 1 1 1 0 0]
            [1 0 1 0 0 0]
            [0 0 0 1 0 0]
            [0 0 0 0 1 0]
            [1 0 0 0 0 1]
            [0 1 0 0 0 0]

        """
        n = len(self._nxg.adj)
        verts = self.vertices()
        D = {}
        for i,j,l in self.edge_iterator():
            i = verts.index(i)
            j = verts.index(j)
            if D.has_key((i,j)) and self.multiple_edges():
                D[(i,j)] += 1
            else:
                D[(i,j)] = 1
        from sage.rings.integer_mod_ring import IntegerModRing
        from sage.rings.integer_ring import IntegerRing
        from sage.matrix.constructor import matrix
        if self.multiple_edges():
            R = IntegerRing()
        else:
            R = IntegerModRing(2)
        M = matrix(R, n, n, D, sparse=sparse)
        return M

    def incidence_matrix(self, sparse=True):
        """
        Returns an incidence matrix of the graph. Each row is a vertex, and
        each column is an edge.

        EXAMPLE:
            sage: D = DiGraph( { 0: [1,2,3], 1: [0,2], 2: [3], 3: [4], 4: [0,5], 5: [1] } )
            sage: D.incidence_matrix()
            [-1 -1 -1  1  0  0  0  1  0  0]
            [ 1  0  0 -1 -1  0  0  0  0  1]
            [ 0  1  0  0  1 -1  0  0  0  0]
            [ 0  0  1  0  0  1 -1  0  0  0]
            [ 0  0  0  0  0  0  1 -1 -1  0]
            [ 0  0  0  0  0  0  0  0  1 -1]

        """
        from sage.matrix.constructor import matrix
        from copy import copy
        n = len(self._nxg.adj)
        verts = self.vertices()
        d = [0]*n
        cols = []
        for i, j, l in self.edge_iterator():
            col = copy(d)
            i = verts.index(i)
            j = verts.index(j)
            col[i] = -1
            col[j] = 1
            cols.append(col)
        return matrix(cols, sparse=sparse).transpose()

    ### Contruction

    def reverse(self):
        """
        Returns a copy of digraph with edges reversed in direction.

        EXAMPLES:
            sage: D = DiGraph({ 0: [1,2,3], 1: [0,2], 2: [3], 3: [4], 4: [0,5], 5: [1] })
            sage: D.reverse()
            Reverse of (): Digraph on 6 vertices

        """
        NXG = self._nxg.reverse()
        G = DiGraph(NXG)
        return G

    def subgraph(self, vertices=None, inplace=False, create_using=None):
        """
        Returns the subgraph induced by the given vertices.

        INPUT:
        inplace -- Using inplace is True will simply delete the extra vertices
        and edges from the current graph.
        vertices -- Vertices can be a single vertex or an iterable container
        of vertices, e.g. a list, set, graph, file or numeric array.  If not passed, defaults to the entire graph.
        create_using -- Can be an existing graph object or a call to a graph
        object, such as create_using=DiGraph().

        EXAMPLES:
            sage: D = graphs.CompleteGraph(9).to_directed()
            sage: H = D.subgraph([0,1,2]); H
            Subgraph of (Complete graph): Digraph on 3 vertices
            sage: D
            Complete graph: Digraph on 9 vertices
            sage: D.subgraph([0,1,2], inplace=True); D
            Subgraph of (Complete graph): Digraph on 3 vertices

        """
        if inplace:
            self._nxg = self._nxg.subgraph(vertices, inplace, create_using)
        else:
            NXG = self._nxg.subgraph(vertices, inplace, create_using)
            return DiGraph(NXG)

    ### Visualization

    def plot3d(self, bgcolor=(1,1,1), vertex_colors=None,
               vertex_size=0.06,
               edge_size=0.02,
               edge_size2=0.0325,
               edge_colors=None, pos3d=None,
               color_by_label=False, **kwds):
        """
        Plots the graph using Tachyon, and returns a Tachyon object containing
        a representation of the graph.

        INPUT:
            bgcolor -- rgb tuple (default: (1,1,1))
            vertex_size -- float (default: 0.06)
            vertex_colors -- optional dictionary to specify vertex colors:
                each key is a color recognizable by tachyon (rgb tuple
                (default: (1,0,0))), and each corresponding entry is a list of
                vertices. If a vertex is not listed, it looks invisible on the
                resulting plot (it doesn't get drawn).
            edge_colors -- a dictionary specifying edge colors: each key is a
                color recognized by tachyon ( default: (0,0,0) ), and each
                entry is a list of edges.
            edge_size -- float (default: 0.02)
            edge_size2 -- float (default: 0.0325)
            pos3d -- a position dictionary for the vertices
            iterations -- how many iterations of the spring layout algorithm to
                go through, if applicable
            xres -- resolution
            yres -- resolution
            **kwds -- passed on to the Tachyon command

        EXAMPLE:
        A directed version of the dodecahedron
            sage: D = DiGraph( { 0: [1, 10, 19], 1: [8, 2], 2: [3, 6], 3: [19, 4], 4: [17, 5], 5: [6, 15], 6: [7], 7: [8, 14], 8: [9], 9: [10, 13], 10: [11], 11: [12, 18], 12: [16, 13], 13: [14], 14: [15], 15: [16], 16: [17], 17: [18], 18: [19], 19: []} )
            sage: D.plot3d().show() # long time

            sage: P = graphs.PetersenGraph().to_directed()
            sage: from sage.plot.plot import rainbow
            sage: edges = P.edges()
            sage: R = rainbow(len(edges), 'rgbtuple')
            sage: edge_colors = {}
            sage: for i in range(len(edges)):
            ...       edge_colors[R[i]] = [edges[i]]
<<<<<<< HEAD
            sage: P.plot3d(edge_colors=edge_colors).save('sage.png') # long time
=======
            sage: P.plot3d(edge_colors=edge_colors).show() # long time
>>>>>>> a55e57b6

        """
        TT, pos3d = tachyon_vertex_plot(self, bgcolor=bgcolor, vertex_colors=vertex_colors,
                                        vertex_size=vertex_size, pos3d=pos3d, **kwds)
        edges = self.edges()
        i = 0

        if color_by_label:
            if edge_colors is None:
                edge_colors = self._color_by_label(format='rgbtuple')

        if edge_colors is None:
            edge_colors = { (0,0,0) : edges }

        for color in edge_colors:
            i += 1
            TT.texture('edge_color_%d'%i, ambient=0.1, diffuse=0.9, specular=0.03, opacity=1.0, color=color)
            for u,v,l in edge_colors[color]:
                TT.fcylinder( (pos3d[u][0],pos3d[u][1],pos3d[u][2]),
                              (pos3d[v][0],pos3d[v][1],pos3d[v][2]), edge_size,'edge_color_%d'%i)
                TT.fcylinder( (0.25*pos3d[u][0] + 0.75*pos3d[v][0],
                               0.25*pos3d[u][1] + 0.75*pos3d[v][1],
                               0.25*pos3d[u][2] + 0.75*pos3d[v][2],),
                              (pos3d[v][0],pos3d[v][1],pos3d[v][2]), edge_size2,'edge_color_%d'%i)
        return TT

    def show3d(self, bgcolor=(1,1,1), vertex_colors=None,
               vertex_size=0.06,
               edge_size=0.02,
               edge_size2=0.0325,
               edge_colors=None,
               pos3d=None, color_by_label=False, **kwds):
        """
        Plots the graph using Tachyon, and shows the resulting plot.

        INPUT:
            bgcolor -- rgb tuple (default: (1,1,1))
            vertex_size -- float (default: 0.06)
            vertex_colors -- optional dictionary to specify vertex colors:
                each key is a color recognizable by tachyon (rgb tuple
                (default: (1,0,0))), and each corresponding entry is a list of
                vertices. If a vertex is not listed, it looks invisible on the
                resulting plot (it doesn't get drawn).
            edge_colors -- a dictionary specifying edge colors: each key is a
                color recognized by tachyon ( default: (0,0,0) ), and each
                entry is a list of edges.
            edge_size -- float (default: 0.02)
            edge_size2 -- float (default: 0.0325)
            pos3d -- a position dictionary for the vertices
            iterations -- how many iterations of the spring layout algorithm to
                go through, if applicable
            xres -- resolution
            yres -- resolution
            **kwds -- passed on to the Tachyon command

        EXAMPLE:
        A directed version of the dodecahedron
            sage: D = DiGraph( { 0: [1, 10, 19], 1: [8, 2], 2: [3, 6], 3: [19, 4], 4: [17, 5], 5: [6, 15], 6: [7], 7: [8, 14], 8: [9], 9: [10, 13], 10: [11], 11: [12, 18], 12: [16, 13], 13: [14], 14: [15], 15: [16], 16: [17], 17: [18], 18: [19], 19: []} )
            sage: D.plot3d().show() # long time

            sage: P = graphs.PetersenGraph().to_directed()
            sage: from sage.plot.plot import rainbow
            sage: edges = P.edges()
            sage: R = rainbow(len(edges), 'rgbtuple')
            sage: edge_colors = {}
            sage: for i in range(len(edges)):
            ...       edge_colors[R[i]] = [edges[i]]
<<<<<<< HEAD
            sage: P.plot3d(edge_colors=edge_colors).save('sage.png') # long time
=======
            sage: P.plot3d(edge_colors=edge_colors).show() # long time
>>>>>>> a55e57b6

        """

        self.plot3d(bgcolor=bgcolor, vertex_colors=vertex_colors,
                    vertex_size=vertex_size, edge_size=edge_size,
                    edge_size2=edge_size2, edge_colors=edge_colors,
                    color_by_label=color_by_label, **kwds).show()

    ### Connected components

    def is_connected(self):
        """
        Indicates whether the digraph is connected. Note that in a digraph,
        the direction of the edges does not effect whether it is connected or
        not.

        EXAMPLE:
            sage: D = DiGraph( { 0 : [1, 2], 1 : [2], 3 : [4, 5], 4 : [5] } )
            sage: D.is_connected()
            False
            sage: D.add_edge(0,3)
            sage: D.is_connected()
            True

        """
        import networkx
        return networkx.component.is_connected(self._nxg.to_undirected())

    def connected_components(self):
        """
        Returns a list of lists of vertices, each list representing a
        connected component. The list is ordered from largest to smallest
        component.

        EXAMPLE:
            sage: D = DiGraph( { 0 : [1, 3], 1 : [2], 2 : [3], 4 : [5, 6], 5 : [6] } )
            sage: D.connected_components()
            [[0, 1, 2, 3], [4, 5, 6]]

        """
        import networkx
        return networkx.component.connected_components(self._nxg.to_undirected())

    def connected_components_number(self):
        """
        Returns the number of connected components.

        EXAMPLE:
            sage: D = DiGraph( { 0 : [1, 3], 1 : [2], 2 : [3], 4 : [5, 6], 5 : [6] } )
            sage: D.connected_components_number()
            2

        """
        import networkx
        return networkx.component.number_connected_components(self._nxg.to_undirected())

    def connected_components_subgraphs(self):
        """
        Returns a list of connected components as graph objects.

        EXAMPLE:
            sage: D = DiGraph( { 0 : [1, 3], 1 : [2], 2 : [3], 4 : [5, 6], 5 : [6] } )
            sage: L = D.connected_components_subgraphs()
            sage: graphs_list.show_graphs(L)
        """
        cc = self.connected_components()
        list = []
        for c in cc:
            list.append(self.subgraph(c, inplace=False))
        return list

    def connected_component_containing_vertex(self, vertex):
        """
        Returns a list of the vertices connected to vertex.

        EXAMPLE:
            sage: D = DiGraph( { 0 : [1, 3], 1 : [2], 2 : [3], 4 : [5, 6], 5 : [6] } )
            sage: D.connected_component_containing_vertex(0)
            [0, 1, 2, 3]

        """
        import networkx
        return networkx.component.node_connected_component(self._nxg.to_undirected(), vertex)

    ### Automorphism and isomorphism

    def automorphism_group(self, partition=None, translation=False, verbosity=0):
        """
        Returns the largest subgroup of the automorphism group of the digraph
        whose orbit partition is finer than the partition given. If no
        partition is given, the unit partition is used and the entire
        automorphism group is given.

        INPUT:
            translation -- if True, then output is the tuple (group, dict),
        where dict is a dictionary translating from keys == vertices to
        entries == elements of {1,2,...,n} (since permutation groups can
        currently only act on positive integers).

        EXAMPLE:
            sage: D = DiGraph( { 0:[1], 1:[2], 2:[3], 3:[4], 4:[0] } )
            sage: D.automorphism_group()
            Permutation Group with generators [(1,2,3,4,5)]

        """
        if self.multiple_edges():
            raise NotImplementedError, "Search algorithm does not support multiple edges yet."
        else:
            from sage.graphs.graph_isom import search_tree, perm_group_elt
            from sage.groups.perm_gps.permgroup import PermutationGroup
            if partition is None:
                partition = [self.vertices()]
            if translation:
                a,b = search_tree(self, partition, dict=True, lab=False, dig=True, verbosity=verbosity)
            else:
                a = search_tree(self, partition, dict=False, lab=False, dig=True, verbosity=verbosity)
            if len(a) != 0:
                a = PermutationGroup([perm_group_elt(aa) for aa in a])
            else:
                a = PermutationGroup([[]])
            if translation:
                return a,b
            else:
                return a

    def is_isomorphic(self, other, certify=False, verbosity=0):
        """
        Tests for isomorphism between self and other.

        INPUT:
            certify -- if True, then output is (a,b), where a is a boolean and b is either a map or
        None.

        EXAMPLE:
            sage: A = DiGraph( { 0 : [1,2] } )
            sage: B = DiGraph( { 1 : [0,2] } )
            sage: A.is_isomorphic(B, certify=True)
            (True, {0: 1, 1: 0, 2: 2})

        """
        if self.multiple_edges():
            raise NotImplementedError, "Search algorithm does not support multiple edges yet."
        from sage.graphs.graph_isom import search_tree
        if certify:
            if self.order() != other.order():
                return False, None
            if self.size() != other.size():
                return False, None
            if sorted(list(self.in_degree_iterator())) != sorted(list(other.in_degree_iterator())):
                return False, None
            if sorted(list(self.out_degree_iterator())) != sorted(list(other.out_degree_iterator())):
                return False, None
            b,a = self.canonical_label(certify=True, verbosity=verbosity)
            d,c = other.canonical_label(certify=True, verbosity=verbosity)
            if enum(b) == enum(d):
                map = {}
                cc = c.items()
                for vert in self.vertices():
                    for aa,bb in cc:
                        if bb == a[vert]:
                            map[vert] = aa
                            break
                return True, map
            else:
                return False, None
        else:
            if self.order() != other.order():
                return False
            if self.size() != other.size():
                return False
            if sorted(list(self.in_degree_iterator())) != sorted(list(other.in_degree_iterator())):
                return False
            if sorted(list(self.out_degree_iterator())) != sorted(list(other.out_degree_iterator())):
                return False
            from sage.graphs.graph_isom import search_tree
            b = self.canonical_label(verbosity=verbosity)
            d = other.canonical_label(verbosity=verbosity)
            return enum(b) == enum(d)

    def canonical_label(self, partition=None, certify=False, verbosity=0):
        """
        Returns the canonical label with respect to the partition. If no
        partition is given, uses the unit partition.

        EXAMPLE:
            sage: P = graphs.PetersenGraph()
            sage: DP = P.to_directed()
            sage: DP.canonical_label().adjacency_matrix()
            [0 0 0 0 0 0 0 1 1 1]
            [0 0 0 0 1 0 1 0 0 1]
            [0 0 0 1 0 0 1 0 1 0]
            [0 0 1 0 0 1 0 0 0 1]
            [0 1 0 0 0 1 0 0 1 0]
            [0 0 0 1 1 0 0 1 0 0]
            [0 1 1 0 0 0 0 1 0 0]
            [1 0 0 0 0 1 1 0 0 0]
            [1 0 1 0 1 0 0 0 0 0]
            [1 1 0 1 0 0 0 0 0 0]


        """
        if self.multiple_edges():
            raise NotImplementedError, "Search algorithm does not support multiple edges yet."
        from sage.graphs.graph_isom import search_tree
        if partition is None:
            partition = [self.vertices()]
        if certify:
            a,b,c = search_tree(self, partition, certify=True, dig=True, verbosity=verbosity)
            return b,c
        else:
            a,b = search_tree(self, partition, dig=True, verbosity=verbosity)
            return b

    ### DIG6 format

    def __bit_vector(self):
        vertices = self.vertices()
        n = len(vertices)
        ns = n*n
        bit_vector = set()
        for e,f,g in self.edge_iterator():
            c = vertices.index(e)
            d = vertices.index(f)
            p = c*n + d
            bit_vector.add(p)
        bit_vector = sorted(bit_vector)
        s = []
        j = 0
        for i in bit_vector:
            s.append( '0'*(i - j) + '1' )
            j = i + 1
        s = "".join(s)
        s += '0'*(ns-len(s))
        return s

    def dig6_string(self):
        """
        Returns the dig6 representation of the digraph as an ASCII string.
        Valid for single (no multiple edges) digraphs on 0 to 262143 vertices.

        EXAMPLE: TODO

        """
        n = self.order()
        if n > 262143:
            raise ValueError, 'dig6 format supports graphs on 0 to 262143 vertices only.'
        elif self.multiple_edges():
            raise ValueError, 'dig6 format does not support multiple edges.'
        else:
            return graph_fast.N(n) + graph_fast.R(self.__bit_vector())

    ### Directed Acyclic Graphs (DAGs)

    def is_directed_acyclic(self):
        """
        Returns whether the digraph is acyclic or not.

        A directed graph is acyclic if for any vertex v, there is no directed
        path that starts and ends at v. Every directed acyclic graph (dag)
        corresponds to a partial ordering of its vertices, however multiple
        dags may lead to the same partial ordering.

        EXAMPLES:
            sage: D = DiGraph({ 0:[1,2,3], 4:[2,5], 1:[8], 2:[7], 3:[7], 5:[6,7], 7:[8], 6:[9], 8:[10], 9:[10] })
            sage: D.plot(layout='circular').show()
            sage: D.is_directed_acyclic()
            True

            sage: D.add_edge(9,7)
            sage: D.is_directed_acyclic()
            True

            sage: D.add_edge(7,4)
            sage: D.is_directed_acyclic()
            False

        """
        import networkx
        return networkx.is_directed_acyclic_graph(self._nxg)

    def topological_sort(self):
        """
        Returns a topological sort of the digraph if it is acyclic, and
        raises a TypeError if the digraph contains a directed cycle.

        A topological sort is an ordering of the vertices of the digraph such
        that each vertex comes before all of its successors. That is, if u
        comes before v in the sort, then there may be a directed path from u
        to v, but there will be no directed path from v to u.

        EXAMPLES:
            sage: D = DiGraph({ 0:[1,2,3], 4:[2,5], 1:[8], 2:[7], 3:[7], 5:[6,7], 7:[8], 6:[9], 8:[10], 9:[10] })
            sage: D.plot(layout='circular').show()
            sage: D.topological_sort()
            [4, 5, 6, 9, 0, 1, 2, 3, 7, 8, 10]

            sage: D.add_edge(9,7)
            sage: D.topological_sort()
            [4, 5, 6, 9, 0, 1, 2, 3, 7, 8, 10]

            sage: D.add_edge(7,4)
            sage: D.topological_sort()
            Traceback (most recent call last):
            ...
            TypeError: Digraph is not acyclic-- there is no topological sort.

        NOTE:
        There is a recursive version of this in NetworkX, but it has
        problems:
            sage: import networkx
            sage: D = DiGraph({ 0:[1,2,3], 4:[2,5], 1:[8], 2:[7], 3:[7], 5:[6,7], 7:[8], 6:[9], 8:[10], 9:[10] })
            sage: N = D.networkx_graph()
            sage: networkx.topological_sort(N)
            [4, 5, 6, 9, 0, 1, 2, 3, 7, 8, 10]
            sage: networkx.topological_sort_recursive(N) is None
            True

        """
        import networkx
        S = networkx.topological_sort(self._nxg)
        if S is None:
            raise TypeError('Digraph is not acyclic-- there is no topological sort.')
        else:
            return S

    def topological_sort_generator(self):
        """
        Returns a list of all topological sorts of the digraph if it is
        acyclic, and raises a TypeError if the digraph contains a directed
        cycle.

        A topological sort is an ordering of the vertices of the digraph such
        that each vertex comes before all of its successors. That is, if u
        comes before v in the sort, then there may be a directed path from u
        to v, but there will be no directed path from v to u. See also
        Graph.topological_sort().

        AUTHORS:
            Michael W. Hansen -- original implementation
            Robert L. Miller -- wrapping, documentation

        REFERENCE:
            [1] Pruesse, Gara and Ruskey, Frank. Generating Linear Extensions
                Fast. SIAM J. Comput., Vol. 23 (1994), no. 2, pp. 373-386.

        EXAMPLES:
            sage: D = DiGraph({ 0:[1,2], 1:[3], 2:[3,4] })
            sage: D.plot(layout='circular').show()
            sage: D.topological_sort_generator()
            [[0, 1, 2, 3, 4], [0, 1, 2, 4, 3], [0, 2, 1, 3, 4], [0, 2, 1, 4, 3], [0, 2, 4, 1, 3]]

            sage: for sort in D.topological_sort_generator():
            ...       for edge in D.edge_iterator():
            ...           u,v,l = edge
            ...           if sort.index(u) > sort.index(v):
            ...               print "This should never happen."

        """
        from sage.graphs.linearextensions import linearExtensions
        try:
            return linearExtensions(self._nxg)
        except:
            raise TypeError('Digraph is not acyclic-- there is no topological sort (or there was an error in sage/graphs/linearextensions.py).')

def tachyon_vertex_plot(g, bgcolor=(1,1,1),
                        vertex_colors=None,
                        vertex_size=0.06,
                        pos3d=None,
                        iterations=50, **kwds):
    import networkx
    from math import sqrt
    from sage.plot.tachyon import Tachyon

    c = [0,0,0]
    r = []
    verts = g.vertices()

    if vertex_colors is None:
        vertex_colors = { (1,0,0) : verts }
    if pos3d is None:
        pos3d = graph_fast.spring_layout_fast(g, dim=3, iterations=iterations)
    try:
        for v in verts:
            c[0] += pos3d[v][0]
            c[1] += pos3d[v][1]
            c[2] += pos3d[v][2]
    except KeyError:
        raise KeyError, "Oops! You haven't specified positions for all the vertices."

    order = g.order()
    c[0] = c[0]/order
    c[1] = c[1]/order
    c[2] = c[2]/order
    for v in verts:
        pos3d[v][0] = pos3d[v][0] - c[0]
        pos3d[v][1] = pos3d[v][1] - c[1]
        pos3d[v][2] = pos3d[v][2] - c[2]
        r.append(abs(sqrt((pos3d[v][0])**2 + (pos3d[v][1])**2 + (pos3d[v][2])**2)))
    r = max(r)
    if r == 0:
        r = 1
    for v in verts:
        pos3d[v][0] = pos3d[v][0]/r
        pos3d[v][1] = pos3d[v][1]/r
        pos3d[v][2] = pos3d[v][2]/r
    TT = Tachyon(camera_center=(1.4,1.4,1.4), antialiasing=13, **kwds)
    TT.light((4,3,2), 0.02, (1,1,1))
    TT.texture('bg', ambient=1, diffuse=1, specular=0, opacity=1.0, color=bgcolor)
    TT.plane((-1.6,-1.6,-1.6), (1.6,1.6,1.6), 'bg')

    i = 0
    for color in vertex_colors:
        i += 1
        TT.texture('node_color_%d'%i, ambient=0.1, diffuse=0.9,
                   specular=0.03, opacity=1.0, color=color)
        for v in vertex_colors[color]:
            TT.sphere((pos3d[v][0],pos3d[v][1],pos3d[v][2]), vertex_size, 'node_color_%d'%i)

    return TT, pos3d

def enum(graph, quick=False):
    """
    Used for isomorphism checking.

    INPUT:
        quick -- now we know that the vertices are 0,1,...,n-1

    CAUTION:
    Enumeration should not be expected to be the same from one version to the
    next. It depends on what ordering you put on the graph, which will be
    consistent as long as the functions used are deterministic. However, if
    the functions change a little bit, for example when a new version of
    NetworkX comes out, then the enumeration may be different as well. For
    example, in moving from NX 0.33 to 0.34, the default ordering of the
    vertices of the cube graph changed, which is reasonable since they are
    strings of the form '011100100010', not simply integers.

    EXAMPLES:
        sage: from sage.graphs.graph import enum
        sage: enum(graphs.DodecahedralGraph())
        646827340296833569479885332381965103655612500627043016896502674924517797573929148319427466126170568392555309533861838850
        sage: enum(graphs.MoebiusKantorGraph())
        29627597595494233374689380190219099810725571659745484382284031717525232288040
        sage: enum(graphs.FlowerSnark())
        645682215283153372602620320081348424178216159521280462146968720908564261127120716040952785862033320307812724373694972050
        sage: enum(graphs.CubeGraph(3))
        7535809024060107030
        sage: enum(graphs.CubeGraph(4))
        47267715876236163882872165742917649077474356975346093231312192918052414226710
        sage: enum(graphs.CubeGraph(5))
        73383767099440499978977371110767635000712632058761917166935299414577892531740903317276163088753429176806392542119313927407270916017052236205784763916564139194844709702330411308151107850749347729631684377105917135158882718579653914986774438564026130776549642103326266773293337981002726861228331644217045614870
        sage: enum(graphs.CubeGraph(6))
        426330773284506488918634734865759041919956843959533319933690768247529558188799395712215446423075008058591366298704228052382156035290705594805355797326008656345430976382884644704793815838747426479646427610678507924554229761217219227470873068998288136471101733055146437055591054200049489396547818542127638584078729984152123059286362563567564461701218389382825275571923027468257894398406386537450007469620559809790444332966965101712836129760203217607202553686523550484118794498888998087405724741434040120926560135219397307574002437217860019320176154290286982859306143571386395302492049075037862488404582194490395200617034630435370849810881764417871098062828471680512013766342500009882083287831864769598280796427782079253352467753414067084099529009749310841716158019483591570426310985975244360481910644650705334099521468011318423160985507943967440420335063304346970852155833601505006094802527630580485975440894441077533686879443347828349415299434860114778542645481417844030011732317840312124857577317624806403294574388054782407793941193395139576232216820471248926353033028753066607315177945805410490322510890417889986155290813751020615454150372673790818813879164226820716569511273513116613734799963972530877463950648401174889762511716630

    """
    enumeration = 0
    n = graph.order()
    if quick:
        if isinstance(graph, Graph):
            for i, j, l in graph.edge_iterator():
                enumeration += 1 << ((n-(i+1))*n + n-(j+1))
                enumeration += 1 << ((n-(j+1))*n + n-(i+1))
        elif isinstance(graph, DiGraph):
            for i, j, l in graph.edge_iterator():
                enumeration += 1 << ((n-(i+1))*n + n-(j+1))
        return enumeration
    M = graph.am()
    for i, j in M.nonzero_positions():
        enumeration += 1 << ((n-(i+1))*n + n-(j+1))
    return ZZ(enumeration)

def paths_helper(start, end, G, all_paths, p=None):
    """
    The recursive helper for path finding calls.  (i.e.: all_paths
    and interior_paths).  Spawns potential path for each unvisited
    neighbor of current vertex and appends all succesful paths to
    one list.  (Note that paths themselves are lists of vertices).

    INPUT:
        start -- the vertex to start path search at
        end -- the vertex to find a path to
        all_paths -- the list (should initially be empty) to append
                     all successful paths to
        p -- the current path to update (via appending a vertex)
    """

    if p is None:
        # ONLY ONCE
        p = [start]

    plist = []
    # At each vertex, fill list of spawning paths (i.e. all neighbors)
    for i in range(len(G[p[-1]])):
        if G[p[-1]][i] not in p:
            plist.append(p + [G[p[-1]][i]])

    # If path completes, add to list
    if (p[-1] == end):
        all_paths.append(p)

    # Recursion: (look at all neighbors of all neighbors)
    for p in plist:
        paths_helper(start, end, G, all_paths, p)<|MERGE_RESOLUTION|>--- conflicted
+++ resolved
@@ -133,11 +133,6 @@
 
         \end{itemize}
 
-<<<<<<< HEAD
-        \end{itemize}
-
-=======
->>>>>>> a55e57b6
         \subsection{Generators}
 
         For some commonly used graphs to play with, type
@@ -222,11 +217,7 @@
         You can view the graph in two dimensions via matplotlib with \method{show()}.
 
             sage: G = graphs.RandomGNP(15,.3)
-<<<<<<< HEAD
-            sage.: G.show()
-=======
             sage: G.show()
->>>>>>> a55e57b6
 
         Or you can view it in three dimensions via Tachyon with \method{show3d()}.
 
@@ -906,19 +897,11 @@
         Note that since the intersection option is available, the
         vertex_iterator() function is sub-optimal, speedwise, but note the
         following optimization:
-<<<<<<< HEAD
-            sage.: timeit V = P.vertices()
-            100000 loops, best of 3: 8.85 [micro]s per loop
-            sage.: timeit V = list(P.vertex_iterator())
-            100000 loops, best of 3: 5.74 [micro]s per loop
-            sage.: timeit V = list(P._nxg.adj.iterkeys())
-=======
             sage: timeit V = P.vertices()                   # not tested
             100000 loops, best of 3: 8.85 [micro]s per loop
             sage: timeit V = list(P.vertex_iterator())      # not tested
             100000 loops, best of 3: 5.74 [micro]s per loop
             sage: timeit V = list(P._nxg.adj.iterkeys())    # not tested
->>>>>>> a55e57b6
             100000 loops, best of 3: 3.45 [micro]s per loop
 
         In other words, if you want a fast vertex iterator, call the dictionary
@@ -941,19 +924,11 @@
 
         Note that the output of the vertices() function is always sorted. This
         is sub-optimal, speedwise, but note the following optimizations:
-<<<<<<< HEAD
-            sage.: timeit V = P.vertices()
-            100000 loops, best of 3: 8.85 [micro]s per loop
-            sage.: timeit V = list(P.vertex_iterator())
-            100000 loops, best of 3: 5.74 [micro]s per loop
-            sage.: timeit V = list(P._nxg.adj.iterkeys())
-=======
             sage: timeit V = P.vertices()                     # not tested
             100000 loops, best of 3: 8.85 [micro]s per loop
             sage: timeit V = list(P.vertex_iterator())        # not tested
             100000 loops, best of 3: 5.74 [micro]s per loop
             sage: timeit V = list(P._nxg.adj.iterkeys())      # not tested
->>>>>>> a55e57b6
             100000 loops, best of 3: 3.45 [micro]s per loop
 
         In other words, if you want a fast vertex iterator, call the dictionary
@@ -1294,21 +1269,13 @@
             sage: F.cliques_vertex_clique_number(vertices=[(0, 1), (1, 2)])
             [2, 2]
             sage: D = DiGraph({0:[1,2,3], 1:[2], 3:[0,1]})
-<<<<<<< HEAD
-            sage.: D.show(figsize=[2,2])
-=======
             sage: D.show(figsize=[2,2])
->>>>>>> a55e57b6
             sage: D.cliques_vertex_clique_number()
             Traceback (most recent call last):
             ...
             TypeError: Function defined for undirected graphs only.  See documentation.
             sage: D = D.to_undirected()
-<<<<<<< HEAD
-            sage.: D.show(figsize=[2,2])
-=======
             sage: D.show(figsize=[2,2])
->>>>>>> a55e57b6
             sage: D.cliques_vertex_clique_number()
             [3, 3, 3, 3]
         """
@@ -1392,21 +1359,13 @@
             sage: F.cliques_containing_vertex(vertices=[(0, 1), (1, 2)])
             [[[(0, 1), (0, 0)], [(0, 1), (0, 2)], [(0, 1), (1, 1)]], [[(1, 2), (0, 2)], [(1, 2), (1, 1)]]]
             sage: D = DiGraph({0:[1,2,3], 1:[2], 3:[0,1]})
-<<<<<<< HEAD
-            sage.: D.show(figsize=[2,2])
-=======
             sage: D.show(figsize=[2,2])
->>>>>>> a55e57b6
             sage: D.cliques_containing_vertex()
             Traceback (most recent call last):
             ...
             TypeError: Function defined for undirected graphs only.  See documentation.
             sage: D = D.to_undirected()
-<<<<<<< HEAD
-            sage.: D.show(figsize=[2,2])
-=======
             sage: D.show(figsize=[2,2])
->>>>>>> a55e57b6
             sage: D.cliques_containing_vertex()
             [[[0, 1, 2], [0, 1, 3]], [[0, 1, 2], [0, 1, 3]], [[0, 1, 2]], [[0, 1, 3]]]
         """
@@ -2564,11 +2523,7 @@
             sage: D = DiGraph( { 0: [1, 10, 19], 1: [8, 2], 2: [3, 6], 3: [19, 4], 4: [17, 5], 5: [6, 15], 6: [7], 7: [8, 14], 8: [9], 9: [10, 13], 10: [11], 11: [12, 18], 12: [16, 13], 13: [14], 14: [15], 15: [16], 16: [17], 17: [18], 18: [19], 19: []} )
             sage: for u,v,l in D.edges():
             ...    D.set_edge_label(u,v,'(' + str(u) + ',' + str(v) + ')')
-<<<<<<< HEAD
-            sage: D.plot(edge_labels=True, layout='circular').save('sage.png')
-=======
             sage: D.plot(edge_labels=True, layout='circular').show()
->>>>>>> a55e57b6
 
             sage: from sage.plot.plot import rainbow
             sage: C = graphs.CubeGraph(5)
@@ -2714,11 +2669,7 @@
             sage: D = DiGraph( { 0: [1, 10, 19], 1: [8, 2], 2: [3, 6], 3: [19, 4], 4: [17, 5], 5: [6, 15], 6: [7], 7: [8, 14], 8: [9], 9: [10, 13], 10: [11], 11: [12, 18], 12: [16, 13], 13: [14], 14: [15], 15: [16], 16: [17], 17: [18], 18: [19], 19: []} )
             sage: for u,v,l in D.edges():
             ...    D.set_edge_label(u,v,'(' + str(u) + ',' + str(v) + ')')
-<<<<<<< HEAD
-            sage: D.plot(edge_labels=True, layout='circular').save('sage.png')
-=======
             sage: D.plot(edge_labels=True, layout='circular').show()
->>>>>>> a55e57b6
 
             sage: from sage.plot.plot import rainbow
             sage: C = graphs.CubeGraph(5)
@@ -2925,9 +2876,6 @@
         sage: g = Graph({0:[1,2,3], 2:[5]}); g
         Graph on 5 vertices
 
-<<<<<<< HEAD
-    5. A numpy matrix or ndarray:
-=======
     5. A list of vertices and a function describing adjacencies.  Note
        that the list of vertices and the function must be enclosed in
        a list (i.e., [list of vertices, function]).
@@ -2968,17 +2916,12 @@
         [0 1 1 1 1 0]
 
     6. A numpy matrix or ndarray:
->>>>>>> a55e57b6
         sage: import numpy
         sage: A = numpy.array([[0,1,1],[1,0,1],[1,1,0]])
         sage: Graph(A)
         Graph on 3 vertices
 
-<<<<<<< HEAD
-    6. A graph6 or sparse6 string:
-=======
     7. A graph6 or sparse6 string:
->>>>>>> a55e57b6
     SAGE automatically recognizes whether a string is in graph6 or sage6 format:
 
         sage: s = ':I`AKGsaOs`cI]Gb~'
@@ -2991,11 +2934,7 @@
         sage: graphs_list.from_sparse6(s)
         [Looped multi-graph on 10 vertices, Looped multi-graph on 10 vertices, Looped multi-graph on 10 vertices]
 
-<<<<<<< HEAD
-    7. A SAGE matrix:
-=======
     8. A SAGE matrix:
->>>>>>> a55e57b6
     Note: If format is not specified, then SAGE assumes a square matrix is an adjacency
     matrix, and a nonsquare matrix is an incidence matrix.
 
@@ -3054,12 +2993,9 @@
                 self._nxg = data
             elif isinstance(data, networkx.Graph):
                 self._nxg = networkx.XGraph(data, selfloops=loops, **kwds)
-<<<<<<< HEAD
-=======
             elif isinstance(data,list) and len(data)>=2 and callable(data[1]):
                 # Pass XGraph a dict of lists describing the adjacencies
                 self._nxg = networkx.XGraph(dict([[i]+[[j for j in data[0] if data[1](i,j)]] for i in data[0]]), selfloops=loops, **kwds)
->>>>>>> a55e57b6
             else:
                 self._nxg = networkx.XGraph(data, selfloops=loops, **kwds)
         if format == 'graph6':
@@ -4407,11 +4343,7 @@
         sage: G = Graph()
         sage: G.add_vertices(range(10)); G
         Graph on 10 vertices
-<<<<<<< HEAD
-        sage.: show(G)
-=======
         sage: show(G)
->>>>>>> a55e57b6
         sage: G.add_cycle(range(20)[10:20])
         sage: show(G)
         sage: G.add_cycle(range(10))
@@ -4433,11 +4365,7 @@
         sage: G = Graph()
         sage: G.add_vertices(range(10)); G
         Graph on 10 vertices
-<<<<<<< HEAD
-        sage.: show(G)
-=======
         sage: show(G)
->>>>>>> a55e57b6
         sage: G.add_path(range(20)[10:20])
         sage: show(G)
         sage: G.add_path(range(10))
@@ -5030,9 +4958,6 @@
         sage: g = DiGraph({0:[1,2,3], 2:[5]}); g
         Digraph on 5 vertices
 
-<<<<<<< HEAD
-    5. A numpy matrix or ndarray:
-=======
     5. A list of vertices and a function describing adjacencies.  Note
        that the list of vertices and the function must be enclosed in
        a list (i.e., [list of vertices, function]).
@@ -5059,17 +4984,12 @@
 
 
     6. A numpy matrix or ndarray:
->>>>>>> a55e57b6
         sage: import numpy
         sage: A = numpy.array([[0,1,0],[1,0,0],[1,1,0]])
         sage: DiGraph(A)
         Digraph on 3 vertices
 
-<<<<<<< HEAD
-    6. A SAGE matrix:
-=======
     7. A SAGE matrix:
->>>>>>> a55e57b6
     Note: If format is not specified, then SAGE assumes a square matrix is an adjacency
     matrix, and a nonsquare matrix is an incidence matrix.
 
@@ -5398,19 +5318,12 @@
         """
         self._nxg.delete_multiedge(u, v)
 
-<<<<<<< HEAD
-    def edges(self, labels=True):
-=======
     def edges(self, labels=True, sort=True):
->>>>>>> a55e57b6
         """
         Return a list of edges. Each edge is a triple (u,v,l) where the edge is
         from u to v, with label l.
 
         INPUT:
-<<<<<<< HEAD
-        labels -- if False, each edge is a tuple (u,v) of vertices.
-=======
             labels -- (bool; default: True) if False, each edge is a
                       tuple (u,v) of vertices.
             sort -- (bool; default: True) if True, ensure that the list
@@ -5419,21 +5332,13 @@
         OUTPUT:
             A list of tuples.  It is safe to change the returned list.
 
->>>>>>> a55e57b6
 
         EXAMPLES:
             sage: D = graphs.DodecahedralGraph().to_directed()
             sage: D.edges()
-<<<<<<< HEAD
-            [(0, 1, None), (0, 10, None), (0, 19, None), (1, 0, None), (1, 8, None), (1, 2, None), (2, 1, None), (2, 3, None), (2, 6, None), (3, 2, None), (3, 19, None), (3, 4, None), (4, 17, None), (4, 3, None), (4, 5, None), (5, 4, None), (5, 6, None), (5, 15, None), (6, 2, None), (6, 5, None), (6, 7, None), (7, 8, None), (7, 14, None), (7, 6, None), (8, 1, None), (8, 9, None), (8, 7, None), (9, 8, None), (9, 10, None), (9, 13, None), (10, 0, None), (10, 9, None), (10, 11, None), (11, 10, None), (11, 12, None), (11, 18, None), (12, 16, None), (12, 11, None), (12, 13, None), (13, 9, None), (13, 12, None), (13, 14, None), (14, 15, None), (14, 13, None), (14, 7, None), (15, 16, None), (15, 5, None), (15, 14, None), (16, 17, None), (16, 12, None), (16, 15, None), (17, 16, None), (17, 18, None), (17, 4, None), (18, 19, None), (18, 17, None), (18, 11, None), (19, 0, None), (19, 18, None), (19, 3, None)]
-            sage: D.edges(labels = False)
-            [(0, 1), (0, 10), (0, 19), (1, 0), (1, 8), (1, 2), (2, 1), (2, 3), (2, 6), (3, 2), (3, 19), (3, 4), (4, 17), (4, 3), (4, 5), (5, 4), (5, 6), (5, 15), (6, 2), (6, 5), (6, 7), (7, 8), (7, 14), (7, 6), (8, 1), (8, 9), (8, 7), (9, 8), (9, 10), (9, 13), (10, 0), (10, 9), (10, 11), (11, 10), (11, 12), (11, 18), (12, 16), (12, 11), (12, 13), (13, 9), (13, 12), (13, 14), (14, 15), (14, 13), (14, 7), (15, 16), (15, 5), (15, 14), (16, 17), (16, 12), (16, 15), (17, 16), (17, 18), (17, 4), (18, 19), (18, 17), (18, 11), (19, 0), (19, 18), (19, 3)]
-
-=======
             [(0, 1, None), (0, 10, None), (0, 19, None), (1, 0, None), (1, 2, None), (1, 8, None), (2, 1, None), (2, 3, None), (2, 6, None), (3, 2, None), (3, 4, None), (3, 19, None), (4, 3, None), (4, 5, None), (4, 17, None), (5, 4, None), (5, 6, None), (5, 15, None), (6, 2, None), (6, 5, None), (6, 7, None), (7, 6, None), (7, 8, None), (7, 14, None), (8, 1, None), (8, 7, None), (8, 9, None), (9, 8, None), (9, 10, None), (9, 13, None), (10, 0, None), (10, 9, None), (10, 11, None), (11, 10, None), (11, 12, None), (11, 18, None), (12, 11, None), (12, 13, None), (12, 16, None), (13, 9, None), (13, 12, None), (13, 14, None), (14, 7, None), (14, 13, None), (14, 15, None), (15, 5, None), (15, 14, None), (15, 16, None), (16, 12, None), (16, 15, None), (16, 17, None), (17, 4, None), (17, 16, None), (17, 18, None), (18, 11, None), (18, 17, None), (18, 19, None), (19, 0, None), (19, 3, None), (19, 18, None)]
             sage: D.edges(labels = False)
             [(0, 1), (0, 10), (0, 19), (1, 0), (1, 2), (1, 8), (2, 1), (2, 3), (2, 6), (3, 2), (3, 4), (3, 19), (4, 3), (4, 5), (4, 17), (5, 4), (5, 6), (5, 15), (6, 2), (6, 5), (6, 7), (7, 6), (7, 8), (7, 14), (8, 1), (8, 7), (8, 9), (9, 8), (9, 10), (9, 13), (10, 0), (10, 9), (10, 11), (11, 10), (11, 12), (11, 18), (12, 11), (12, 13), (12, 16), (13, 9), (13, 12), (13, 14), (14, 7), (14, 13), (14, 15), (15, 5), (15, 14), (15, 16), (16, 12), (16, 15), (16, 17), (17, 4), (17, 16), (17, 18), (18, 11), (18, 17), (18, 19), (19, 0), (19, 3), (19, 18)]
->>>>>>> a55e57b6
         """
         L = self._nxg.edges()
         if sort:
@@ -6067,11 +5972,7 @@
             sage: edge_colors = {}
             sage: for i in range(len(edges)):
             ...       edge_colors[R[i]] = [edges[i]]
-<<<<<<< HEAD
-            sage: P.plot3d(edge_colors=edge_colors).save('sage.png') # long time
-=======
             sage: P.plot3d(edge_colors=edge_colors).show() # long time
->>>>>>> a55e57b6
 
         """
         TT, pos3d = tachyon_vertex_plot(self, bgcolor=bgcolor, vertex_colors=vertex_colors,
@@ -6139,11 +6040,7 @@
             sage: edge_colors = {}
             sage: for i in range(len(edges)):
             ...       edge_colors[R[i]] = [edges[i]]
-<<<<<<< HEAD
-            sage: P.plot3d(edge_colors=edge_colors).save('sage.png') # long time
-=======
             sage: P.plot3d(edge_colors=edge_colors).show() # long time
->>>>>>> a55e57b6
 
         """
 
