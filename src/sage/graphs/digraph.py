r"""
Directed graphs

This module implements functions and operations involving directed
graphs. Here is what they can do

**Graph basic operations:**

.. csv-table::
    :class: contentstable
    :widths: 30, 70
    :delim: |

    :meth:`~DiGraph.layout_acyclic_dummy` | Computes a (dummy) ranked layout so that all edges point upward.
    :meth:`~DiGraph.layout_acyclic` | Computes a ranked layout so that all edges point upward.
    :meth:`~DiGraph.reverse` | Returns a copy of digraph with edges reversed in direction.
    :meth:`~DiGraph.reverse_edge` | Reverses an edge.
    :meth:`~DiGraph.reverse_edges` | Reverses a list of edges.
    :meth:`~DiGraph.out_degree_sequence` | Return the outdegree sequence.
    :meth:`~DiGraph.out_degree_iterator` | Same as degree_iterator, but for out degree.
    :meth:`~DiGraph.out_degree` | Same as degree, but for out degree.
    :meth:`~DiGraph.in_degree_sequence` | Return the indegree sequence of this digraph.
    :meth:`~DiGraph.in_degree_iterator` | Same as degree_iterator, but for in degree.
    :meth:`~DiGraph.in_degree` | Same as degree, but for in-degree.
    :meth:`~DiGraph.neighbors_out` | Returns the list of the out-neighbors of a given vertex.
    :meth:`~DiGraph.neighbor_out_iterator` | Returns an iterator over the out-neighbors of a given vertex.
    :meth:`~DiGraph.neighbors_in` | Returns the list of the in-neighbors of a given vertex.
    :meth:`~DiGraph.neighbor_in_iterator` | Returns an iterator over the in-neighbors of vertex.
    :meth:`~DiGraph.outgoing_edges` | Returns a list of edges departing from vertices.
    :meth:`~DiGraph.outgoing_edge_iterator` | Return an iterator over all departing edges from vertices
    :meth:`~DiGraph.incoming_edges` | Returns a list of edges arriving at vertices.
    :meth:`~DiGraph.incoming_edge_iterator` | Return an iterator over all arriving edges from vertices
    :meth:`~DiGraph.sources` | Returns the list of all sources (vertices without incoming edges) of this digraph.
    :meth:`~DiGraph.sinks` | Returns the list of all sinks (vertices without outgoing edges) of this digraph.
    :meth:`~DiGraph.to_undirected` | Returns an undirected version of the graph.
    :meth:`~DiGraph.to_directed` | Since the graph is already directed, simply returns a copy of itself.
    :meth:`~DiGraph.is_directed` | Since digraph is directed, returns True.
    :meth:`~DiGraph.dig6_string` | Returns the dig6 representation of the digraph as an ASCII string.

**Paths and cycles:**

.. csv-table::
    :class: contentstable
    :widths: 30, 70
    :delim: |

    :meth:`~DiGraph.all_paths_iterator` | Returns an iterator over the paths of self. The paths are
    :meth:`~DiGraph.all_simple_paths` | Returns a list of all the simple paths of self starting
    :meth:`~DiGraph.all_cycles_iterator` | Returns an iterator over all the cycles of self starting
    :meth:`~DiGraph.all_simple_cycles` | Returns a list of all simple cycles of self.

**Representation theory:**

.. csv-table::
    :class: contentstable
    :widths: 30, 70
    :delim: |

    :meth:`~DiGraph.path_semigroup` | Returns the (partial) semigroup formed by the paths of the digraph.

**Connectivity:**

.. csv-table::
    :class: contentstable
    :widths: 30, 70
    :delim: |

    :meth:`~DiGraph.is_strongly_connected` | Returns whether the current ``DiGraph`` is strongly connected.
    :meth:`~DiGraph.strongly_connected_components_digraph` | Returns the digraph of the strongly connected components
    :meth:`~DiGraph.strongly_connected_components_subgraphs` | Returns the strongly connected components as a list of subgraphs.
    :meth:`~DiGraph.strongly_connected_component_containing_vertex` | Returns the strongly connected component containing a given vertex
    :meth:`~DiGraph.strongly_connected_components` | Returns the list of strongly connected components.


**Acyclicity:**

.. csv-table::
    :class: contentstable
    :widths: 30, 70
    :delim: |

    :meth:`~DiGraph.is_directed_acyclic` | Returns whether the digraph is acyclic or not.
    :meth:`~DiGraph.is_transitive` | Returns whether the digraph is transitive or not.
    :meth:`~DiGraph.is_aperiodic` | Returns whether the digraph is aperiodic or not.
    :meth:`~DiGraph.period` | Returns the period of the digraph.
    :meth:`~DiGraph.level_sets` | Returns the level set decomposition of the digraph.
    :meth:`~DiGraph.topological_sort_generator` | Returns a list of all topological sorts of the digraph if it is acyclic
    :meth:`~DiGraph.topological_sort` | Returns a topological sort of the digraph if it is acyclic

**Hard stuff:**

.. csv-table::
    :class: contentstable
    :widths: 30, 70
    :delim: |

    :meth:`~DiGraph.feedback_edge_set` | Computes the minimum feedback edge (arc) set of a digraph

**Miscellanous:**

.. csv-table::
    :class: contentstable
    :widths: 30, 70
    :delim: |

    :meth:`~DiGraph.flow_polytope` | Computes the flow polytope of a digraph

Methods
-------
"""

from copy import copy
from sage.rings.integer import Integer
from sage.rings.integer_ring import ZZ
from sage.misc.superseded import deprecation
import sage.graphs.generic_graph_pyx as generic_graph_pyx
from sage.graphs.generic_graph import GenericGraph
from sage.graphs.dot2tex_utils import have_dot2tex


class DiGraph(GenericGraph):
    r"""
    Directed graph.

    A digraph or directed graph is a set of vertices connected by oriented
    edges. See also the :wikipedia:`Directed_graph`. For a collection of
    pre-defined digraphs, see the :mod:`~sage.graphs.digraph_generators` module.

    A :class:`DiGraph` object has many methods whose list can be obtained by
    typing ``g.<tab>`` (i.e. hit the 'tab' key) or by reading the documentation
    of :mod:`~sage.graphs.digraph`, :mod:`~sage.graphs.generic_graph`, and
    :mod:`~sage.graphs.graph`.

    INPUT:
<<<<<<< HEAD

    By default, a :class:`DiGraph` object is simple (i.e. no *loops* nor
    *multiple edges*) and unweighted. This can be easily tuned with the
    appropriate flags (see below).

    -  ``data`` -- can be any of the following (see the ``format`` argument):

      #. ``DiGraph()`` -- build a digraph on 0 vertices.

      #. ``DiGraph(5)`` -- return an edgeless digraph on the 5 vertices 0,...,4.

      #. ``DiGraph(list_of_edges)`` -- return a digraph with a given list of
         edges (see documentation of
         :meth:`~sage.graphs.generic_graph.GenericGraph.add_edges`).

         To bypass auto-detection, prefer the more explicit ``DiGraph(L,
         format='list_of_edges')``.

      #. ``DiGraph({1:[2,3,4],3:[4]})`` -- return a digraph by associating to
         each vertex the list of its out-neighbors.

         To bypass auto-detection, prefer the more explicit ``DiGraph(D,
         format='dict_of_lists')``.

      #. ``DiGraph({1: {2: 'a', 3:'b'} ,3:{2:'c'}})`` -- return a digraph by
         associating a list of out-neighbors to each vertex and providing its
         edge label.

         To bypass auto-detection, prefer the more explicit ``DiGraph(D,
         format='dict_of_dicts')``.

         For digraphs with multiple edges, you can provide a list of labels
         instead, e.g.: ``DiGraph({1: {2: ['a1', 'a2'], 3:['b']}
         ,3:{2:['c']}})``.

      #. ``DiGraph(a_matrix)`` -- return a digraph with given (weighted) adjacency
         matrix (see documentation of
         :meth:`~sage.graphs.generic_graph.GenericGraph.adjacency_matrix`).

         To bypass auto-detection, prefer the more explicit ``DiGraph(M,
         format='adjacency_matrix')``. To take weights into account, use
         ``format='weighted_adjacency_matrix'`` instead.

      #. ``DiGraph(a_nonsquare_matrix)`` -- return a digraph with given
         incidence matrix (see documentation of
         :meth:`~sage.graphs.generic_graph.GenericGraph.incidence_matrix`).

         To bypass auto-detection, prefer the more explicit ``DiGraph(M,
         format='incidence_matrix')``.

      #. ``DiGraph([V, f])`` -- return a digraph with a vertex set ``V`` and an
         edge `u,v` whenever ``f(u,v)`` is ``True``. Example: ``DiGraph([
         [1..10], lambda x,y: abs(x-y).is_square()])``

      #. ``DiGraph('FOC@?OC@_?')`` -- return a digraph from a dig6 string (see
         documentation of :meth:`dig6_string`).

=======

    By default, a :class:`DiGraph` object is simple (i.e. no *loops* nor
    *multiple edges*) and unweighted. This can be easily tuned with the
    appropriate flags (see below).

    -  ``data`` -- can be any of the following (see the ``format`` argument):

      #. ``DiGraph()`` -- build a digraph on 0 vertices.

      #. ``DiGraph(5)`` -- return an edgeless digraph on the 5 vertices 0,...,4.

      #. ``DiGraph([list_of_vertices,list_of_edges])`` -- returns a digraph with
         given vertices/edges.

         To bypass auto-detection, prefer the more explicit
         ``DiGraph([V,E],format='vertices_and_edges')``.

      #. ``DiGraph(list_of_edges)`` -- return a digraph with a given list of
         edges (see documentation of
         :meth:`~sage.graphs.generic_graph.GenericGraph.add_edges`).

         To bypass auto-detection, prefer the more explicit ``DiGraph(L,
         format='list_of_edges')``.

      #. ``DiGraph({1:[2,3,4],3:[4]})`` -- return a digraph by associating to
         each vertex the list of its out-neighbors.

         To bypass auto-detection, prefer the more explicit ``DiGraph(D,
         format='dict_of_lists')``.

      #. ``DiGraph({1: {2: 'a', 3:'b'} ,3:{2:'c'}})`` -- return a digraph by
         associating a list of out-neighbors to each vertex and providing its
         edge label.

         To bypass auto-detection, prefer the more explicit ``DiGraph(D,
         format='dict_of_dicts')``.

         For digraphs with multiple edges, you can provide a list of labels
         instead, e.g.: ``DiGraph({1: {2: ['a1', 'a2'], 3:['b']}
         ,3:{2:['c']}})``.

      #. ``DiGraph(a_matrix)`` -- return a digraph with given (weighted) adjacency
         matrix (see documentation of
         :meth:`~sage.graphs.generic_graph.GenericGraph.adjacency_matrix`).

         To bypass auto-detection, prefer the more explicit ``DiGraph(M,
         format='adjacency_matrix')``. To take weights into account, use
         ``format='weighted_adjacency_matrix'`` instead.

      #. ``DiGraph(a_nonsquare_matrix)`` -- return a digraph with given
         incidence matrix (see documentation of
         :meth:`~sage.graphs.generic_graph.GenericGraph.incidence_matrix`).

         To bypass auto-detection, prefer the more explicit ``DiGraph(M,
         format='incidence_matrix')``.

      #. ``DiGraph([V, f])`` -- return a digraph with a vertex set ``V`` and an
         edge `u,v` whenever ``f(u,v)`` is ``True``. Example: ``DiGraph([
         [1..10], lambda x,y: abs(x-y).is_square()])``

      #. ``DiGraph('FOC@?OC@_?')`` -- return a digraph from a dig6 string (see
         documentation of :meth:`dig6_string`).

>>>>>>> b8094cb4
      #. ``DiGraph(another_digraph)`` -- return a digraph from a Sage (di)graph,
         `pygraphviz <https://pygraphviz.github.io/>`__ digraph, `NetworkX
         <https://networkx.github.io/>`__ digraph, or `igraph
         <http://igraph.org/python/>`__ digraph.

    -  ``pos`` - a positioning dictionary: for example, the
       spring layout from NetworkX for the 5-cycle is::

         {0: [-0.91679746, 0.88169588],
          1: [ 0.47294849, 1.125     ],
          2: [ 1.125     ,-0.12867615],
          3: [ 0.12743933,-1.125     ],
          4: [-1.125     ,-0.50118505]}

    -  ``name`` - (must be an explicitly named parameter,
       i.e., name="complete") gives the graph a name

    -  ``loops`` - boolean, whether to allow loops (ignored
       if data is an instance of the DiGraph class)

    -  ``multiedges`` - boolean, whether to allow multiple
       edges (ignored if data is an instance of the DiGraph class)

    -  ``weighted`` - whether digraph thinks of itself as
       weighted or not. See self.weighted()

    - ``format`` - if set to ``None`` (default), :class:`DiGraph` tries to guess
      input's format. To avoid this possibly time-consuming step, one of the
      following values can be specified (see description above): ``"int"``,
      ``"dig6"``, ``"rule"``, ``"list_of_edges"``, ``"dict_of_lists"``,
      ``"dict_of_dicts"``, ``"adjacency_matrix"``,
      ``"weighted_adjacency_matrix"``, ``"incidence_matrix"``, ``"NX"``,
      ``"igraph"``.

    - ``sparse`` (boolean) -- ``sparse=True`` is an alias for
      ``data_structure="sparse"``, and ``sparse=False`` is an alias for
      ``data_structure="dense"``.

    - ``data_structure`` -- one of the following (for more information, see
      :mod:`~sage.graphs.base.overview`):

       * ``"dense"`` -- selects the :mod:`~sage.graphs.base.dense_graph`
         backend.

       * ``"sparse"`` -- selects the :mod:`~sage.graphs.base.sparse_graph`
         backend.

       * ``"static_sparse"`` -- selects the
         :mod:`~sage.graphs.base.static_sparse_backend` (this backend is faster
         than the sparse backend and smaller in memory, and it is immutable, so
         that the resulting graphs can be used as dictionary keys).

    - ``immutable`` (boolean) -- whether to create a immutable digraph. Note
      that ``immutable=True`` is actually a shortcut for
      ``data_structure='static_sparse'``.

    - ``vertex_labels`` - Whether to allow any object as a vertex (slower), or
      only the integers `0,...,n-1`, where `n` is the number of vertices.

    -  ``convert_empty_dict_labels_to_None`` - this arguments sets
       the default edge labels used by NetworkX (empty dictionaries)
       to be replaced by None, the default Sage edge label. It is
       set to ``True`` iff a NetworkX graph is on the input.

    EXAMPLES:

    #. A dictionary of dictionaries::

            sage: g = DiGraph({0:{1:'x',2:'z',3:'a'}, 2:{5:'out'}}); g
            Digraph on 5 vertices

       The labels ('x', 'z', 'a', 'out') are labels for edges. For
       example, 'out' is the label for the edge from 2 to 5. Labels can be
       used as weights, if all the labels share some common parent.

    #. A dictionary of lists (or iterables)::

            sage: g = DiGraph({0:[1,2,3], 2:[4]}); g
            Digraph on 5 vertices
            sage: g = DiGraph({0:(1,2,3), 2:(4,)}); g
            Digraph on 5 vertices

    #. A list of vertices and a function describing adjacencies. Note
       that the list of vertices and the function must be enclosed in a
       list (i.e., [list of vertices, function]).

       We construct a graph on the integers 1 through 12 such that there
       is a directed edge from i to j if and only if i divides j.

       ::

            sage: g=DiGraph([[1..12],lambda i,j: i!=j and i.divides(j)])
            sage: g.vertices()
            [1, 2, 3, 4, 5, 6, 7, 8, 9, 10, 11, 12]
            sage: g.adjacency_matrix()
            [0 1 1 1 1 1 1 1 1 1 1 1]
            [0 0 0 1 0 1 0 1 0 1 0 1]
            [0 0 0 0 0 1 0 0 1 0 0 1]
            [0 0 0 0 0 0 0 1 0 0 0 1]
            [0 0 0 0 0 0 0 0 0 1 0 0]
            [0 0 0 0 0 0 0 0 0 0 0 1]
            [0 0 0 0 0 0 0 0 0 0 0 0]
            [0 0 0 0 0 0 0 0 0 0 0 0]
            [0 0 0 0 0 0 0 0 0 0 0 0]
            [0 0 0 0 0 0 0 0 0 0 0 0]
            [0 0 0 0 0 0 0 0 0 0 0 0]
            [0 0 0 0 0 0 0 0 0 0 0 0]

    #. A Sage matrix: Note: If format is not specified, then Sage
       assumes a square matrix is an adjacency matrix, and a nonsquare
       matrix is an incidence matrix.

       - an adjacency matrix::

            sage: M = Matrix([[0, 1, 1, 1, 0],[0, 0, 0, 0, 0],[0, 0, 0, 0, 1],[0, 0, 0, 0, 0],[0, 0, 0, 0, 0]]); M
            [0 1 1 1 0]
            [0 0 0 0 0]
            [0 0 0 0 1]
            [0 0 0 0 0]
            [0 0 0 0 0]
            sage: DiGraph(M)
            Digraph on 5 vertices

            sage: M = Matrix([[0,1,-1],[-1,0,-1/2],[1,1/2,0]]); M
            [   0    1   -1]
            [  -1    0 -1/2]
            [   1  1/2    0]
            sage: G = DiGraph(M,sparse=True,weighted=True); G
            Digraph on 3 vertices
            sage: G.weighted()
            True

       - an incidence matrix::

            sage: M = Matrix(6, [-1,0,0,0,1, 1,-1,0,0,0, 0,1,-1,0,0, 0,0,1,-1,0, 0,0,0,1,-1, 0,0,0,0,0]); M
            [-1  0  0  0  1]
            [ 1 -1  0  0  0]
            [ 0  1 -1  0  0]
            [ 0  0  1 -1  0]
            [ 0  0  0  1 -1]
            [ 0  0  0  0  0]
            sage: DiGraph(M)
            Digraph on 6 vertices

    #. A dig6 string: Sage automatically recognizes whether a string is
       in dig6 format, which is a directed version of graph6::

            sage: D = DiGraph('IRAaDCIIOWEOKcPWAo')
            sage: D
            Digraph on 10 vertices

            sage: D = DiGraph('IRAaDCIIOEOKcPWAo')
            Traceback (most recent call last):
            ...
            RuntimeError: The string (IRAaDCIIOEOKcPWAo) seems corrupt: for n = 10, the string is too short.

            sage: D = DiGraph("IRAaDCI'OWEOKcPWAo")
            Traceback (most recent call last):
            ...
            RuntimeError: The string seems corrupt: valid characters are
            ?@ABCDEFGHIJKLMNOPQRSTUVWXYZ[\]^_`abcdefghijklmnopqrstuvwxyz{|}~

    #. A NetworkX XDiGraph::

            sage: import networkx
            sage: g = networkx.MultiDiGraph({0:[1,2,3], 2:[4]})
            sage: DiGraph(g)
            Digraph on 5 vertices


    #. A NetworkX digraph::

            sage: import networkx
            sage: g = networkx.DiGraph({0:[1,2,3], 2:[4]})
            sage: DiGraph(g)
            Digraph on 5 vertices

    #. An igraph directed Graph (see also
       :meth:`~sage.graphs.generic_graph.GenericGraph.igraph_graph`)::

           sage: import igraph                                  # optional - python_igraph
           sage: g = igraph.Graph([(0,1),(0,2)], directed=True) # optional - python_igraph
           sage: DiGraph(g)                                     # optional - python_igraph
           Digraph on 3 vertices

       If ``vertex_labels`` is ``True``, the names of the vertices are given by
       the vertex attribute ``'name'``, if available::

           sage: g = igraph.Graph([(0,1),(0,2)], directed=True, vertex_attrs={'name':['a','b','c']})  # optional - python_igraph
           sage: DiGraph(g).vertices()                                                                # optional - python_igraph
           ['a', 'b', 'c']
           sage: g = igraph.Graph([(0,1),(0,2)], directed=True, vertex_attrs={'label':['a','b','c']}) # optional - python_igraph
           sage: DiGraph(g).vertices()                                                                # optional - python_igraph
           [0, 1, 2]

       If the igraph Graph has edge attributes, they are used as edge labels::

           sage: g = igraph.Graph([(0,1),(0,2)], directed=True, edge_attrs={'name':['a','b'], 'weight':[1,3]}) # optional - python_igraph
           sage: DiGraph(g).edges()                                                                            # optional - python_igraph
           [(0, 1, {'name': 'a', 'weight': 1}), (0, 2, {'name': 'b', 'weight': 3})]


    TESTS::

        sage: DiGraph({0:[1,2,3], 2:[4]}).edges()
        [(0, 1, None), (0, 2, None), (0, 3, None), (2, 4, None)]
        sage: DiGraph({0:(1,2,3), 2:(4,)}).edges()
        [(0, 1, None), (0, 2, None), (0, 3, None), (2, 4, None)]
        sage: DiGraph({0:Set([1,2,3]), 2:Set([4])}).edges()
        [(0, 1, None), (0, 2, None), (0, 3, None), (2, 4, None)]

    Demonstrate that digraphs using the static backend are equal to mutable
    graphs but can be used as dictionary keys::

        sage: import networkx
        sage: g = networkx.DiGraph({0:[1,2,3], 2:[4]})
        sage: G = DiGraph(g)
        sage: G_imm = DiGraph(G, data_structure="static_sparse")
        sage: H_imm = DiGraph(G, data_structure="static_sparse")
        sage: H_imm is G_imm
        False
        sage: H_imm == G_imm == G
        True
        sage: {G_imm:1}[H_imm]
        1
        sage: {G_imm:1}[G]
        Traceback (most recent call last):
        ...
        TypeError: This graph is mutable, and thus not hashable. Create an
        immutable copy by `g.copy(immutable=True)`

    The error message states that one can also create immutable graphs by
    specifying the ``immutable`` optional argument (not only by
    ``data_structure='static_sparse'`` as above)::

        sage: J_imm = DiGraph(G, immutable=True)
        sage: J_imm == G_imm
        True
        sage: type(J_imm._backend) == type(G_imm._backend)
        True

    From a a list of vertices and a list of edges::

        sage: G = DiGraph([[1,2,3],[(1,2)]]); G
        Digraph on 3 vertices
        sage: G.edges()
        [(1, 2, None)]
    """
    _directed = True

    def __init__(self, data=None, pos=None, loops=None, format=None,
                 weighted=None, implementation='c_graph',
                 data_structure="sparse", vertex_labels=True, name=None,
                 multiedges=None, convert_empty_dict_labels_to_None=None,
                 sparse=True, immutable=False):
        """
        TESTS::

            sage: D = DiGraph()
            sage: loads(dumps(D)) == D
            True

            sage: a = matrix(2,2,[1,2,0,1])
            sage: DiGraph(a,sparse=True).adjacency_matrix() == a
            True

            sage: a = matrix(2,2,[3,2,0,1])
            sage: DiGraph(a,sparse=True).adjacency_matrix() == a
            True

        The positions are copied when the DiGraph is built from
        another DiGraph or from a Graph ::

            sage: g = DiGraph(graphs.PetersenGraph())
            sage: h = DiGraph(g)
            sage: g.get_pos() == h.get_pos()
            True
            sage: g.get_pos() == graphs.PetersenGraph().get_pos()
            True

        Invalid sequence of edges given as an input (they do not all
        have the same length)::

            sage: g = DiGraph([(1,2),(2,3),(2,3,4)])
            Traceback (most recent call last):
            ...
            ValueError: too many values to unpack

        Detection of multiple edges::

            sage: DiGraph({1:{2:[0,1]}})
            Multi-digraph on 2 vertices
            sage: DiGraph({1:{2:0}})
            Digraph on 2 vertices

        An empty list or dictionary defines a simple graph (trac #10441 and #12910)::

            sage: DiGraph([])
            Digraph on 0 vertices
            sage: DiGraph({})
            Digraph on 0 vertices
            sage: # not "Multi-digraph on 0 vertices"

        Problem with weighted adjacency matrix (:trac:`13919`)::

            sage: B = {0:{1:2,2:5,3:4},1:{2:2,4:7},2:{3:1,4:4,5:3},3:{5:4},4:{5:1,6:5},5:{4:1,6:7,5:1}}
            sage: grafo3 = DiGraph(B,weighted=True)
            sage: matad = grafo3.weighted_adjacency_matrix()
            sage: grafo4 = DiGraph(matad,format = "adjacency_matrix", weighted=True)
            sage: grafo4.shortest_path(0,6,by_weight=True)
            [0, 1, 2, 5, 4, 6]

        Building a DiGraph with ``immutable=False`` returns a mutable graph::

            sage: g = graphs.PetersenGraph()
            sage: g = DiGraph(g.edges(),immutable=False)
            sage: g.add_edge("Hey", "Heyyyyyyy")
            sage: {g:1}[g]
            Traceback (most recent call last):
            ...
            TypeError: This graph is mutable, and thus not hashable. Create an immutable copy by `g.copy(immutable=True)`
            sage: copy(g) is g
            False
            sage: {g.copy(immutable=True):1}[g.copy(immutable=True)]
            1

        But building it with ``immutable=True`` returns an immutable graph::

            sage: g = DiGraph(graphs.PetersenGraph(), immutable=True)
            sage: g.add_edge("Hey", "Heyyyyyyy")
            Traceback (most recent call last):
            ...
            NotImplementedError
            sage: {g:1}[g]
            1
            sage: copy(g) is g    # copy is mutable again
            False

        Unknown input format::

            sage: DiGraph(4,format="HeyHeyHey")
            Traceback (most recent call last):
            ...
            ValueError: Unknown input format 'HeyHeyHey'

        Sage DiGraph from igraph undirected graph::

            sage: import igraph           # optional - python_igraph
            sage: DiGraph(igraph.Graph()) # optional - python_igraph
            Traceback (most recent call last):
            ...
            ValueError: A *directed* igraph graph was expected. To build an undirected graph, call the Graph constructor.
        """
        msg = ''
        GenericGraph.__init__(self)
        from sage.structure.element import is_Matrix

        if sparse is False:
            if data_structure != "sparse":
                raise ValueError("The 'sparse' argument is an alias for "
                                 "'data_structure'. Please do not define both.")
            data_structure = "dense"

        # Choice of the backend

        if implementation != 'c_graph':
            from sage.misc.superseded import deprecation
            deprecation(18375,"The 'implementation' keyword is deprecated, "
                        "and the graphs has been stored as a 'c_graph'")

        if multiedges or weighted:
            if data_structure == "dense":
                raise RuntimeError("Multiedge and weighted c_graphs must be sparse.")

        if immutable:
            data_structure = 'static_sparse'

        # If the data structure is static_sparse, we first build a graph
        # using the sparse data structure, then reencode the resulting graph
        # as a static sparse graph.
        from sage.graphs.base.sparse_graph import SparseGraphBackend
        from sage.graphs.base.dense_graph import DenseGraphBackend
        if data_structure in ["sparse", "static_sparse"]:
            CGB = SparseGraphBackend
        elif data_structure == "dense":
             CGB = DenseGraphBackend
        else:
            raise ValueError("data_structure must be equal to 'sparse', "
                             "'static_sparse' or 'dense'")
        self._backend = CGB(0, directed=True)

        if format is None and isinstance(data, str):
            format = 'dig6'
            if data[:8] == ">>dig6<<":
                data = data[8:]
        if format is None and is_Matrix(data):
            if data.is_square():
                format = 'adjacency_matrix'
            else:
                format = 'incidence_matrix'
                msg += "Non-symmetric or non-square matrix assumed to be an incidence matrix: "
        if format is None and isinstance(data, DiGraph):
            format = 'DiGraph'
        from sage.graphs.all import Graph
        if format is None and isinstance(data, Graph):
            data = data.to_directed()
            format = 'DiGraph'
        if format is None and isinstance(data,list) and \
           len(data)>=2 and callable(data[1]):
            format = 'rule'

        if (format is None           and
            isinstance(data,list)    and
            len(data) == 2           and
            isinstance(data[0],list) and # a list of two lists, the second of
            isinstance(data[1],list) and # which contains iterables (the edges)
            (not data[1] or callable(getattr(data[1][0],"__iter__",None)))):
            format = "vertices_and_edges"

        if format is None and isinstance(data,dict):
            keys = data.keys()
            if len(keys) == 0: format = 'dict_of_dicts'
            else:
                if isinstance(data[keys[0]], dict):
                    format = 'dict_of_dicts'
                else:
                    format = 'dict_of_lists'
        if format is None and hasattr(data, 'adj'):
            import networkx
            if isinstance(data, (networkx.Graph, networkx.MultiGraph)):
                data = data.to_directed()
                format = 'NX'
            elif isinstance(data, (networkx.DiGraph, networkx.MultiDiGraph)):
                format = 'NX'
        if (format is None          and
            hasattr(data, 'vcount') and
            hasattr(data, 'get_edgelist')):
            try:
                import igraph
            except ImportError:
                raise ImportError("The data seems to be a igraph object, but "+
                                  "igraph is not installed in Sage. To install "+
                                  "it, run 'sage -i python_igraph'")
            if format is None and isinstance(data, igraph.Graph):
                format = 'igraph'
        if format is None and isinstance(data, (int, Integer)):
            format = 'int'
        if format is None and data is None:
            format = 'int'
            data = 0

        # Input is a list of edges
        if format is None and isinstance(data,list):
            format = "list_of_edges"
            if weighted is None: weighted = False
            num_verts=0

        if format == 'weighted_adjacency_matrix':
            if weighted is False:
                raise ValueError("Format was weighted_adjacency_matrix but weighted was False.")
            if weighted   is None: weighted   = True
            if multiedges is None: multiedges = False
            format = 'adjacency_matrix'

        if format is None:
            raise ValueError("This input cannot be turned into a graph")

        # At this point, format has been set. We build the graph

        if format == 'dig6':
            if weighted   is None: self._weighted   = False
            self.allow_loops(True if loops else False,check=False)
            self.allow_multiple_edges(True if multiedges else False,check=False)
            from graph_input import from_dig6
            from_dig6(self, data)

        elif format == 'adjacency_matrix':
            from graph_input import from_adjacency_matrix
            from_adjacency_matrix(self, data, loops=loops, multiedges=multiedges, weighted=weighted)

        elif format == 'incidence_matrix':
            from graph_input import from_oriented_incidence_matrix
            from_oriented_incidence_matrix(self, data, loops=loops, multiedges=multiedges, weighted=weighted)

        elif format == 'DiGraph':
            if loops is None: loops = data.allows_loops()
            elif not loops and data.has_loops():
                raise ValueError("The digraph was built with loops=False but input data has a loop")
            if multiedges is None: multiedges = data.allows_multiple_edges()
            elif not multiedges:
                e = data.edges(labels=False)
                if len(e) != len(set(e)):
                    raise ValueError("No multiple edges but input digraph"+
                    " has multiple edges.")
            self.allow_multiple_edges(multiedges,check=False)
            self.allow_loops(loops,check=False)
            if weighted is None: weighted = data.weighted()
            if data.get_pos() is not None:
                pos = data.get_pos().copy()
            self.add_vertices(data.vertex_iterator())
            self.add_edges(data.edge_iterator())
            self.name(data.name())
        elif format == 'rule':
            f = data[1]
            if loops is None: loops = any(f(v,v) for v in data[0])
            if weighted is None: weighted = False
            self.allow_multiple_edges(True if multiedges else False,check=False)
            self.allow_loops(loops,check=False)
            self.add_vertices(data[0])
            self.add_edges((u,v) for u in data[0] for v in data[0] if f(u,v))

        elif format == "vertices_and_edges":
            self.allow_multiple_edges(bool(multiedges), check=False)
            self.allow_loops(bool(loops), check=False)
            self.add_vertices(data[0])
            self.add_edges(data[1])

        elif format == 'dict_of_dicts':
            from graph_input import from_dict_of_dicts
            from_dict_of_dicts(self, data, loops=loops, multiedges=multiedges, weighted=weighted,
                               convert_empty_dict_labels_to_None = False if convert_empty_dict_labels_to_None is None else convert_empty_dict_labels_to_None)

        elif format == 'dict_of_lists':
            from graph_input import from_dict_of_lists
            from_dict_of_lists(self, data, loops=loops, multiedges=multiedges, weighted=weighted)

        elif format == 'NX':
            # adjust for empty dicts instead of None in NetworkX default edge labels
            if convert_empty_dict_labels_to_None is None:
                convert_empty_dict_labels_to_None = (format == 'NX')

            if weighted is None:
                if isinstance(data, networkx.DiGraph):
                    weighted = False
                    if multiedges is None:
                        multiedges = False
                    if loops is None:
                        loops = False
                else:
                    weighted = True
                    if multiedges is None:
                        multiedges = data.multiedges
                    if loops is None:
                        loops = data.selfloops
            if convert_empty_dict_labels_to_None:
                r = lambda x:None if x=={} else x
            else:
                r = lambda x:x

            self.allow_multiple_edges(multiedges,check=False)
            self.allow_loops(loops,check=False)
            self.add_vertices(data.nodes())
            self.add_edges((u,v,r(l)) for u,v,l in data.edges_iter(data=True))
        elif format == 'igraph':
            if not data.is_directed():
                raise ValueError("A *directed* igraph graph was expected. To "+
                                 "build an undirected graph, call the Graph "
                                 "constructor.")

            self.add_vertices(range(data.vcount()))
            self.add_edges([(e.source, e.target, e.attributes()) for e in data.es()])

            if vertex_labels and 'name' in data.vertex_attributes():
                vs = data.vs()
                self.relabel({v:vs[v]['name'] for v in self})

        elif format == 'int':
            if weighted   is None: weighted   = False
            self.allow_loops(True if loops else False,check=False)
            self.allow_multiple_edges(True if multiedges else False,check=False)
            if data<0:
                raise ValueError("The number of vertices cannot be strictly negative!")
            elif data:
                self.add_vertices(range(data))
        elif format == 'list_of_edges':
            self.allow_multiple_edges(False if multiedges is False else True)
            self.allow_loops(False if loops is False else True)
            self.add_edges(data)
            if multiedges is not True and self.has_multiple_edges():
                from sage.misc.superseded import deprecation
                deprecation(15706, "You created a graph with multiple edges "
                            "from a list. Please set 'multiedges' to 'True' "
                            "when you do so, as in the future the default "
                            "behaviour will be to ignore those edges")
            elif multiedges is None:
                self.allow_multiple_edges(False)

            if loops is not True and self.has_loops():
                from sage.misc.superseded import deprecation
                deprecation(15706, "You created a graph with loops from a list. "+
                            "Please set 'loops' to 'True' when you do so, as in "+
                            "the future the default behaviour will be to ignore "+
                            "those edges")
            elif loops is None:
                self.allow_loops(False)
        else:
            raise ValueError("Unknown input format '{}'".format(format))

        # weighted, multiedges, loops, verts and num_verts should now be set
        self._weighted = weighted

        self._pos = pos

        if format != 'DiGraph' or name is not None:
            self.name(name)

        if data_structure == "static_sparse":
            from sage.graphs.base.static_sparse_backend import StaticSparseBackend
            ib = StaticSparseBackend(self,
                                     loops = self.allows_loops(),
                                     multiedges = self.allows_multiple_edges())
            self._backend = ib
            self._immutable = True

    ### Formats
    def dig6_string(self):
        """
        Returns the dig6 representation of the digraph as an ASCII string.
        Valid for single (no multiple edges) digraphs on 0 to 262143
        vertices.

        EXAMPLES::

            sage: D = DiGraph()
            sage: D.dig6_string()
            '?'
            sage: D.add_edge(0,1)
            sage: D.dig6_string()
            'AO'
        """
        n = self.order()
        if n > 262143:
            raise ValueError('dig6 format supports graphs on 0 to 262143 vertices only.')
        elif self.has_multiple_edges():
            raise ValueError('dig6 format does not support multiple edges.')
        else:
            return generic_graph_pyx.small_integer_to_graph6(n) + generic_graph_pyx.binary_string_to_graph6(self._bit_vector())

    ### Attributes

    def is_directed(self):
        """
        Since digraph is directed, returns True.

        EXAMPLES::

            sage: DiGraph().is_directed()
            True
        """
        return True

    ### Properties

    def is_directed_acyclic(self, certificate = False):
        """
        Returns whether the digraph is acyclic or not.

        A directed graph is acyclic if for any vertex `v`, there is no directed
        path that starts and ends at `v`. Every directed acyclic graph (DAG)
        corresponds to a partial ordering of its vertices, however multiple dags
        may lead to the same partial ordering.

        INPUT:

        - ``certificate`` -- whether to return a certificate (``False`` by
          default).

        OUTPUT:

            * When ``certificate=False``, returns a boolean value.

            * When ``certificate=True`` :

                * If the graph is acyclic, returns a pair ``(True, ordering)``
                  where ``ordering`` is a list of the vertices such that ``u``
                  appears before ``v`` in ``ordering`` if ``u, v`` is an edge.

                * Else, returns a pair ``(False, cycle)`` where ``cycle`` is a
                  list of vertices representing a circuit in the graph.

        EXAMPLES:

        At first, the following graph is acyclic::

            sage: D = DiGraph({ 0:[1,2,3], 4:[2,5], 1:[8], 2:[7], 3:[7], 5:[6,7], 7:[8], 6:[9], 8:[10], 9:[10] })
            sage: D.plot(layout='circular').show()
            sage: D.is_directed_acyclic()
            True

        Adding an edge from `9` to `7` does not change it::

            sage: D.add_edge(9,7)
            sage: D.is_directed_acyclic()
            True

        We can obtain as a proof an ordering of the vertices such that `u`
        appears before `v` if `uv` is an edge of the graph::

            sage: D.is_directed_acyclic(certificate = True)
            (True, [4, 5, 6, 9, 0, 1, 2, 3, 7, 8, 10])

        Adding an edge from 7 to 4, though, makes a difference::

            sage: D.add_edge(7,4)
            sage: D.is_directed_acyclic()
            False

        Indeed, it creates a circuit `7, 4, 5`::

            sage: D.is_directed_acyclic(certificate = True)
            (False, [7, 4, 5])

        Checking acyclic graphs are indeed acyclic ::

            sage: def random_acyclic(n, p):
            ...    g = graphs.RandomGNP(n, p)
            ...    h = DiGraph()
            ...    h.add_edges([ ((u,v) if u<v else (v,u)) for u,v,_ in g.edges() ])
            ...    return h
            ...
            sage: all( random_acyclic(100, .2).is_directed_acyclic()    # long time
            ...        for i in range(50))                              # long time
            True

        TESTS:

        What about loops?::

            sage: g = digraphs.ButterflyGraph(3)
            sage: g.allow_loops(True)
            sage: g.is_directed_acyclic()
            True
            sage: g.add_edge(0,0)
            sage: g.is_directed_acyclic()
            False
        """
        return self._backend.is_directed_acyclic(certificate = certificate)

    def to_directed(self):
        """
        Since the graph is already directed, simply returns a copy of
        itself.

        EXAMPLES::

            sage: DiGraph({0:[1,2,3],4:[5,1]}).to_directed()
            Digraph on 6 vertices
        """
        return self.copy()

    def to_undirected(self, implementation='c_graph', data_structure=None,
                      sparse=None):
        """
        Returns an undirected version of the graph. Every directed edge
        becomes an edge.

        INPUT:

         - ``data_structure`` -- one of ``"sparse"``, ``"static_sparse"``, or
           ``"dense"``. See the documentation of :class:`Graph` or
           :class:`DiGraph`.

         - ``sparse`` (boolean) -- ``sparse=True`` is an alias for
           ``data_structure="sparse"``, and ``sparse=False`` is an alias for
           ``data_structure="dense"``.

        EXAMPLES::

            sage: D = DiGraph({0:[1,2],1:[0]})
            sage: G = D.to_undirected()
            sage: D.edges(labels=False)
            [(0, 1), (0, 2), (1, 0)]
            sage: G.edges(labels=False)
            [(0, 1), (0, 2)]

        TESTS:

        Immutable graphs yield immutable graphs (:trac:`17005`)::

            sage: DiGraph([[1, 2]], immutable=True).to_undirected()._backend
            <type 'sage.graphs.base.static_sparse_backend.StaticSparseBackend'>
        """
        if sparse is not None:
            if data_structure is not None:
                raise ValueError("The 'sparse' argument is an alias for "
                                 "'data_structure'. Please do not define both.")
            data_structure = "sparse" if sparse else "dense"

        if data_structure is None:
            from sage.graphs.base.dense_graph import DenseGraphBackend
            from sage.graphs.base.sparse_graph import SparseGraphBackend
            if isinstance(self._backend, DenseGraphBackend):
                data_structure = "dense"
            elif isinstance(self._backend, SparseGraphBackend):
                data_structure = "sparse"
            else:
                data_structure = "static_sparse"
        from sage.graphs.all import Graph
        G = Graph(name           = self.name(),
                  pos            = self._pos,
                  multiedges     = self.allows_multiple_edges(),
                  loops          = self.allows_loops(),
                  implementation = implementation,
                  data_structure = (data_structure if data_structure!="static_sparse"
                                    else "sparse")) # we need a mutable copy first

        G.add_vertices(self.vertex_iterator())
        G.add_edges(self.edge_iterator())
        if hasattr(self, '_embedding'):
            G._embedding = copy(self._embedding)
        G._weighted = self._weighted

        if data_structure == "static_sparse":
            G=G.copy(data_structure=data_structure)

        return G

    ### Edge Handlers

    def incoming_edge_iterator(self, vertices, labels=True):
        """
        Return an iterator over all arriving edges from vertices.

        INPUT:

        - ``vertices`` -- a vertex or a list of vertices

        - ``labels`` (boolean) -- whether to return edges as pairs of vertices,
          or as triples containing the labels.

        EXAMPLES::

            sage: D = DiGraph( { 0: [1,2,3], 1: [0,2], 2: [3], 3: [4], 4: [0,5], 5: [1] } )
            sage: for a in D.incoming_edge_iterator([0]):
            ...    print a
            (1, 0, None)
            (4, 0, None)
        """
        if vertices is None:
            vertices = self
        elif vertices in self:
            vertices = [vertices]
        else:
            vertices = [v for v in vertices if v in self]
        return self._backend.iterator_in_edges(vertices, labels)

    def incoming_edges(self, vertices, labels=True):
        """
        Returns a list of edges arriving at vertices.

        INPUT:

        - ``vertices`` -- a vertex or a list of vertices

        - ``labels`` (boolean) -- whether to return edges as pairs of vertices,
          or as triples containing the labels.

        EXAMPLES::

            sage: D = DiGraph( { 0: [1,2,3], 1: [0,2], 2: [3], 3: [4], 4: [0,5], 5: [1] } )
            sage: D.incoming_edges([0])
            [(1, 0, None), (4, 0, None)]
        """
        return list(self.incoming_edge_iterator(vertices, labels=labels))

    def outgoing_edge_iterator(self, vertices, labels=True):
        """
        Return an iterator over all departing edges from vertices.

        INPUT:

        - ``vertices`` -- a vertex or a list of vertices

        - ``labels`` (boolean) -- whether to return edges as pairs of vertices,
          or as triples containing the labels.

        EXAMPLES::

            sage: D = DiGraph( { 0: [1,2,3], 1: [0,2], 2: [3], 3: [4], 4: [0,5], 5: [1] } )
            sage: for a in D.outgoing_edge_iterator([0]):
            ...    print a
            (0, 1, None)
            (0, 2, None)
            (0, 3, None)
        """
        if vertices is None:
            vertices = self
        elif vertices in self:
            vertices = [vertices]
        else:
            vertices = [v for v in vertices if v in self]
        return self._backend.iterator_out_edges(vertices, labels)

    def outgoing_edges(self, vertices, labels=True):
        """
        Returns a list of edges departing from vertices.

        INPUT:

        - ``vertices`` -- a vertex or a list of vertices

        - ``labels`` (boolean) -- whether to return edges as pairs of vertices,
          or as triples containing the labels.

        EXAMPLES::

            sage: D = DiGraph( { 0: [1,2,3], 1: [0,2], 2: [3], 3: [4], 4: [0,5], 5: [1] } )
            sage: D.outgoing_edges([0])
            [(0, 1, None), (0, 2, None), (0, 3, None)]
        """
        return list(self.outgoing_edge_iterator(vertices, labels=labels))

    def neighbor_in_iterator(self, vertex):
        """
        Returns an iterator over the in-neighbors of vertex.

        An vertex `u` is an in-neighbor of a vertex `v` if `uv` in an edge.

        EXAMPLES::

            sage: D = DiGraph( { 0: [1,2,3], 1: [0,2], 2: [3], 3: [4], 4: [0,5], 5: [1] } )
            sage: for a in D.neighbor_in_iterator(0):
            ...    print a
            1
            4
        """
        return iter(set(self._backend.iterator_in_nbrs(vertex)))

    def neighbors_in(self, vertex):
        """
        Returns the list of the in-neighbors of a given vertex.

        An vertex `u` is an in-neighbor of a vertex `v` if `uv` in an edge.

        EXAMPLES::

            sage: D = DiGraph( { 0: [1,2,3], 1: [0,2], 2: [3], 3: [4], 4: [0,5], 5: [1] } )
            sage: D.neighbors_in(0)
            [1, 4]
        """
        return list(self.neighbor_in_iterator(vertex))

    def neighbor_out_iterator(self, vertex):
        """
        Returns an iterator over the out-neighbors of a given vertex.

        An vertex `u` is an out-neighbor of a vertex `v` if `vu` in an edge.

        EXAMPLES::

            sage: D = DiGraph( { 0: [1,2,3], 1: [0,2], 2: [3], 3: [4], 4: [0,5], 5: [1] } )
            sage: for a in D.neighbor_out_iterator(0):
            ...    print a
            1
            2
            3
        """
        return iter(set(self._backend.iterator_out_nbrs(vertex)))

    def neighbors_out(self, vertex):
        """
        Returns the list of the out-neighbors of a given vertex.

        An vertex `u` is an out-neighbor of a vertex `v` if `vu` in an edge.

        EXAMPLES::

            sage: D = DiGraph( { 0: [1,2,3], 1: [0,2], 2: [3], 3: [4], 4: [0,5], 5: [1] } )
            sage: D.neighbors_out(0)
            [1, 2, 3]
        """
        return list(self.neighbor_out_iterator(vertex))

    ### Degree functions

    def in_degree(self, vertices=None, labels=False):
        """
        Same as degree, but for in degree.

        EXAMPLES::

            sage: D = DiGraph( { 0: [1,2,3], 1: [0,2], 2: [3], 3: [4], 4: [0,5], 5: [1] } )
            sage: D.in_degree(vertices = [0,1,2], labels=True)
            {0: 2, 1: 2, 2: 2}
            sage: D.in_degree()
            [2, 2, 2, 2, 1, 1]
            sage: G = graphs.PetersenGraph().to_directed()
            sage: G.in_degree(0)
            3
        """
        if vertices in self:
            return self._backend.in_degree(vertices)
        elif labels:
            return {v:d for v, d in self.in_degree_iterator(vertices, labels=labels)}
        else:
            return list(self.in_degree_iterator(vertices, labels=labels))

    def in_degree_iterator(self, vertices=None, labels=False):
        """
        Same as degree_iterator, but for in degree.

        EXAMPLES::

            sage: D = graphs.Grid2dGraph(2,4).to_directed()
            sage: for i in D.in_degree_iterator():
            ...    print i
            3
            3
            2
            2
            3
            2
            2
            3
            sage: for i in D.in_degree_iterator(labels=True):
            ...    print i
            ((0, 1), 3)
            ((1, 2), 3)
            ((0, 0), 2)
            ((0, 3), 2)
            ((1, 1), 3)
            ((1, 3), 2)
            ((1, 0), 2)
            ((0, 2), 3)
        """
        if vertices is None:
            vertices = self.vertex_iterator()
        if labels:
            for v in vertices:
                yield (v, self.in_degree(v))
        else:
            for v in vertices:
                yield self.in_degree(v)

    def in_degree_sequence(self):
        r"""
        Return the indegree sequence.

        EXAMPLES:

        The indegree sequences of two digraphs::

            sage: g = DiGraph({1: [2, 5, 6], 2: [3, 6], 3: [4, 6], 4: [6], 5: [4, 6]})
            sage: g.in_degree_sequence()
            [5, 2, 1, 1, 1, 0]

        ::

            sage: V = [2, 3, 5, 7, 8, 9, 10, 11]
            sage: E = [[], [8, 10], [11], [8, 11], [9], [], [], [2, 9, 10]]
            sage: g = DiGraph(dict(zip(V, E)))
            sage: g.in_degree_sequence()
            [2, 2, 2, 2, 1, 0, 0, 0]
        """
        return sorted(self.in_degree_iterator(), reverse=True)

    def out_degree(self, vertices=None, labels=False):
        """
        Same as degree, but for out degree.

        EXAMPLES::

            sage: D = DiGraph( { 0: [1,2,3], 1: [0,2], 2: [3], 3: [4], 4: [0,5], 5: [1] } )
            sage: D.out_degree(vertices = [0,1,2], labels=True)
            {0: 3, 1: 2, 2: 1}
            sage: D.out_degree()
            [3, 2, 1, 1, 2, 1]
            sage: D.out_degree(2)
            1
        """
        if vertices in self:
            return self._backend.out_degree(vertices)
        elif labels:
            return {v:d for v, d in self.out_degree_iterator(vertices, labels=labels)}
        else:
            return list(self.out_degree_iterator(vertices, labels=labels))

    def out_degree_iterator(self, vertices=None, labels=False):
        """
        Same as degree_iterator, but for out degree.

        EXAMPLES::

            sage: D = graphs.Grid2dGraph(2,4).to_directed()
            sage: for i in D.out_degree_iterator():
            ...    print i
            3
            3
            2
            2
            3
            2
            2
            3
            sage: for i in D.out_degree_iterator(labels=True):
            ...    print i
            ((0, 1), 3)
            ((1, 2), 3)
            ((0, 0), 2)
            ((0, 3), 2)
            ((1, 1), 3)
            ((1, 3), 2)
            ((1, 0), 2)
            ((0, 2), 3)
        """
        if vertices is None:
            vertices = self.vertex_iterator()
        if labels:
            for v in vertices:
                yield (v, self.out_degree(v))
        else:
            for v in vertices:
                yield self.out_degree(v)

    def out_degree_sequence(self):
        r"""
        Return the outdegree sequence of this digraph.

        EXAMPLES:

        The outdegree sequences of two digraphs::

            sage: g = DiGraph({1: [2, 5, 6], 2: [3, 6], 3: [4, 6], 4: [6], 5: [4, 6]})
            sage: g.out_degree_sequence()
            [3, 2, 2, 2, 1, 0]

        ::

            sage: V = [2, 3, 5, 7, 8, 9, 10, 11]
            sage: E = [[], [8, 10], [11], [8, 11], [9], [], [], [2, 9, 10]]
            sage: g = DiGraph(dict(zip(V, E)))
            sage: g.out_degree_sequence()
            [3, 2, 2, 1, 1, 0, 0, 0]
        """
        return sorted(self.out_degree_iterator(), reverse=True)

    def sources(self):
        r"""
        Returns a list of sources of the digraph.

        OUTPUT:

        - list, the vertices of the digraph that have no edges going into them

        EXAMPLES::

            sage: G = DiGraph({1:{3:['a']}, 2:{3:['b']}})
            sage: G.sources()
            [1, 2]
            sage: T = DiGraph({1:{}})
            sage: T.sources()
            [1]
        """
        return [x for x in self if self.in_degree(x)==0]

    def sinks(self):
        """
        Returns a list of sinks of the digraph.

        OUTPUT:

        - list, the vertices of the digraph that have no edges beginning at them

        EXAMPLES::

            sage: G = DiGraph({1:{3:['a']}, 2:{3:['b']}})
            sage: G.sinks()
            [3]
            sage: T = DiGraph({1:{}})
            sage: T.sinks()
            [1]
        """
        return [x for x in self if self.out_degree(x)==0]


    def feedback_edge_set(self, constraint_generation= True, value_only=False, solver=None, verbose=0):
        r"""
        Computes the minimum feedback edge set of a digraph (also called
        feedback arc set).

        The minimum feedback edge set of a digraph is a set of edges that
        intersect all the circuits of the digraph.  Equivalently, a minimum
        feedback arc set of a DiGraph is a set `S` of arcs such that the digraph
        `G-S` is acyclic. For more information, see the `Wikipedia article on
        feedback arc sets <http://en.wikipedia.org/wiki/Feedback_arc_set>`_.

        INPUT:

        - ``value_only`` -- boolean (default: ``False``)

          - When set to ``True``, only the minimum cardinal of a minimum edge
            set is returned.

          - When set to ``False``, the ``Set`` of edges of a minimal edge set is
            returned.

        - ``constraint_generation`` (boolean) -- whether to use constraint
          generation when solving the Mixed Integer Linear Program (default:
          ``True``).

        - ``solver`` -- (default: ``None``) Specify a Linear Program (LP)
          solver to be used. If set to ``None``, the default one is used. For
          more information on LP solvers and which default solver is used, see
          the method
          :meth:`solve <sage.numerical.mip.MixedIntegerLinearProgram.solve>`
          of the class
          :class:`MixedIntegerLinearProgram <sage.numerical.mip.MixedIntegerLinearProgram>`.

        - ``verbose`` -- integer (default: ``0``). Sets the level of
          verbosity. Set to 0 by default, which means quiet.

        ALGORITHM:

        This problem is solved using Linear Programming, in two different
        ways. The first one is to solve the following formulation:

        .. MATH::

            \mbox{Minimize : }&\sum_{(u,v)\in G} b_{(u,v)}\\
            \mbox{Such that : }&\\
            &\forall (u,v)\in G, d_u-d_v+ n \cdot b_{(u,v)}\geq 0\\
            &\forall u\in G, 0\leq d_u\leq |G|\\

        An explanation:

        An acyclic digraph can be seen as a poset, and every poset has a linear
        extension. This means that in any acyclic digraph the vertices can be
        ordered with a total order `<` in such a way that if `(u,v)\in G`, then
        `u<v`.

        Thus, this linear program is built in order to assign to each vertex `v`
        a number `d_v\in [0,\dots,n-1]` such that if there exists an edge
        `(u,v)\in G` such that `d_v<d_u`, then the edge `(u,v)` is removed.

        The number of edges removed is then minimized, which is the objective.

        (Constraint Generation)

        If the parameter ``constraint_generation`` is enabled, a more efficient
        formulation is used :

        .. MATH::

            \mbox{Minimize : }&\sum_{(u,v)\in G} b_{(u,v)}\\
            \mbox{Such that : }&\\
            &\forall C\text{ circuits }\subseteq G, \sum_{uv\in C}b_{(u,v)}\geq 1\\

        As the number of circuits contained in a graph is exponential, this LP
        is solved through constraint generation. This means that the solver is
        sequentially asked to solved the problem, knowing only a portion of the
        circuits contained in `G`, each time adding to the list of its
        constraints the circuit which its last answer had left intact.

        EXAMPLES:

        If the digraph is created from a graph, and hence is symmetric (if `uv`
        is an edge, then `vu` is an edge too), then obviously the cardinality of
        its feedback arc set is the number of edges in the first graph::

            sage: cycle=graphs.CycleGraph(5)
            sage: dcycle=DiGraph(cycle)
            sage: cycle.size()
            5
            sage: dcycle.feedback_edge_set(value_only=True)
            5

        And in this situation, for any edge `uv` of the first graph, `uv` of
        `vu` is in the returned feedback arc set::

           sage: g = graphs.RandomGNP(5,.3)
           sage: dg = DiGraph(g)
           sage: feedback = dg.feedback_edge_set()
           sage: (u,v,l) = next(g.edge_iterator())
           sage: (u,v) in feedback or (v,u) in feedback
           True

        TESTS:

        Comparing with/without constraint generation. Also double-checks ticket :trac:`12833`::

            sage: for i in range(20):
            ...      g = digraphs.RandomDirectedGNP(10,.3)
            ...      x = g.feedback_edge_set(value_only = True)
            ...      y = g.feedback_edge_set(value_only = True,
            ...             constraint_generation = False)
            ...      if x != y:
            ...         print "Oh my, oh my !"
            ...         break
        """
        # It would be a pity to start a LP if the digraph is already acyclic
        if self.is_directed_acyclic():
            return 0 if value_only else []

        from sage.numerical.mip import MixedIntegerLinearProgram

        ########################################
        # Constraint Generation Implementation #
        ########################################
        if constraint_generation:

            p = MixedIntegerLinearProgram(constraint_generation = True,
                                          maximization = False)

            # An variable for each edge
            b = p.new_variable(binary = True)

            # Variables are binary, and their coefficient in the objective is 1

            p.set_objective( p.sum( b[u,v]
                                  for u,v in self.edges(labels = False)))

            p.solve(log = verbose)

            # For as long as we do not break because the digraph is
            # acyclic....
            while True:

                # Building the graph without the edges removed by the LP
                h = DiGraph()
                for u,v in self.edges(labels = False):
                    if p.get_values(b[u,v]) < .5:
                        h.add_edge(u,v)

                # Is the digraph acyclic ?
                isok, certificate = h.is_directed_acyclic(certificate = True)

                # If so, we are done !
                if isok:
                    break

                if verbose:
                    print "Adding a constraint on circuit : ",certificate

                # There is a circuit left. Let's add the corresponding
                # constraint !

                p.add_constraint(
                    p.sum( b[u,v] for u,v in
                         zip(certificate, certificate[1:] + [certificate[0]])),
                    min = 1)

                obj = p.solve(log = verbose)

            if value_only:
                return Integer(round(obj))

            else:

                # listing the edges contained in the MFAS
                return [(u,v) for u,v in self.edges(labels = False)
                        if p.get_values(b[u,v]) > .5]

        ######################################
        # Ordering-based MILP Implementation #
        ######################################
        else:
            p=MixedIntegerLinearProgram(maximization=False, solver=solver)

            b=p.new_variable(binary=True)
            d=p.new_variable(integer=True, nonnegative=True)

            n=self.order()

            for (u,v) in self.edges(labels=None):
                p.add_constraint(d[u]-d[v]+n*(b[(u,v)]),min=1)

            for v in self:
                p.add_constraint(d[v] <= n)

            p.set_objective(p.sum([b[(u,v)] for (u,v) in self.edges(labels=None)]))

            if value_only:
                return Integer(round(p.solve(objective_only=True, log=verbose)))
            else:
                p.solve(log=verbose)

                b_sol=p.get_values(b)

                return [(u,v) for (u,v) in self.edges(labels=None) if b_sol[(u,v)]==1]

    ### Construction

    def reverse(self):
        """
        Returns a copy of digraph with edges reversed in direction.

        EXAMPLES::

            sage: D = DiGraph({ 0: [1,2,3], 1: [0,2], 2: [3], 3: [4], 4: [0,5], 5: [1] })
            sage: D.reverse()
            Reverse of (): Digraph on 6 vertices
        """
        H = DiGraph(multiedges=self.allows_multiple_edges(), loops=self.allows_loops())
        H.add_vertices(self)
        H.add_edges( [ (v,u,d) for (u,v,d) in self.edge_iterator() ] )
        name = self.name()
        if name is None:
            name = ''
        H.name("Reverse of (%s)"%name)
        return H

    def reverse_edge(self, u, v=None, label=None, inplace=True, multiedges=None):
        """
        Reverses the edge from u to v.

        INPUT:

        - ``inplace`` -- (default: True) if ``False``, a new digraph is created
           and returned as output, otherwise ``self`` is modified.

        - ``multiedges`` -- (default: None) how to decide what should be done in
          case of doubt (for instance when edge `(1,2)` is to be reversed in a
          graph while `(2,1)` already exists).

           - If set to ``True``, input graph will be forced to allow parallel
             edges if necessary and edge `(1,2)` will appear twice in the graph.

           - If set to ``False``, only one edge `(1,2)` will remain in the graph
             after `(2,1)` is reversed. Besides, the label of edge `(1,2)` will
             be overwritten with the label of edge `(2,1)`.

           The default behaviour (``multiedges = None``) will raise an exception
           each time a subjective decision (setting ``multiedges`` to ``True``
           or ``False``) is necessary to perform the operation.

        The following forms are all accepted:

        - D.reverse_edge( 1, 2 )
        - D.reverse_edge( (1, 2) )
        - D.reverse_edge( [1, 2] )
        - D.reverse_edge( 1, 2, 'label' )
        - D.reverse_edge( ( 1, 2, 'label') )
        - D.reverse_edge( [1, 2, 'label'] )
        - D.reverse_edge( ( 1, 2), label='label') )

        EXAMPLES:

        If ``inplace`` is ``True`` (default value), ``self`` is modified::

            sage: D = DiGraph([(0,1,2)])
            sage: D.reverse_edge(0,1)
            sage: D.edges()
            [(1, 0, 2)]

        If ``inplace`` is ``False``, ``self`` is not modified
        and a new digraph is returned::

            sage: D = DiGraph([(0,1,2)])
            sage: re = D.reverse_edge(0,1, inplace=False)
            sage: re.edges()
            [(1, 0, 2)]
            sage: D.edges()
            [(0, 1, 2)]

        If ``multiedges`` is ``True``, ``self`` will be forced to allow parallel
        edges when and only when it is necessary::

            sage: D = DiGraph( [(1, 2, 'A'), (2, 1, 'A'), (2, 3, None)] )
            sage: D.reverse_edge(1,2, multiedges=True)
            sage: D.edges()
            [(2, 1, 'A'), (2, 1, 'A'), (2, 3, None)]
            sage: D.allows_multiple_edges()
            True

        Even if ``multiedges`` is ``True``, ``self`` will not be forced to allow
        parallel edges when it is not necessary::

            sage: D = DiGraph( [(1,2,'A'), (2,1,'A'), (2, 3, None)] )
            sage: D.reverse_edge(2,3, multiedges=True)
            sage: D.edges()
            [(1, 2, 'A'), (2, 1, 'A'), (3, 2, None)]
            sage: D.allows_multiple_edges()
            False

        If user specifies ``multiedges = False``, ``self`` will not be forced to
        allow parallel edges and a parallel edge will get deleted::

            sage: D = DiGraph( [(1, 2, 'A'), (2, 1,'A'), (2, 3, None)] )
            sage: D.edges()
            [(1, 2, 'A'), (2, 1, 'A'), (2, 3, None)]
            sage: D.reverse_edge(1,2, multiedges=False)
            sage: D.edges()
            [(2, 1, 'A'), (2, 3, None)]

        Note that in the following graph, specifying ``multiedges = False`` will
        result in overwriting the label of `(1,2)` with the label of `(2,1)`::

            sage: D = DiGraph( [(1, 2, 'B'), (2, 1,'A'), (2, 3, None)] )
            sage: D.edges()
            [(1, 2, 'B'), (2, 1, 'A'), (2, 3, None)]
            sage: D.reverse_edge(2,1, multiedges=False)
            sage: D.edges()
            [(1, 2, 'A'), (2, 3, None)]

        If input edge in digraph has weight/label, then the weight/label should
        be preserved in the output digraph.  User does not need to specify the
        weight/label when calling function::

            sage: D = DiGraph([[0,1,2],[1,2,1]], weighted=True)
            sage: D.reverse_edge(0,1)
            sage: D.edges()
            [(1, 0, 2), (1, 2, 1)]
            sage: re = D.reverse_edge([1,2],inplace=False)
            sage: re.edges()
            [(1, 0, 2), (2, 1, 1)]

        If ``self`` has multiple copies (parallel edges) of the input edge, only
        1 of the parallel edges is reversed::

            sage: D = DiGraph([(0,1,'01'),(0,1,'01'),(0,1,'cat'),(1,2,'12')], weighted = True, multiedges = true)
            sage: re = D.reverse_edge([0,1,'01'],inplace=False)
            sage: re.edges()
            [(0, 1, '01'), (0, 1, 'cat'), (1, 0, '01'), (1, 2, '12')]

        If ``self`` has multiple copies (parallel edges) of the input edge but
        with distinct labels and no input label is specified, only 1 of the
        parallel edges is reversed (the edge that is labeled by the first label
        on the list returned by :meth:`.edge_label`)::

            sage: D = DiGraph([(0,1,'A'),(0,1,'B'),(0,1,'mouse'),(0,1,'cat')], multiedges = true)
            sage: D.edge_label(0,1)
            ['cat', 'mouse', 'B', 'A']
            sage: D.reverse_edge(0,1)
            sage: D.edges()
            [(0, 1, 'A'), (0, 1, 'B'), (0, 1, 'mouse'), (1, 0, 'cat')]

        Finally, an exception is raised when Sage does not know how to chose
        between allowing multiple edges and losing some data::

            sage: D = DiGraph([(0,1,'A'),(1,0,'B')])
            sage: D.reverse_edge(0,1)
            Traceback (most recent call last):
            ...
            ValueError: Reversing the given edge is about to create two parallel
            edges but input digraph doesn't allow them - User needs to specify
            multiedges is True or False.

        The following syntax is supported, but note that you must use
        the ``label`` keyword::

            sage: D = DiGraph()
            sage: D.add_edge((1,2), label='label')
            sage: D.edges()
            [(1, 2, 'label')]
            sage: D.reverse_edge((1,2),label ='label')
            sage: D.edges()
            [(2, 1, 'label')]
            sage: D.add_edge((1,2),'label')
            sage: D.edges()
            [(2, 1, 'label'), ((1, 2), 'label', None)]
            sage: D.reverse_edge((1,2), 'label')
            sage: D.edges()
            [(2, 1, 'label'), ('label', (1, 2), None)]

        TESTS::

            sage: D = DiGraph([(0,1,None)])
            sage: D.reverse_edge(0,1,'mylabel')
            Traceback (most recent call last):
            ...
            ValueError: Input edge must exist in the digraph.
        """
        # Assigns the expected values to u,v, and label depending on the input.
        if label is None:
            if v is None:
                try:
                    u, v, label = u
                except Exception:
                    try:
                        u, v = u
                    except Exception:
                        pass
        else:
            if v is None:
                try:
                    u, v = u
                except Exception:
                    pass

        if not self.has_edge(u,v,label):
            raise ValueError("Input edge must exist in the digraph.")

        tempG = self if inplace else copy(self)

        if label is None:
            if not tempG.allows_multiple_edges():
                label = tempG.edge_label(u,v)
            else:
                # If digraph has parallel edges for input edge, pick the first
                # from the labels on the list
                label = tempG.edge_label(u,v)[0]

        if ((not tempG.allows_multiple_edges()) and (tempG.has_edge(v,u))):
            # If user wants to force digraph to allow parallel edges
            if multiedges == True:
                tempG.allow_multiple_edges(True)
                tempG.delete_edge(u,v,label)
                tempG.add_edge(v,u,label)

            # If user does not want to force digraph to allow parallel
            # edges, we delete edge u to v and overwrite v,u with the
            # label of u,v
            elif multiedges == False:
                tempG.delete_edge(u,v,label)
                tempG.set_edge_label(v,u,label)

            # User is supposed to specify multiedges True or None
            else:
                raise ValueError("Reversing the given edge is about to "
                                 "create two parallel edges but input digraph "
                                 "doesn't allow them - User needs to specify "
                                 "multiedges is True or False.")
        else:
            tempG.delete_edge(u,v,label)
            tempG.add_edge(v,u,label)

        if not inplace:
            return tempG

    def reverse_edges(self, edges, inplace=True, multiedges=None):
        """
        Reverses a list of edges.

        INPUT:

        - ``edges`` -- a list of edges in the DiGraph.

        - ``inplace`` -- (default: True) if ``False``, a new digraph is created
           and returned as output, otherwise ``self`` is modified.

        - ``multiedges`` -- (default: None) if ``True``, input graph will be
           forced to allow parallel edges when necessary (for more information
           see the documentation of :meth:`~DiGraph.reverse_edge`)

        .. SEEALSO::

            :meth:`~DiGraph.reverse_edge` - Reverses a single edge.

        EXAMPLES:

        If ``inplace`` is ``True`` (default value), ``self`` is modified::

            sage: D = DiGraph({ 0: [1,1,3], 2: [3,3], 4: [1,5]}, multiedges = true)
            sage: D.reverse_edges( [ [0,1], [0,3] ])
            sage: D.reverse_edges( [ (2,3),(4,5) ])
            sage: D.edges()
            [(0, 1, None), (1, 0, None), (2, 3, None), (3, 0, None),
             (3, 2, None), (4, 1, None), (5, 4, None)]

        If ``inplace`` is ``False``, ``self`` is not modified and a new digraph
        is returned::

            sage: D = DiGraph ([(0,1,'A'),(1,0,'B'),(1,2,'C')])
            sage: re = D.reverse_edges( [ (0,1), (1,2) ],
            ...                         inplace = False,
            ...                         multiedges = True)
            sage: re.edges()
            [(1, 0, 'A'), (1, 0, 'B'), (2, 1, 'C')]
            sage: D.edges()
            [(0, 1, 'A'), (1, 0, 'B'), (1, 2, 'C')]
            sage: D.allows_multiple_edges()
            False
            sage: re.allows_multiple_edges()
            True

        If ``multiedges`` is ``True``, ``self`` will be forced to allow parallel
        edges when and only when it is necessary::

            sage: D = DiGraph( [(1, 2, 'A'), (2, 1, 'A'), (2, 3, None)] )
            sage: D.reverse_edges([(1,2),(2,3)], multiedges=True)
            sage: D.edges()
            [(2, 1, 'A'), (2, 1, 'A'), (3, 2, None)]
            sage: D.allows_multiple_edges()
            True

        Even if ``multiedges`` is ``True``, ``self`` will not be forced to allow
        parallel edges when it is not necessary::

            sage: D = DiGraph( [(1, 2, 'A'), (2, 1, 'A'), (2,3, None)] )
            sage: D.reverse_edges([(2,3)], multiedges=True)
            sage: D.edges()
            [(1, 2, 'A'), (2, 1, 'A'), (3, 2, None)]
            sage: D.allows_multiple_edges()
            False

        If ``multiedges`` is ``False``, ``self`` will not be forced to allow
        parallel edges and an edge will get deleted::

            sage: D = DiGraph( [(1,2), (2,1)] )
            sage: D.edges()
            [(1, 2, None), (2, 1, None)]
            sage: D.reverse_edges([(1,2)], multiedges=False)
            sage: D.edges()
            [(2, 1, None)]

        If input edge in digraph has weight/label, then the weight/label should
        be preserved in the output digraph.  User does not need to specify the
        weight/label when calling function::

            sage: D = DiGraph([(0,1,'01'),(1,2,1),(2,3,'23')], weighted = True)
            sage: D.reverse_edges([(0,1,'01'),(1,2),(2,3)])
            sage: D.edges()
            [(1, 0, '01'), (2, 1, 1), (3, 2, '23')]

        TESTS::

            sage: D = digraphs.Circuit(6)
            sage: D.reverse_edges(D.edges(),inplace=False).edges()
            [(0, 5, None), (1, 0, None), (2, 1, None),
             (3, 2, None), (4, 3, None), (5, 4, None)]

            sage: D = digraphs.Kautz(2,3)
            sage: Dr = D.reverse_edges(D.edges(),inplace=False,multiedges=True)
            sage: Dr.edges() == D.reverse().edges()
            True
        """
        tempG = self if inplace else copy(self)
        for e in edges:
            tempG.reverse_edge(e,inplace=True,multiedges=multiedges)
        if not inplace:
            return tempG

    ### Paths and cycles iterators

    def _all_paths_iterator(self, vertex, ending_vertices=None,
                            simple=False, max_length=None, trivial=False):
        r"""
        Returns an iterator over the paths of self starting with the
        given vertex.

        INPUT:

        -  ``vertex`` - the starting vertex of the paths.
        -  ``ending_vertices`` - iterable (default: None) on the allowed
           ending vertices of the paths. If None, then all vertices are
           allowed.
        -  ``simple`` - boolean (default: False). If set to True, then
           only simple paths are considered. Simple paths are paths in
           which no two arcs share a head or share a tail, i.e. every
           vertex in the path is entered at most once and exited at most
           once.
        -  ``max_length`` - non negative integer (default: None). The
           maximum length of the enumerated paths. If set to None, then
           all lengths are allowed.
        -  ``trivial`` - boolean (default: False). If set to True, then
           the empty paths are also enumerated.

        OUTPUT:

            iterator

        EXAMPLES::

            sage: g = DiGraph({'a' : ['a', 'b'], 'b' : ['c'], 'c' : ['d'], 'd' : ['c']}, loops=True)
            sage: pi = g._all_paths_iterator('a')
            sage: for _ in range(5): print next(pi)
            ['a', 'a']
            ['a', 'b']
            ['a', 'a', 'a']
            ['a', 'a', 'b']
            ['a', 'b', 'c']

        ::

            sage: pi = g._all_paths_iterator('b')
            sage: for _ in range(5): print next(pi)
            ['b', 'c']
            ['b', 'c', 'd']
            ['b', 'c', 'd', 'c']
            ['b', 'c', 'd', 'c', 'd']
            ['b', 'c', 'd', 'c', 'd', 'c']

        One may wish to enumerate simple paths, which are paths in which
        no two arcs share a head or share a tail, i.e. every vertex in
        the path is entered at most once and exited at most once. The
        result is always finite but may take a long time to compute::

            sage: pi = g._all_paths_iterator('a', simple=True)
            sage: list(pi)
            [['a', 'a'], ['a', 'b'], ['a', 'b', 'c'], ['a', 'b', 'c', 'd']]
            sage: pi = g._all_paths_iterator('d', simple=True)
            sage: list(pi)
            [['d', 'c'], ['d', 'c', 'd']]

        It is possible to specify the allowed ending vertices::

            sage: pi = g._all_paths_iterator('a', ending_vertices=['c'])
            sage: for _ in range(5): print next(pi)
            ['a', 'b', 'c']
            ['a', 'a', 'b', 'c']
            ['a', 'a', 'a', 'b', 'c']
            ['a', 'b', 'c', 'd', 'c']
            ['a', 'a', 'a', 'a', 'b', 'c']
            sage: pi = g._all_paths_iterator('a', ending_vertices=['a', 'b'])
            sage: for _ in range(5): print next(pi)
            ['a', 'a']
            ['a', 'b']
            ['a', 'a', 'a']
            ['a', 'a', 'b']
            ['a', 'a', 'a', 'a']

        One can bound the length of the paths::

            sage: pi = g._all_paths_iterator('d', max_length=3)
            sage: list(pi)
            [['d', 'c'], ['d', 'c', 'd'], ['d', 'c', 'd', 'c']]

        Or include the trivial empty path::

            sage: pi = g._all_paths_iterator('a', max_length=3, trivial=True)
            sage: list(pi)
            [['a'], ['a', 'a'], ['a', 'b'], ['a', 'a', 'a'], ['a', 'a', 'b'],
             ['a', 'b', 'c'], ['a', 'a', 'a', 'a'], ['a', 'a', 'a', 'b'],
             ['a', 'a', 'b', 'c'], ['a', 'b', 'c', 'd']]
        """
        if ending_vertices is None:
            ending_vertices = self
        if max_length is None:
            from sage.rings.infinity import Infinity
            max_length = Infinity
        if max_length < 1:
            return

        # Start with the empty path; we will try all extensions of it
        queue = []
        path = [vertex]

        if trivial and vertex in ending_vertices:
            yield path
        while True:
            # Build next generation of paths, one arc longer; max_length refers
            # to edges and not vertices, hence <= and not <
            if len(path) <= max_length:

                # We try all possible extensions
                if simple:
                    # We only keep simple extensions. An extension is simple
                    # iff the new vertex being entered has not previously
                    # occurred in the path, or has occurred but only been
                    # exited (i.e. is the first vertex in the path). In this
                    # latter case we must not exit the new vertex again, so we
                    # do not consider it for further extension, but just yield
                    # it immediately. See trac #12385.
                    for neighbor in self.neighbor_out_iterator(path[-1]):
                        if neighbor not in path:
                            queue.append(path + [neighbor])
                        elif ( neighbor == path[0] and
                               neighbor in ending_vertices ):
                            yield path + [neighbor]

                else:
                    # Non-simple paths requested: we add all of them
                    for neighbor in self.neighbor_out_iterator(path[-1]):
                        queue.append(path + [neighbor])

            if not queue:
                break
            path = queue.pop(0)     # get the next path

            if path[-1] in ending_vertices:
                yield path      # yield good path


    def all_paths_iterator(self, starting_vertices=None, ending_vertices=None,
                           simple=False, max_length=None, trivial=False):
        r"""
        Returns an iterator over the paths of self. The paths are
        enumerated in increasing length order.

        INPUT:

        -  ``starting_vertices`` - iterable (default: None) on the
           vertices from which the paths must start. If None, then all
           vertices of the graph can be starting points.
        -  ``ending_vertices`` - iterable (default: None) on
           the allowed ending vertices of the paths. If None,
           then all vertices are allowed.
        -  ``simple`` - boolean (default: False). If set to True,
           then only simple paths are considered. These are paths in
           which no two arcs share a head or share a tail, i.e. every
           vertex in the path is entered at most once and exited at most
           once.
        -  ``max_length`` - non negative integer (default: None).
           The maximum length of the enumerated paths. If set to None,
           then all lengths are allowed.
        -  ``trivial`` - boolean (default: False). If set to True,
           then the empty paths are also enumerated.

        OUTPUT:

            iterator

        AUTHOR:

            Alexandre Blondin Masse

        EXAMPLES::

            sage: g = DiGraph({'a' : ['a', 'b'], 'b' : ['c'], 'c' : ['d'], 'd' : ['c']}, loops=True)
            sage: pi = g.all_paths_iterator()
            sage: for _ in range(7): print next(pi)
            ['a', 'a']
            ['a', 'b']
            ['b', 'c']
            ['c', 'd']
            ['d', 'c']
            ['a', 'a', 'a']
            ['a', 'a', 'b']

        It is possible to precise the allowed starting and/or ending vertices::

            sage: pi = g.all_paths_iterator(starting_vertices=['a'])
            sage: for _ in range(5): print next(pi)
            ['a', 'a']
            ['a', 'b']
            ['a', 'a', 'a']
            ['a', 'a', 'b']
            ['a', 'b', 'c']
            sage: pi = g.all_paths_iterator(starting_vertices=['a'], ending_vertices=['b'])
            sage: for _ in range(5): print next(pi)
            ['a', 'b']
            ['a', 'a', 'b']
            ['a', 'a', 'a', 'b']
            ['a', 'a', 'a', 'a', 'b']
            ['a', 'a', 'a', 'a', 'a', 'b']

        One may prefer to enumerate only simple paths (see
        :meth:`all_simple_paths`)::

            sage: pi = g.all_paths_iterator(simple=True)
            sage: list(pi)
            [['a', 'a'], ['a', 'b'], ['b', 'c'], ['c', 'd'], ['d', 'c'],
             ['a', 'b', 'c'], ['b', 'c', 'd'], ['c', 'd', 'c'],
             ['d', 'c', 'd'], ['a', 'b', 'c', 'd']]

        Or simply bound the length of the enumerated paths::

            sage: pi = g.all_paths_iterator(starting_vertices=['a'], ending_vertices=['b', 'c'], max_length=6)
            sage: list(pi)
            [['a', 'b'], ['a', 'a', 'b'], ['a', 'b', 'c'],
             ['a', 'a', 'a', 'b'], ['a', 'a', 'b', 'c'],
             ['a', 'a', 'a', 'a', 'b'], ['a', 'a', 'a', 'b', 'c'],
             ['a', 'b', 'c', 'd', 'c'], ['a', 'a', 'a', 'a', 'a', 'b'],
             ['a', 'a', 'a', 'a', 'b', 'c'], ['a', 'a', 'b', 'c', 'd', 'c'],
             ['a', 'a', 'a', 'a', 'a', 'a', 'b'],
             ['a', 'a', 'a', 'a', 'a', 'b', 'c'],
             ['a', 'a', 'a', 'b', 'c', 'd', 'c'],
             ['a', 'b', 'c', 'd', 'c', 'd', 'c']]

        By default, empty paths are not enumerated, but it may be
        parametrized::

            sage: pi = g.all_paths_iterator(simple=True, trivial=True)
            sage: list(pi)
            [['a'], ['b'], ['c'], ['d'], ['a', 'a'], ['a', 'b'], ['b', 'c'],
             ['c', 'd'], ['d', 'c'], ['a', 'b', 'c'], ['b', 'c', 'd'],
             ['c', 'd', 'c'], ['d', 'c', 'd'], ['a', 'b', 'c', 'd']]
            sage: pi = g.all_paths_iterator(simple=True, trivial=False)
            sage: list(pi)
            [['a', 'a'], ['a', 'b'], ['b', 'c'], ['c', 'd'], ['d', 'c'],
             ['a', 'b', 'c'], ['b', 'c', 'd'], ['c', 'd', 'c'],
             ['d', 'c', 'd'], ['a', 'b', 'c', 'd']]
        """
        if starting_vertices is None:
            starting_vertices = self
        # We create one paths iterator per vertex
        # This is necessary if we want to iterate over paths
        # with increasing length
        vertex_iterators = dict([(v, self._all_paths_iterator(v, ending_vertices=ending_vertices, simple=simple, max_length=max_length, trivial=trivial)) for v in starting_vertices])
        paths = []
        for vi in vertex_iterators.values():
            try:
                path = next(vi)
                paths.append((len(path), path))
            except(StopIteration):
                pass
        # Since we always extract a shortest path, using a heap
        # can speed up the algorithm
        from heapq import heapify, heappop, heappush
        heapify(paths)
        while paths:
            # We choose the shortest available path
            _, shortest_path = heappop(paths)
            yield shortest_path
            # We update the path iterator to its next available path if it exists
            try:
                path = next(vertex_iterators[shortest_path[0]])
                heappush(paths, (len(path), path))
            except(StopIteration):
                pass

    def all_simple_paths(self, starting_vertices=None, ending_vertices=None,
                         max_length=None, trivial=False):
        r"""
        Returns a list of all the simple paths of self starting
        with one of the given vertices. Simple paths are paths in which
        no two arcs share a head or share a tail, i.e. every vertex in
        the path is entered at most once and exited at most once.

        INPUT:

        -  ``starting_vertices`` - list (default: None) of vertices
           from which the paths must start. If None, then all
           vertices of the graph can be starting points.
        -  ``ending_vertices`` - iterable (default: None) on
           the allowed ending vertices of the paths. If None,
           then all vertices are allowed.
        -  ``max_length`` - non negative integer (default: None).
           The maximum length of the enumerated paths. If set to None,
           then all lengths are allowed.
        -  ``trivial`` - boolean (default: False). If set to True,
           then the empty paths are also enumerated.

        OUTPUT:

            list

        .. NOTE::

            Although the number of simple paths of a finite graph
            is always finite, computing all its paths may take a very
            long time.

        EXAMPLES::

            sage: g = DiGraph({'a' : ['a', 'b'], 'b' : ['c'], 'c' : ['d'], 'd' : ['c']}, loops=True)
            sage: g.all_simple_paths()
            [['a', 'a'], ['a', 'b'], ['b', 'c'], ['c', 'd'], ['d', 'c'],
             ['a', 'b', 'c'], ['b', 'c', 'd'], ['c', 'd', 'c'],
             ['d', 'c', 'd'], ['a', 'b', 'c', 'd']]

        One may compute all paths having specific starting and/or
        ending vertices::

            sage: g.all_simple_paths(starting_vertices=['a'])
            [['a', 'a'], ['a', 'b'], ['a', 'b', 'c'], ['a', 'b', 'c', 'd']]
            sage: g.all_simple_paths(starting_vertices=['a'], ending_vertices=['c'])
            [['a', 'b', 'c']]
            sage: g.all_simple_paths(starting_vertices=['a'], ending_vertices=['b', 'c'])
            [['a', 'b'], ['a', 'b', 'c']]

        It is also possible to bound the length of the paths::

            sage: g.all_simple_paths(max_length=2)
            [['a', 'a'], ['a', 'b'], ['b', 'c'], ['c', 'd'], ['d', 'c'],
             ['a', 'b', 'c'], ['b', 'c', 'd'], ['c', 'd', 'c'],
             ['d', 'c', 'd']]

        By default, empty paths are not enumerated, but this can
        be parametrized::

            sage: g.all_simple_paths(starting_vertices=['a'], trivial=True)
            [['a'], ['a', 'a'], ['a', 'b'], ['a', 'b', 'c'],
             ['a', 'b', 'c', 'd']]
            sage: g.all_simple_paths(starting_vertices=['a'], trivial=False)
            [['a', 'a'], ['a', 'b'], ['a', 'b', 'c'], ['a', 'b', 'c', 'd']]
        """
        return list(self.all_paths_iterator(starting_vertices=starting_vertices, ending_vertices=ending_vertices, simple=True, max_length=max_length, trivial=trivial))

    def _all_cycles_iterator_vertex(self, vertex, starting_vertices=None, simple=False,
                                    rooted=False, max_length=None, trivial=False,
                                    remove_acyclic_edges=True):
        r"""
        Returns an iterator over the cycles of self starting with the
        given vertex.

        INPUT:

        -  ``vertex`` - the starting vertex of the cycle.
        -  ``starting_vertices`` - iterable (default: None) on
           vertices from which the cycles must start. If None,
           then all vertices of the graph can be starting points.
           This argument is necessary if ``rooted`` is set to True.
        -  ``simple`` - boolean (default: False). If set to True,
           then only simple cycles are considered. A cycle is simple
           if the only vertex occuring twice in it is the starting
           and ending one.
        -  ``rooted`` - boolean (default: False). If set to False,
           then cycles differing only by their starting vertex are
           considered the same  (e.g. ``['a', 'b', 'c', 'a']`` and
           ``['b', 'c', 'a', 'b']``). Otherwise, all cycles are enumerated.
        -  ``max_length`` - non negative integer (default: None).
           The maximum length of the enumerated cycles. If set to None,
           then all lengths are allowed.
        -  ``trivial`` - boolean (default: False). If set to True,
           then the empty cycles are also enumerated.
        -  ``remove_acyclic_edges`` - boolean (default: True) which
           precises if the acyclic edges must be removed from the graph.
           Used to avoid recomputing it for each vertex.

        OUTPUT:

            iterator

        EXAMPLES::

            sage: g = DiGraph({'a' : ['a', 'b'], 'b' : ['c'], 'c' : ['d'], 'd' : ['c']}, loops=True)
            sage: it = g._all_cycles_iterator_vertex('a', simple=False, max_length=None)
            sage: for i in range(5): print next(it)
            ['a', 'a']
            ['a', 'a', 'a']
            ['a', 'a', 'a', 'a']
            ['a', 'a', 'a', 'a', 'a']
            ['a', 'a', 'a', 'a', 'a', 'a']
            sage: it = g._all_cycles_iterator_vertex('c', simple=False, max_length=None)
            sage: for i in range(5): print next(it)
            ['c', 'd', 'c']
            ['c', 'd', 'c', 'd', 'c']
            ['c', 'd', 'c', 'd', 'c', 'd', 'c']
            ['c', 'd', 'c', 'd', 'c', 'd', 'c', 'd', 'c']
            ['c', 'd', 'c', 'd', 'c', 'd', 'c', 'd', 'c', 'd', 'c']

            sage: it = g._all_cycles_iterator_vertex('d', simple=False, max_length=None)
            sage: for i in range(5): print next(it)
            ['d', 'c', 'd']
            ['d', 'c', 'd', 'c', 'd']
            ['d', 'c', 'd', 'c', 'd', 'c', 'd']
            ['d', 'c', 'd', 'c', 'd', 'c', 'd', 'c', 'd']
            ['d', 'c', 'd', 'c', 'd', 'c', 'd', 'c', 'd', 'c', 'd']

        It is possible to set a maximum length so that the number of cycles is
        finite::

            sage: it = g._all_cycles_iterator_vertex('d', simple=False, max_length=6)
            sage: list(it)
            [['d', 'c', 'd'], ['d', 'c', 'd', 'c', 'd'], ['d', 'c', 'd', 'c', 'd', 'c', 'd']]

        When ``simple`` is set to True, the number of cycles is finite since no vertex
        but the first one can occur more than once::

            sage: it = g._all_cycles_iterator_vertex('d', simple=True, max_length=None)
            sage: list(it)
            [['d', 'c', 'd']]

        By default, the empty cycle is not enumerated::

            sage: it = g._all_cycles_iterator_vertex('d', simple=True, trivial=True)
            sage: list(it)
            [['d'], ['d', 'c', 'd']]
        """
        if starting_vertices is None:
            starting_vertices = [vertex]
        # First enumerate the empty cycle
        if trivial:
            yield [vertex]
        # First we remove vertices and edges that are not part of any cycle
        if remove_acyclic_edges:
            sccs = self.strongly_connected_components()
            d = {}
            for id, component in enumerate(sccs):
                for v in component:
                    d[v] = id
            h = copy(self)
            h.delete_edges([(u,v) for (u,v) in h.edge_iterator(labels=False) if d[u] != d[v]])
        else:
            h = self
        queue = [[vertex]]
        if max_length is None:
            from sage.rings.infinity import Infinity
            max_length = Infinity
        while queue:
            path = queue.pop(0)
            # Checks if a cycle has been found
            if len(path) > 1 and path[0] == path[-1]:
                yield path
            # Makes sure that the current cycle is not too long
            # Also if a cycle has been encountered and only simple cycles are allowed,
            # Then it discards the current path
            if len(path) <= max_length and (not simple or path.count(path[-1]) == 1):
                for neighbor in h.neighbor_out_iterator(path[-1]):
                    # If cycles are not rooted, makes sure to keep only the minimum
                    # cycle according to the lexicographic order
                    if rooted or neighbor not in starting_vertices or path[0] <= neighbor:
                        queue.append(path + [neighbor])

    def all_cycles_iterator(self, starting_vertices=None, simple=False,
                            rooted=False, max_length=None, trivial=False):
        r"""
        Returns an iterator over all the cycles of self starting
        with one of the given vertices. The cycles are enumerated
        in increasing length order.

        INPUT:

        -  ``starting_vertices`` - iterable (default: None) on vertices
           from which the cycles must start. If None, then all
           vertices of the graph can be starting points.
        -  ``simple`` - boolean (default: False). If set to True,
           then only simple cycles are considered. A cycle is simple
           if the only vertex occuring twice in it is the starting
           and ending one.
        -  ``rooted`` - boolean (default: False). If set to False,
           then cycles differing only by their starting vertex are
           considered the same  (e.g. ``['a', 'b', 'c', 'a']`` and
           ``['b', 'c', 'a', 'b']``). Otherwise, all cycles are enumerated.
        -  ``max_length`` - non negative integer (default: None).
           The maximum length of the enumerated cycles. If set to None,
           then all lengths are allowed.
        -  ``trivial`` - boolean (default: False). If set to True,
           then the empty cycles are also enumerated.

        OUTPUT:

            iterator

        .. NOTE::

            See also :meth:`all_simple_cycles`.

        AUTHOR:

            Alexandre Blondin Masse

        EXAMPLES::

            sage: g = DiGraph({'a' : ['a', 'b'], 'b' : ['c'], 'c' : ['d'], 'd' : ['c']}, loops=True)
            sage: it = g.all_cycles_iterator()
            sage: for _ in range(7): print next(it)
            ['a', 'a']
            ['a', 'a', 'a']
            ['c', 'd', 'c']
            ['a', 'a', 'a', 'a']
            ['a', 'a', 'a', 'a', 'a']
            ['c', 'd', 'c', 'd', 'c']
            ['a', 'a', 'a', 'a', 'a', 'a']

        There are no cycles in the empty graph and in acyclic graphs::

            sage: g = DiGraph()
            sage: it = g.all_cycles_iterator()
            sage: list(it)
            []
            sage: g = DiGraph({0:[1]})
            sage: it = g.all_cycles_iterator()
            sage: list(it)
            []

        It is possible to restrict the starting vertices of the cycles::

            sage: g = DiGraph({'a' : ['a', 'b'], 'b' : ['c'], 'c' : ['d'], 'd' : ['c']}, loops=True)
            sage: it = g.all_cycles_iterator(starting_vertices=['b', 'c'])
            sage: for _ in range(3): print next(it)
            ['c', 'd', 'c']
            ['c', 'd', 'c', 'd', 'c']
            ['c', 'd', 'c', 'd', 'c', 'd', 'c']

        Also, one can bound the length of the cycles::

            sage: it = g.all_cycles_iterator(max_length=3)
            sage: list(it)
            [['a', 'a'], ['a', 'a', 'a'], ['c', 'd', 'c'],
             ['a', 'a', 'a', 'a']]

        By default, cycles differing only by their starting point are not all
        enumerated, but this may be parametrized::

            sage: it = g.all_cycles_iterator(max_length=3, rooted=False)
            sage: list(it)
            [['a', 'a'], ['a', 'a', 'a'], ['c', 'd', 'c'],
             ['a', 'a', 'a', 'a']]
            sage: it = g.all_cycles_iterator(max_length=3, rooted=True)
            sage: list(it)
            [['a', 'a'], ['a', 'a', 'a'], ['c', 'd', 'c'], ['d', 'c', 'd'],
             ['a', 'a', 'a', 'a']]

        One may prefer to enumerate simple cycles, i.e. cycles such that the only
        vertex occuring twice in it is the starting and ending one (see also
        :meth:`all_simple_cycles`)::

            sage: it = g.all_cycles_iterator(simple=True)
            sage: list(it)
            [['a', 'a'], ['c', 'd', 'c']]
            sage: g = digraphs.Circuit(4)
            sage: list(g.all_cycles_iterator(simple=True))
            [[0, 1, 2, 3, 0]]
        """
        if starting_vertices is None:
            starting_vertices = self
        # Since a cycle is always included in a given strongly connected
        # component, we may remove edges from the graph
        sccs = self.strongly_connected_components()
        d = {}
        for id, component in enumerate(sccs):
            for v in component:
                d[v] = id
        h = copy(self)
        h.delete_edges([ (u,v) for (u,v) in h.edge_iterator(labels=False)
                if d[u] != d[v] ])
        # We create one cycles iterator per vertex. This is necessary if we
        # want to iterate over cycles with increasing length.
        vertex_iterators = dict([(v, h._all_cycles_iterator_vertex( v
                                        , starting_vertices=starting_vertices
                                        , simple=simple
                                        , rooted=rooted
                                        , max_length=max_length
                                        , trivial=trivial
                                        , remove_acyclic_edges=False
                                        )) for v in starting_vertices])
        cycles = []
        for vi in vertex_iterators.values():
            try:
                cycle = next(vi)
                cycles.append((len(cycle), cycle))
            except(StopIteration):
                pass
        # Since we always extract a shortest path, using a heap
        # can speed up the algorithm
        from heapq import heapify, heappop, heappush
        heapify(cycles)
        while cycles:
            # We choose the shortest available cycle
            _, shortest_cycle = heappop(cycles)
            yield shortest_cycle
            # We update the cycle iterator to its next available cycle if it
            # exists
            try:
                cycle = next(vertex_iterators[shortest_cycle[0]])
                heappush(cycles, (len(cycle), cycle))
            except(StopIteration):
                pass

    def all_simple_cycles(self, starting_vertices=None, rooted=False,
                          max_length=None, trivial=False):
        r"""
        Returns a list of all simple cycles of self.

        INPUT:

        -  ``starting_vertices`` - iterable (default: None) on vertices
           from which the cycles must start. If None, then all
           vertices of the graph can be starting points.
        -  ``rooted`` - boolean (default: False). If set to False,
           then equivalent cycles are merged into one single cycle
           (the one starting with minimum vertex).
           Two cycles are called equivalent if they differ only from
           their starting vertex (e.g. ``['a', 'b', 'c', 'a']`` and
           ``['b', 'c', 'a', 'b']``). Otherwise, all cycles are enumerated.
        -  ``max_length`` - non negative integer (default: None).
           The maximum length of the enumerated cycles. If set to None,
           then all lengths are allowed.
        -  ``trivial`` - boolean (default: False). If set to True,
           then the empty cycles are also enumerated.

        OUTPUT:

            list

        .. NOTE::

            Although the number of simple cycles of a finite graph is
            always finite, computing all its cycles may take a very long
            time.

        EXAMPLES::

            sage: g = DiGraph({'a' : ['a', 'b'], 'b' : ['c'], 'c' : ['d'], 'd' : ['c']}, loops=True)
            sage: g.all_simple_cycles()
            [['a', 'a'], ['c', 'd', 'c']]

        The directed version of the Petersen graph::

            sage: g = graphs.PetersenGraph().to_directed()
            sage: g.all_simple_cycles(max_length=4)
            [[0, 1, 0], [0, 4, 0], [0, 5, 0], [1, 2, 1], [1, 6, 1], [2, 3, 2],
             [2, 7, 2], [3, 8, 3], [3, 4, 3], [4, 9, 4], [5, 8, 5], [5, 7, 5],
             [6, 8, 6], [6, 9, 6], [7, 9, 7]]
            sage: g.all_simple_cycles(max_length=6)
            [[0, 1, 0], [0, 4, 0], [0, 5, 0], [1, 2, 1], [1, 6, 1], [2, 3, 2],
             [2, 7, 2], [3, 8, 3], [3, 4, 3], [4, 9, 4], [5, 8, 5], [5, 7, 5],
             [6, 8, 6], [6, 9, 6], [7, 9, 7], [0, 1, 2, 3, 4, 0],
             [0, 1, 2, 7, 5, 0], [0, 1, 6, 8, 5, 0], [0, 1, 6, 9, 4, 0],
             [0, 4, 9, 6, 1, 0], [0, 4, 9, 7, 5, 0], [0, 4, 3, 8, 5, 0],
             [0, 4, 3, 2, 1, 0], [0, 5, 8, 3, 4, 0], [0, 5, 8, 6, 1, 0],
             [0, 5, 7, 9, 4, 0], [0, 5, 7, 2, 1, 0], [1, 2, 3, 8, 6, 1],
             [1, 2, 7, 9, 6, 1], [1, 6, 8, 3, 2, 1], [1, 6, 9, 7, 2, 1],
             [2, 3, 8, 5, 7, 2], [2, 3, 4, 9, 7, 2], [2, 7, 9, 4, 3, 2],
             [2, 7, 5, 8, 3, 2], [3, 8, 6, 9, 4, 3], [3, 4, 9, 6, 8, 3],
             [5, 8, 6, 9, 7, 5], [5, 7, 9, 6, 8, 5], [0, 1, 2, 3, 8, 5, 0],
             [0, 1, 2, 7, 9, 4, 0], [0, 1, 6, 8, 3, 4, 0],
             [0, 1, 6, 9, 7, 5, 0], [0, 4, 9, 6, 8, 5, 0],
             [0, 4, 9, 7, 2, 1, 0], [0, 4, 3, 8, 6, 1, 0],
             [0, 4, 3, 2, 7, 5, 0], [0, 5, 8, 3, 2, 1, 0],
             [0, 5, 8, 6, 9, 4, 0], [0, 5, 7, 9, 6, 1, 0],
             [0, 5, 7, 2, 3, 4, 0], [1, 2, 3, 4, 9, 6, 1],
             [1, 2, 7, 5, 8, 6, 1], [1, 6, 8, 5, 7, 2, 1],
             [1, 6, 9, 4, 3, 2, 1], [2, 3, 8, 6, 9, 7, 2],
             [2, 7, 9, 6, 8, 3, 2], [3, 8, 5, 7, 9, 4, 3],
             [3, 4, 9, 7, 5, 8, 3]]

        The complete graph (without loops) on `4` vertices::

            sage: g = graphs.CompleteGraph(4).to_directed()
            sage: g.all_simple_cycles()
            [[0, 1, 0], [0, 2, 0], [0, 3, 0], [1, 2, 1], [1, 3, 1], [2, 3, 2],
             [0, 1, 2, 0], [0, 1, 3, 0], [0, 2, 1, 0], [0, 2, 3, 0],
             [0, 3, 1, 0], [0, 3, 2, 0], [1, 2, 3, 1], [1, 3, 2, 1],
             [0, 1, 2, 3, 0], [0, 1, 3, 2, 0], [0, 2, 1, 3, 0],
             [0, 2, 3, 1, 0], [0, 3, 1, 2, 0], [0, 3, 2, 1, 0]]

        If the graph contains a large number of cycles, one can bound
        the length of the cycles, or simply restrict the possible
        starting vertices of the cycles::

            sage: g = graphs.CompleteGraph(20).to_directed()
            sage: g.all_simple_cycles(max_length=2)
            [[0, 1, 0], [0, 2, 0], [0, 3, 0], [0, 4, 0], [0, 5, 0], [0, 6, 0],
             [0, 7, 0], [0, 8, 0], [0, 9, 0], [0, 10, 0], [0, 11, 0],
             [0, 12, 0], [0, 13, 0], [0, 14, 0], [0, 15, 0], [0, 16, 0],
             [0, 17, 0], [0, 18, 0], [0, 19, 0], [1, 2, 1], [1, 3, 1],
             [1, 4, 1], [1, 5, 1], [1, 6, 1], [1, 7, 1], [1, 8, 1], [1, 9, 1],
             [1, 10, 1], [1, 11, 1], [1, 12, 1], [1, 13, 1], [1, 14, 1],
             [1, 15, 1], [1, 16, 1], [1, 17, 1], [1, 18, 1], [1, 19, 1],
             [2, 3, 2], [2, 4, 2], [2, 5, 2], [2, 6, 2], [2, 7, 2], [2, 8, 2],
             [2, 9, 2], [2, 10, 2], [2, 11, 2], [2, 12, 2], [2, 13, 2],
             [2, 14, 2], [2, 15, 2], [2, 16, 2], [2, 17, 2], [2, 18, 2],
             [2, 19, 2], [3, 4, 3], [3, 5, 3], [3, 6, 3], [3, 7, 3], [3, 8, 3],
             [3, 9, 3], [3, 10, 3], [3, 11, 3], [3, 12, 3], [3, 13, 3],
             [3, 14, 3], [3, 15, 3], [3, 16, 3], [3, 17, 3], [3, 18, 3],
             [3, 19, 3], [4, 5, 4], [4, 6, 4], [4, 7, 4], [4, 8, 4], [4, 9, 4],
             [4, 10, 4], [4, 11, 4], [4, 12, 4], [4, 13, 4], [4, 14, 4],
             [4, 15, 4], [4, 16, 4], [4, 17, 4], [4, 18, 4], [4, 19, 4],
             [5, 6, 5], [5, 7, 5], [5, 8, 5], [5, 9, 5], [5, 10, 5],
             [5, 11, 5], [5, 12, 5], [5, 13, 5], [5, 14, 5], [5, 15, 5],
             [5, 16, 5], [5, 17, 5], [5, 18, 5], [5, 19, 5], [6, 7, 6],
             [6, 8, 6], [6, 9, 6], [6, 10, 6], [6, 11, 6], [6, 12, 6],
             [6, 13, 6], [6, 14, 6], [6, 15, 6], [6, 16, 6], [6, 17, 6],
             [6, 18, 6], [6, 19, 6], [7, 8, 7], [7, 9, 7], [7, 10, 7],
             [7, 11, 7], [7, 12, 7], [7, 13, 7], [7, 14, 7], [7, 15, 7],
             [7, 16, 7], [7, 17, 7], [7, 18, 7], [7, 19, 7], [8, 9, 8],
             [8, 10, 8], [8, 11, 8], [8, 12, 8], [8, 13, 8], [8, 14, 8],
             [8, 15, 8], [8, 16, 8], [8, 17, 8], [8, 18, 8], [8, 19, 8],
             [9, 10, 9], [9, 11, 9], [9, 12, 9], [9, 13, 9], [9, 14, 9],
             [9, 15, 9], [9, 16, 9], [9, 17, 9], [9, 18, 9], [9, 19, 9],
             [10, 11, 10], [10, 12, 10], [10, 13, 10], [10, 14, 10],
             [10, 15, 10], [10, 16, 10], [10, 17, 10], [10, 18, 10],
             [10, 19, 10], [11, 12, 11], [11, 13, 11], [11, 14, 11],
             [11, 15, 11], [11, 16, 11], [11, 17, 11], [11, 18, 11],
             [11, 19, 11], [12, 13, 12], [12, 14, 12], [12, 15, 12],
             [12, 16, 12], [12, 17, 12], [12, 18, 12], [12, 19, 12],
             [13, 14, 13], [13, 15, 13], [13, 16, 13], [13, 17, 13],
             [13, 18, 13], [13, 19, 13], [14, 15, 14], [14, 16, 14],
             [14, 17, 14], [14, 18, 14], [14, 19, 14], [15, 16, 15],
             [15, 17, 15], [15, 18, 15], [15, 19, 15], [16, 17, 16],
             [16, 18, 16], [16, 19, 16], [17, 18, 17], [17, 19, 17],
             [18, 19, 18]]
            sage: g = graphs.CompleteGraph(20).to_directed()
            sage: g.all_simple_cycles(max_length=2, starting_vertices=[0])
            [[0, 1, 0], [0, 2, 0], [0, 3, 0], [0, 4, 0], [0, 5, 0], [0, 6, 0],
             [0, 7, 0], [0, 8, 0], [0, 9, 0], [0, 10, 0], [0, 11, 0],
             [0, 12, 0], [0, 13, 0], [0, 14, 0], [0, 15, 0], [0, 16, 0],
             [0, 17, 0], [0, 18, 0], [0, 19, 0]]

        One may prefer to distinguish equivalent cycles having distinct
        starting vertices (compare the following examples)::

            sage: g = graphs.CompleteGraph(4).to_directed()
            sage: g.all_simple_cycles(max_length=2, rooted=False)
            [[0, 1, 0], [0, 2, 0], [0, 3, 0], [1, 2, 1], [1, 3, 1], [2, 3, 2]]
            sage: g.all_simple_cycles(max_length=2, rooted=True)
            [[0, 1, 0], [0, 2, 0], [0, 3, 0], [1, 0, 1], [1, 2, 1], [1, 3, 1],
             [2, 0, 2], [2, 1, 2], [2, 3, 2], [3, 0, 3], [3, 1, 3], [3, 2, 3]]
        """
        return list(self.all_cycles_iterator(starting_vertices=starting_vertices, simple=True, rooted=rooted, max_length=max_length, trivial=trivial))

    def path_semigroup(self):
        """
        The partial semigroup formed by the paths of this quiver.

        EXAMPLES::

            sage: Q = DiGraph({1:{2:['a','c']}, 2:{3:['b']}})
            sage: F = Q.path_semigroup(); F
            Partial semigroup formed by the directed paths of Multi-digraph on 3 vertices
            sage: list(F)
            [e_1, e_2, e_3, a, c, b, a*b, c*b]

        """
        from sage.quivers.path_semigroup import PathSemigroup
        return PathSemigroup(self)

    ### Directed Acyclic Graphs (DAGs)

    def topological_sort(self, implementation = "default"):
        """
        Returns a topological sort of the digraph if it is acyclic, and
        raises a TypeError if the digraph contains a directed cycle. As
        topological sorts are not necessarily unique, different
        implementations may yield different results.

        A topological sort is an ordering of the vertices of the digraph
        such that each vertex comes before all of its successors. That
        is, if `u` comes before `v` in the sort, then there may be
        a directed path from `u` to `v`, but there will be no directed
        path from `v` to `u`.

        INPUT:

        - ``implementation`` -- Use the default Cython implementation
          (``implementation = default``), the default NetworkX library
          (``implementation = "NetworkX"``) or the recursive NetworkX
          implementation (``implementation = "recursive"``)

        .. SEEALSO::

            - :meth:`is_directed_acyclic` -- Tests whether a directed
              graph is acyclic (can also join a certificate --
              a topological sort or a circuit in the graph1).

        EXAMPLES::

            sage: D = DiGraph({ 0:[1,2,3], 4:[2,5], 1:[8], 2:[7], 3:[7],
            ...     5:[6,7], 7:[8], 6:[9], 8:[10], 9:[10] })
            sage: D.plot(layout='circular').show()
            sage: D.topological_sort()
            [4, 5, 6, 9, 0, 1, 2, 3, 7, 8, 10]

        ::

            sage: D.add_edge(9,7)
            sage: D.topological_sort()
            [4, 5, 6, 9, 0, 1, 2, 3, 7, 8, 10]

        Using the NetworkX implementation ::

            sage: D.topological_sort(implementation = "NetworkX")
            [4, 5, 6, 9, 0, 1, 2, 3, 7, 8, 10]

        Using the NetworkX recursive implementation ::

            sage: D.topological_sort(implementation = "recursive")
            [4, 5, 6, 9, 0, 3, 2, 7, 1, 8, 10]

        ::

            sage: D.add_edge(7,4)
            sage: D.topological_sort()
            Traceback (most recent call last):
            ...
            TypeError: Digraph is not acyclic; there is no topological
            sort.

        .. note::

           There is a recursive version of this in NetworkX, it used to
           have problems in earlier versions but they have since been
           fixed::

              sage: import networkx
              sage: D = DiGraph({ 0:[1,2,3], 4:[2,5], 1:[8], 2:[7], 3:[7],
              ...     5:[6,7], 7:[8], 6:[9], 8:[10], 9:[10] })
              sage: N = D.networkx_graph()
              sage: networkx.topological_sort(N)
              [4, 5, 6, 9, 0, 1, 2, 3, 7, 8, 10]
              sage: networkx.topological_sort_recursive(N)
              [4, 5, 6, 9, 0, 3, 2, 7, 1, 8, 10]

        TESTS:

        A wrong value for the ``implementation`` keyword::

            sage: D.topological_sort(implementation = "cloud-reading")
            Traceback (most recent call last):
            ...
            ValueError: implementation must be set to one of "default"
            or "NetworkX"
        """

        if implementation == "default":
            b, ordering = self._backend.is_directed_acyclic(certificate = True)
            if b:
                return ordering
            else:
                raise TypeError('Digraph is not acyclic; there is no topological sort.')

        elif implementation == "NetworkX" or implementation == "recursive":
            import networkx
            if implementation == "NetworkX":
                S = networkx.topological_sort(self.networkx_graph(copy=False))
            else:
                S = networkx.topological_sort_recursive(self.networkx_graph(copy=False))
            if S is None:
                raise TypeError('Digraph is not acyclic; there is no topological sort.')
            else:
                return S

        else:
            raise ValueError("implementation must be set to one of \"default\" or \"NetworkX\"")

    def topological_sort_generator(self):
        """
        Returns a list of all topological sorts of the digraph if it is
        acyclic, and raises a TypeError if the digraph contains a directed
        cycle.

        A topological sort is an ordering of the vertices of the digraph
        such that each vertex comes before all of its successors. That is,
        if u comes before v in the sort, then there may be a directed path
        from u to v, but there will be no directed path from v to u. See
        also Graph.topological_sort().

        AUTHORS:

        - Mike Hansen - original implementation

        - Robert L. Miller: wrapping, documentation

        REFERENCE:

        - [1] Pruesse, Gara and Ruskey, Frank. Generating Linear
          Extensions Fast. SIAM J. Comput., Vol. 23 (1994), no. 2, pp.
          373-386.

        EXAMPLES::

            sage: D = DiGraph({ 0:[1,2], 1:[3], 2:[3,4] })
            sage: D.plot(layout='circular').show()
            sage: D.topological_sort_generator()
            [[0, 1, 2, 3, 4], [0, 1, 2, 4, 3], [0, 2, 1, 3, 4], [0, 2, 1, 4, 3], [0, 2, 4, 1, 3]]

        ::

            sage: for sort in D.topological_sort_generator():
            ...       for edge in D.edge_iterator():
            ...           u,v,l = edge
            ...           if sort.index(u) > sort.index(v):
            ...               print "This should never happen."
        """
        from sage.graphs.linearextensions import LinearExtensions
        try:
            return LinearExtensions(self).list()
        except TypeError:
            raise TypeError('Digraph is not acyclic; there is no topological sort (or there was an error in sage/graphs/linearextensions.py).')

    ### Visualization

    def layout_acyclic(self, rankdir="up", **options):
        """
        Return a ranked layout so that all edges point upward.

        To this end, the heights of the vertices are set according to the level
        set decomposition of the graph (see :meth:`.level_sets`).

        This is achieved by calling ``graphviz`` and ``dot2tex`` if
        available (see :meth:`.layout_graphviz`), and using a spring
        layout with fixed vertical placement of the vertices otherwise
        (see :meth:`.layout_acyclic_dummy` and
        :meth:`~sage.graphs.generic_graph.GenericGraph.layout_ranked`).

        Non acyclic graphs are partially supported by ``graphviz``, which then
        chooses some edges to point down.

        INPUT:

        - ``rankdir`` -- 'up', 'down', 'left', or 'right' (default: 'up'):
          which direction the edges should point toward
        - ``**options`` -- passed down to
          :meth:`~sage.graphs.generic_graph.GenericGraph.layout_ranked` or
          :meth:`~sage.graphs.generic_graph.GenericGraph.layout_graphviz`

        EXAMPLES::

            sage: H = DiGraph({0:[1,2],1:[3],2:[3],3:[],5:[1,6],6:[2,3]})

        The actual layout computed depends on whether dot2tex and
        graphviz are installed, so we don't test its relative values::

            sage: H.layout_acyclic()
            {0: [..., ...], 1: [..., ...], 2: [..., ...], 3: [..., ...], 5: [..., ...], 6: [..., ...]}

            sage: H = DiGraph({0:[1]})
            sage: pos = H.layout_acyclic(rankdir='up')
            sage: pos[1][1] > pos[0][1] + .5
            True
            sage: pos = H.layout_acyclic(rankdir='down')
            sage: pos[1][1] < pos[0][1] - .5
            True
            sage: pos = H.layout_acyclic(rankdir='right')
            sage: pos[1][0] > pos[0][0] + .5
            True
            sage: pos = H.layout_acyclic(rankdir='left')
            sage: pos[1][0] < pos[0][0] - .5
            True

        """
        if have_dot2tex():
            return self.layout_graphviz(rankdir=rankdir, **options)
        else:
            return self.layout_acyclic_dummy(rankdir=rankdir, **options)

    def layout_acyclic_dummy(self, heights=None, rankdir='up', **options):
        """
        Return a ranked layout so that all edges point upward.

        To this end, the heights of the vertices are set according to
        the level set decomposition of the graph (see
        :meth:`level_sets`). This is achieved by a spring layout with
        fixed vertical placement of the vertices otherwise (see
        :meth:`layout_acyclic_dummy` and
        :meth:`~sage.graphs.generic_graph.GenericGraph.layout_ranked`).

        INPUT:

        - ``rankdir`` -- 'up', 'down', 'left', or 'right' (default: 'up'):
          which direction the edges should point toward
        - ``**options`` -- passed down to
          :meth:`~sage.graphs.generic_graph.GenericGraph.layout_ranked`

        EXAMPLES::

            sage: H = DiGraph({0:[1,2],1:[3],2:[3],3:[],5:[1,6],6:[2,3]})
            sage: H.layout_acyclic_dummy()
            {0: [1.00..., 0], 1: [1.00..., 1], 2: [1.51..., 2], 3: [1.50..., 3], 5: [2.01..., 0], 6: [2.00..., 1]}

            sage: H = DiGraph({0:[1]})
            sage: H.layout_acyclic_dummy(rankdir='up')
            {0: [0.5..., 0], 1: [0.5..., 1]}
            sage: H.layout_acyclic_dummy(rankdir='down')
            {0: [0.5..., 1], 1: [0.5..., 0]}
            sage: H.layout_acyclic_dummy(rankdir='left')
            {0: [1, 0.5...], 1: [0, 0.5...]}
            sage: H.layout_acyclic_dummy(rankdir='right')
            {0: [0, 0.5...], 1: [1, 0.5...]}
            sage: H = DiGraph({0:[1,2],1:[3],2:[3],3:[1],5:[1,6],6:[2,3]})
            sage: H.layout_acyclic_dummy()
            Traceback (most recent call last):
            ...
            ValueError: `self` should be an acyclic graph

        """
        if heights is None:
            if not self.is_directed_acyclic():
                raise ValueError("`self` should be an acyclic graph")
            levels = self.level_sets()
            levels = [sorted(z) for z in levels]
            if rankdir=='down' or rankdir=='left':
                levels.reverse()
            heights = dict([[i, levels[i]] for i in range(len(levels))])
        positions = self.layout_ranked(heights = heights, **options)
        if rankdir == 'left' or rankdir == 'right':
            for coordinates in positions.values():
                coordinates.reverse()
        return positions

    def level_sets(self):
        """
        Returns the level set decomposition of the digraph.

        OUTPUT:

         - a list of non empty lists of vertices of this graph

        The level set decomposition of the digraph is a list `l` such that the
        level `l[i]` contains all the vertices having all their predecessors in
        the levels `l[j]` for `j<i`, and at least one in level `l[i-1]` (unless
        `i=0`).

        The level decomposition contains exactly the vertices not occuring in
        any cycle of the graph. In particular, the graph is acyclic if and only
        if the decomposition forms a set partition of its vertices, and we
        recover the usual level set decomposition of the corresponding poset.

        EXAMPLES::

            sage: H = DiGraph({0:[1,2],1:[3],2:[3],3:[],5:[1,6],6:[2,3]})
            sage: H.level_sets()
            [[0, 5], [1, 6], [2], [3]]

            sage: H = DiGraph({0:[1,2],1:[3],2:[3],3:[1],5:[1,6],6:[2,3]})
            sage: H.level_sets()
            [[0, 5], [6], [2]]

        This routine is mostly used for Hasse diagrams of posets::

            sage: from sage.combinat.posets.hasse_diagram import HasseDiagram
            sage: H = HasseDiagram({0:[1,2],1:[3],2:[3],3:[]})
            sage: [len(x) for x in H.level_sets()]
            [1, 2, 1]

        ::

            sage: from sage.combinat.posets.hasse_diagram import HasseDiagram
            sage: H = HasseDiagram({0:[1,2], 1:[3], 2:[4], 3:[4]})
            sage: [len(x) for x in H.level_sets()]
            [1, 2, 1, 1]

        Complexity: `O(n+m)` in time and `O(n)` in memory (besides the
        storage of the graph itself), where `n` and `m` are
        respectively the number of vertices and edges (assuming that
        appending to a list is constant time, which it is not quite).
        """
        in_degrees = self.in_degree(labels=True)
        level = [x for x in in_degrees if in_degrees[x]==0]
        Levels = []
        while len(level) != 0:
            Levels.append(level)
            new_level = []
            for x in level:
                for y in self.neighbors_out(x):
                    in_degrees[y] -= 1
                    if in_degrees[y] == 0:
                        new_level.append(y)
            level = new_level
        return Levels

    def strongly_connected_component_containing_vertex(self, v):
        """
        Returns the strongly connected component containing a given vertex

        INPUT:

        - ``v`` -- a vertex

        EXAMPLE:

        In the symmetric digraph of a graph, the strongly connected components are the connected
        components::

            sage: g = graphs.PetersenGraph()
            sage: d = DiGraph(g)
            sage: d.strongly_connected_component_containing_vertex(0)
            [0, 1, 2, 3, 4, 5, 6, 7, 8, 9]
        """

        if self.order()==1:
            return [v]

        try:
            return self._backend.strongly_connected_component_containing_vertex(v)

        except AttributeError:
            raise AttributeError("This function is only defined for C graphs.")

    def strongly_connected_components_subgraphs(self):
        r"""
        Returns the strongly connected components as a list of subgraphs.

        EXAMPLE:

        In the symmetric digraph of a graph, the strongly connected components are the connected
        components::

            sage: g = graphs.PetersenGraph()
            sage: d = DiGraph(g)
            sage: d.strongly_connected_components_subgraphs()
            [Subgraph of (Petersen graph): Digraph on 10 vertices]

        """
        return [self.subgraph(_) for _ in self.strongly_connected_components()]

    def strongly_connected_components_digraph(self, keep_labels = False):
        r"""
        Returns the digraph of the strongly connected components

        INPUT:

         - ``keep_labels`` -- boolean (default: False)

        The digraph of the strongly connected components of a graph `G` has
        a vertex per strongly connected component included in `G`. There
        is an edge from a component `C_1` to a component `C_2` if there is
        an edge from one to the other in `G`.

        EXAMPLE:

        Such a digraph is always acyclic ::

            sage: g = digraphs.RandomDirectedGNP(15,.1)
            sage: scc_digraph = g.strongly_connected_components_digraph()
            sage: scc_digraph.is_directed_acyclic()
            True

        The vertices of the digraph of strongly connected components are
        exactly the strongly connected components::

            sage: g = digraphs.ButterflyGraph(2)
            sage: scc_digraph = g.strongly_connected_components_digraph()
            sage: g.is_directed_acyclic()
            True
            sage: all([ Set(scc) in scc_digraph.vertices() for scc in g.strongly_connected_components()])
            True

        The following digraph has three strongly connected components,
        and the digraph of those is a chain::

            sage: g = DiGraph({0:{1:"01", 2: "02", 3: 03}, 1: {2: "12"}, 2:{1: "21", 3: "23"}})
            sage: scc_digraph = g.strongly_connected_components_digraph()
            sage: scc_digraph.vertices()
            [{0}, {3}, {1, 2}]
            sage: scc_digraph.edges()
            [({0}, {1, 2}, None), ({0}, {3}, None), ({1, 2}, {3}, None)]

        By default, the labels are discarded, and the result has no
        loops nor multiple edges. If ``keep_labels`` is ``True``, then
        the labels are kept, and the result is a multi digraph,
        possibly with multiple edges and loops. However, edges in the
        result with same source, target, and label are not duplicated
        (see the edges from 0 to the strongly connected component
        `\{1,2\}` below)::

            sage: g = DiGraph({0:{1:"0-12", 2: "0-12", 3: "0-3"}, 1: {2: "1-2", 3: "1-3"}, 2:{1: "2-1", 3: "2-3"}})
            sage: scc_digraph = g.strongly_connected_components_digraph(keep_labels = True)
            sage: scc_digraph.vertices()
            [{0}, {3}, {1, 2}]
            sage: scc_digraph.edges()
            [({0}, {1, 2}, '0-12'),
             ({0}, {3}, '0-3'),
             ({1, 2}, {1, 2}, '1-2'),
             ({1, 2}, {1, 2}, '2-1'),
             ({1, 2}, {3}, '1-3'),
             ({1, 2}, {3}, '2-3')]
        """

        from sage.sets.set import Set

        scc = self.strongly_connected_components()
        scc_set = [Set(_) for _ in scc]

        d = {}
        for i,c in enumerate(scc):
            for v in c:
                d[v] = i

        if keep_labels:
            g = DiGraph(multiedges=True, loops=True)
            g.add_vertices(range(len(scc)))

            g.add_edges( set((d[u], d[v], label) for (u,v,label) in self.edges() ) )
            g.relabel(scc_set, inplace = True)

        else:
            g = DiGraph(multiedges=False, loops=False)
            g.add_vertices(range(len(scc)))

            for u,v in self.edges(labels=False):
                g.add_edge(d[u], d[v])

            g.relabel(scc_set, inplace = True)

        return g

    def is_strongly_connected(self):
        r"""
        Returns whether the current ``DiGraph`` is strongly connected.

        EXAMPLE:

        The circuit is obviously strongly connected ::

            sage: g = digraphs.Circuit(5)
            sage: g.is_strongly_connected()
            True

        But a transitive triangle is not::

            sage: g = DiGraph({ 0 : [1,2], 1 : [2]})
            sage: g.is_strongly_connected()
            False
        """
        if self.order()==1:
            return True

        try:
            return self._backend.is_strongly_connected()

        except AttributeError:
            return len(self.strongly_connected_components()) == 1

    def is_aperiodic(self):
        r"""
        Return whether the current ``DiGraph`` is aperiodic.

        A directed graph is aperiodic if there is no integer ``k > 1``
        that divides the length of every cycle in the graph, cf.
        :wikipedia:`Aperiodic_graph`.

        EXAMPLES:

        The following graph has period ``2``, so it is not aperiodic::

            sage: g = DiGraph({ 0: [1], 1: [0] })
            sage: g.is_aperiodic()
            False

        The following graph has a cycle of length 2 and a cycle of length 3,
        so it is aperiodic::

            sage: g = DiGraph({ 0: [1, 4], 1: [2], 2: [0], 4: [0]})
            sage: g.is_aperiodic()
            True

        .. SEEALSO::

            :meth:`period`
        """
        import networkx
        return networkx.is_aperiodic(self.networkx_graph(copy=False))

    def period(self):
        r"""
        Return the period of the current ``DiGraph``.

        The period of a directed graph is the largest integer that
        divides the length of every cycle in the graph, cf.
        :wikipedia:`Aperiodic_graph`.

        EXAMPLES:

        The following graph has period ``2``::

            sage: g = DiGraph({0: [1], 1: [0]})
            sage: g.period()
            2

        The following graph has a cycle of length 2 and a cycle of length 3,
        so it has period ``1``::

            sage: g = DiGraph({0: [1, 4], 1: [2], 2: [0], 4: [0]})
            sage: g.period()
            1

        Here is an example of computing the period of a digraph which is
        not strongly connected. By definition, it is the :func:`gcd` of
        the periods of its strongly connected components::

            sage: g = DiGraph({-1: [-2], -2: [-3], -3: [-1],
            ....:     1: [2], 2: [1]})
            sage: g.period()
            1
            sage: sorted([s.period() for s
            ....:         in g.strongly_connected_components_subgraphs()])
            [2, 3]

        ALGORITHM:

        See the networkX implementation of ``is_aperiodic``, that is based
        on breadth first search.

        .. SEEALSO::

            :meth:`is_aperiodic`
        """
        from sage.rings.arith import gcd

        g = 0

        for component in self.strongly_connected_components():
            levels = dict((s, None) for s in component)
            vertices_in_scc = levels # considers level as a set
            s = component[0]
            levels[s] = 0
            this_level = [s]
            l = 1
            while this_level:
                next_level = []
                for u in this_level:
                    # we have levels[u] == l-1
                    for v in self.neighbor_out_iterator(u):
                        # ignore edges leaving the component
                        if v not in vertices_in_scc:
                            continue
                        level_v = levels[v]
                        if level_v is not None: # Non-Tree Edge
                            g = gcd(g, l - level_v)
                            if g == 1:
                                return 1
                        else: # Tree Edge
                            next_level.append(v)
                            levels[v] = l
                this_level = next_level
                l += 1

        return g

    def flow_polytope(self, edges=None, ends=None):
        r"""
        Return the flow polytope of a digraph.

        The flow polytope of a directed graph is the polytope
        consisting of all nonnegative flows on the graph with
        a given set `S` of sources and a given set `T` of sinks.

        A *flow* on a directed graph `G` with a given set `S` of
        sources and a given set `T` of sinks means an assignment
        of a nonnegative real to each edge of `G` such that the
        flow is conserved in each vertex outside of `S` and `T`,
        and there is a unit of flow entering each vertex in `S`
        and a unit of flow leaving each vertex in `T`. These
        flows clearly form a polytope in the space of all
        assignments of reals to the edges of `G`.

        The polytope is empty unless the sets `S` and `T` are
        equinumerous.

        By default, `S` is taken to be the set of all sources
        (i.e., vertices of indegree `0`) of `G`, and `T` is taken
        to be the set of all sinks (i.e., vertices of outdegree
        `0`) of `G`. If a different choice of `S` and `T` is
        desired, it can be specified using the optional ``ends`` parameter.

        The polytope is returned as a polytope in `\RR^m`, where
        `m` is the number of edges of the digraph ``self``. The
        `k`-th coordinate of a point in the polytope is the real
        assigned to the `k`-th edge of ``self``. The order of the
        edges is the one returned by ``self.edges()``. If a
        different order is desired, it can be specified using the
        optional ``edges`` parameter.

        The faces and volume of these polytopes are of interest. Examples of
        these polytopes are the Chan-Robbins-Yuen polytope and the
        Pitman-Stanley polytope [PitSta]_.

        INPUT:

        - ``edges`` -- (optional, default: ``self.edges()``) a list or tuple
          of all edges of ``self`` (each only once). This
          determines which coordinate of a point in the polytope will
          correspond to which edge of ``self``. It is also possible
          to specify a list which contains not all edges of ``self``;
          this results in a polytope corresponding to the flows which
          are `0` on all remaining edges. Notice that the edges
          entered here must be in the precisely same format as
          outputted by ``self.edges()``; so, if ``self.edges()``
          outputs an edge in the form ``(1, 3, None)``, then
          ``(1, 3)`` will not do!

        - ``ends`` -- (optional, default: ``(self.sources(), self.sinks())``)
          a pair `(S, T)` of an iterable `S` and an iterable `T`.

        .. NOTE::

            Flow polytopes can also be built through the ``polytopes.<tab>``
            object::

                sage: polytopes.flow_polytope(digraphs.Path(5))
                A 0-dimensional polyhedron in QQ^4 defined as the convex hull of 1 vertex

        EXAMPLES:

        A commutative square::

            sage: G = DiGraph({1: [2, 3], 2: [4], 3: [4]})
            sage: fl = G.flow_polytope(); fl
            A 1-dimensional polyhedron in QQ^4 defined as the convex hull
            of 2 vertices
            sage: fl.vertices()
            (A vertex at (0, 1, 0, 1), A vertex at (1, 0, 1, 0))

        Using a different order for the edges of the graph::

            sage: fl = G.flow_polytope(edges=G.edges(key=lambda x: x[0]-x[1])); fl
            A 1-dimensional polyhedron in QQ^4 defined as the convex hull
            of 2 vertices
            sage: fl.vertices()
            (A vertex at (0, 1, 1, 0), A vertex at (1, 0, 0, 1))

        A tournament on 4 vertices::

            sage: H = digraphs.TransitiveTournament(4)
            sage: fl = H.flow_polytope(); fl
            A 3-dimensional polyhedron in QQ^6 defined as the convex hull
            of 4 vertices
            sage: fl.vertices()
            (A vertex at (0, 0, 1, 0, 0, 0),
             A vertex at (0, 1, 0, 0, 0, 1),
             A vertex at (1, 0, 0, 0, 1, 0),
             A vertex at (1, 0, 0, 1, 0, 1))

        Restricting to a subset of the edges::

            sage: fl = H.flow_polytope(edges=[(0, 1, None), (1, 2, None),
            ....:                             (2, 3, None), (0, 3, None)])
            sage: fl
            A 1-dimensional polyhedron in QQ^4 defined as the convex hull
            of 2 vertices
            sage: fl.vertices()
            (A vertex at (0, 0, 0, 1), A vertex at (1, 1, 1, 0))

        Using a different choice of sources and sinks::

            sage: fl = H.flow_polytope(ends=([1], [3])); fl
            A 1-dimensional polyhedron in QQ^6 defined as the convex hull
            of 2 vertices
            sage: fl.vertices()
            (A vertex at (0, 0, 0, 1, 0, 1), A vertex at (0, 0, 0, 0, 1, 0))
            sage: fl = H.flow_polytope(ends=([0, 1], [3])); fl
            The empty polyhedron in QQ^6
            sage: fl = H.flow_polytope(ends=([3], [0])); fl
            The empty polyhedron in QQ^6
            sage: fl = H.flow_polytope(ends=([0, 1], [2, 3])); fl
            A 3-dimensional polyhedron in QQ^6 defined as the convex hull
            of 5 vertices
            sage: fl.vertices()
            (A vertex at (0, 0, 1, 1, 0, 0),
             A vertex at (0, 1, 0, 0, 1, 0),
             A vertex at (1, 0, 0, 2, 0, 1),
             A vertex at (1, 0, 0, 1, 1, 0),
             A vertex at (0, 1, 0, 1, 0, 1))
            sage: fl = H.flow_polytope(edges=[(0, 1, None), (1, 2, None),
            ....:                             (2, 3, None), (0, 2, None),
            ....:                             (1, 3, None)],
            ....:                      ends=([0, 1], [2, 3])); fl
            A 2-dimensional polyhedron in QQ^5 defined as the convex hull
            of 4 vertices
            sage: fl.vertices()
            (A vertex at (0, 0, 0, 1, 1),
             A vertex at (1, 2, 1, 0, 0),
             A vertex at (1, 1, 0, 0, 1),
             A vertex at (0, 1, 1, 1, 0))

        A digraph with one source and two sinks::

            sage: Y = DiGraph({1: [2], 2: [3, 4]})
            sage: Y.flow_polytope()
            The empty polyhedron in QQ^3

        A digraph with one vertex and no edge::

            sage: Z = DiGraph({1: []})
            sage: Z.flow_polytope()
            A 0-dimensional polyhedron in QQ^0 defined as the convex hull
            of 1 vertex

        REFERENCES:

        .. [PitSta] Jim Pitman, Richard Stanley, "A polytope related to
           empirical distributions, plane trees, parking functions, and
           the associahedron", :arxiv:`math/9908029`
        """
        from sage.geometry.polyhedron.constructor import Polyhedron
        if edges is None:
            edges = self.edges()
        ineqs = [[0] + [Integer(j == u) for j in edges]
                 for u in edges]

        eqs = []
        for u in self:
            ins = self.incoming_edges(u)
            outs = self.outgoing_edges(u)
            eq = [Integer(j in ins) - Integer(j in outs) for j in edges]

            const = 0
            if ends is None:
                if not ins:  # sources (indegree 0)
                    const += 1
                if not outs:  # sinks (outdegree 0)
                    const -= 1
            else:
                if u in ends[0]:  # chosen sources
                    const += 1
                if u in ends[1]:  # chosen sinks
                    const -= 1

            eq = [const] + eq
            eqs.append(eq)

        return Polyhedron(ieqs=ineqs, eqns=eqs)

import types

import sage.graphs.comparability
DiGraph.is_transitive = types.MethodType(sage.graphs.comparability.is_transitive, None, DiGraph)

from sage.graphs.base.static_sparse_graph import tarjan_strongly_connected_components
DiGraph.strongly_connected_components = types.MethodType(tarjan_strongly_connected_components, None, DiGraph)<|MERGE_RESOLUTION|>--- conflicted
+++ resolved
@@ -132,7 +132,6 @@
     :mod:`~sage.graphs.graph`.
 
     INPUT:
-<<<<<<< HEAD
 
     By default, a :class:`DiGraph` object is simple (i.e. no *loops* nor
     *multiple edges*) and unweighted. This can be easily tuned with the
@@ -144,6 +143,12 @@
 
       #. ``DiGraph(5)`` -- return an edgeless digraph on the 5 vertices 0,...,4.
 
+      #. ``DiGraph([list_of_vertices,list_of_edges])`` -- returns a digraph with
+         given vertices/edges.
+
+         To bypass auto-detection, prefer the more explicit
+         ``DiGraph([V,E],format='vertices_and_edges')``.
+
       #. ``DiGraph(list_of_edges)`` -- return a digraph with a given list of
          edges (see documentation of
          :meth:`~sage.graphs.generic_graph.GenericGraph.add_edges`).
@@ -190,71 +195,6 @@
       #. ``DiGraph('FOC@?OC@_?')`` -- return a digraph from a dig6 string (see
          documentation of :meth:`dig6_string`).
 
-=======
-
-    By default, a :class:`DiGraph` object is simple (i.e. no *loops* nor
-    *multiple edges*) and unweighted. This can be easily tuned with the
-    appropriate flags (see below).
-
-    -  ``data`` -- can be any of the following (see the ``format`` argument):
-
-      #. ``DiGraph()`` -- build a digraph on 0 vertices.
-
-      #. ``DiGraph(5)`` -- return an edgeless digraph on the 5 vertices 0,...,4.
-
-      #. ``DiGraph([list_of_vertices,list_of_edges])`` -- returns a digraph with
-         given vertices/edges.
-
-         To bypass auto-detection, prefer the more explicit
-         ``DiGraph([V,E],format='vertices_and_edges')``.
-
-      #. ``DiGraph(list_of_edges)`` -- return a digraph with a given list of
-         edges (see documentation of
-         :meth:`~sage.graphs.generic_graph.GenericGraph.add_edges`).
-
-         To bypass auto-detection, prefer the more explicit ``DiGraph(L,
-         format='list_of_edges')``.
-
-      #. ``DiGraph({1:[2,3,4],3:[4]})`` -- return a digraph by associating to
-         each vertex the list of its out-neighbors.
-
-         To bypass auto-detection, prefer the more explicit ``DiGraph(D,
-         format='dict_of_lists')``.
-
-      #. ``DiGraph({1: {2: 'a', 3:'b'} ,3:{2:'c'}})`` -- return a digraph by
-         associating a list of out-neighbors to each vertex and providing its
-         edge label.
-
-         To bypass auto-detection, prefer the more explicit ``DiGraph(D,
-         format='dict_of_dicts')``.
-
-         For digraphs with multiple edges, you can provide a list of labels
-         instead, e.g.: ``DiGraph({1: {2: ['a1', 'a2'], 3:['b']}
-         ,3:{2:['c']}})``.
-
-      #. ``DiGraph(a_matrix)`` -- return a digraph with given (weighted) adjacency
-         matrix (see documentation of
-         :meth:`~sage.graphs.generic_graph.GenericGraph.adjacency_matrix`).
-
-         To bypass auto-detection, prefer the more explicit ``DiGraph(M,
-         format='adjacency_matrix')``. To take weights into account, use
-         ``format='weighted_adjacency_matrix'`` instead.
-
-      #. ``DiGraph(a_nonsquare_matrix)`` -- return a digraph with given
-         incidence matrix (see documentation of
-         :meth:`~sage.graphs.generic_graph.GenericGraph.incidence_matrix`).
-
-         To bypass auto-detection, prefer the more explicit ``DiGraph(M,
-         format='incidence_matrix')``.
-
-      #. ``DiGraph([V, f])`` -- return a digraph with a vertex set ``V`` and an
-         edge `u,v` whenever ``f(u,v)`` is ``True``. Example: ``DiGraph([
-         [1..10], lambda x,y: abs(x-y).is_square()])``
-
-      #. ``DiGraph('FOC@?OC@_?')`` -- return a digraph from a dig6 string (see
-         documentation of :meth:`dig6_string`).
-
->>>>>>> b8094cb4
       #. ``DiGraph(another_digraph)`` -- return a digraph from a Sage (di)graph,
          `pygraphviz <https://pygraphviz.github.io/>`__ digraph, `NetworkX
          <https://networkx.github.io/>`__ digraph, or `igraph
