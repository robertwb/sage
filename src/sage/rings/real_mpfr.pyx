--- conflicted
+++ resolved
@@ -1913,9 +1913,6 @@
             return self.sqrt_approx()
         return self._complex_number_().sqrt()
 
-<<<<<<< HEAD
-    def sqrt_approx(self):
-=======
     def is_square(self):
         """
         Returns whether or not this number is a square in this field.
@@ -1933,9 +1930,7 @@
             False
         """
         return bool(self >= 0)
-
-    def square_root(self):
->>>>>>> f1affb14
+    def sqrt_approx(self):
         """
         Return a square root of self.  A real number will always be
         returned (though it will be NaN if self is negative).
