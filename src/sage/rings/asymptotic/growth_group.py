r"""
(Asymptotic) Growth Groups

This module adds support for (asymptotic) growth groups. Such groups
are equipped with a partial order: the elements can be seen as
functions, and their behavior as the argument(s) get large (tend to
`\infty`) is compared.

Besides an abstract base class :class:`GenericGrowthGroup`, this module
contains concrete realizations of growth groups. At the moment there
is

- :class:`MonomialGrowthGroup` (whose elements are powers of a fixed symbol).

More complex growth groups can be constructed via cartesian products.

These growth groups are used behind the scenes when performing
calculations in an asymptotic ring (to be implemented).

AUTHORS:

- Benjamin Hackl (2015-01): initial version
- Daniel Krenn (2015-05-29): initial version and review
- Daniel Krenn (2015-06-02): cartesian products
- Benjamin Hackl (2015-07): growth group factory
- Benjamin Hackl (2015-08): exponential growth group, initial version

.. WARNING::

    As this code is experimental, warnings are thrown when a growth
    group is created for the first time in a session (see
    :class:`sage.misc.superseded.experimental`).

    TESTS::

        sage: import sage.rings.asymptotic.growth_group as agg
        sage: G = agg.GenericGrowthGroup(ZZ); G
        doctest:...: FutureWarning: This class/method/function is marked as
        experimental. It, its functionality or its interface might change
        without a formal deprecation.
        See http://trac.sagemath.org/17601 for details.
        Growth Group Generic(ZZ)
        sage: G = agg.MonomialGrowthGroup(ZZ, 'x'); G
        doctest:...: FutureWarning: This class/method/function is marked as
        experimental. It, its functionality or its interface might change
        without a formal deprecation.
        See http://trac.sagemath.org/17601 for details.
        Growth Group x^ZZ
        sage: G = agg.ExponentialGrowthGroup(QQ, 'x'); G
        doctest:...: FutureWarning: This class/method/function is marked as
        experimental. It, its functionality or its interface might change
        without a formal deprecation.
        See http://trac.sagemath.org/17601 for details.
        Growth Group QQ^x


.. NOTE::

    By using the following short notation for growth groups, their
    creation is very simple: *Monomial growth groups* (i.e. the
    group for powers of a fixed symbol;
    :class:`~sage.rings.asymptotic.growth_group.MonomialGrowthGroup`)
    are denoted as ``variable^base``, e.g. ``x^ZZ`` and ``y^QQ`` for
    the group of integer powers of `x`, and the group of rational
    powers of `y`, respectively.

    This also enables us to construct *logarithmic growth groups*,
    e.g. ``log(x)^ZZ``.

    Exponential growth groups, i.e. growth groups representing
    elements of the form `\operatorname{base}^\operatorname{variable}`
    are denoted as ``base^variable``. For example, ``QQ^x`` denotes
    the multiplicative group of exponential expressions `q^x`, where
    `q \in \mathbb{Q}^{\times}`.

EXAMPLES::

    sage: import sage.rings.asymptotic.growth_group as agg
    sage: G_x = agg.GrowthGroup('x^ZZ'); repr(G_x)
    'Growth Group x^ZZ'
    sage: G_xy = agg.GrowthGroup('x^ZZ * y^ZZ'); G_xy
    Growth Group x^ZZ * y^ZZ
    sage: G_xy.an_element()
    x * y
    sage: x = G_xy('x'); y = G_xy('y')
    sage: elem = x^21 * y^21; elem^2
    x^42 * y^42

A monomial growth group itself is totally ordered, all elements
are comparable. However, this does **not** hold for cartesian
products::

    sage: e1 = x^2 * y; e2 = x * y^2
    sage: e1 <= e2 or e2 <= e1
    False

In terms of uniqueness, we have the following behaviour::

    sage: agg.GrowthGroup('x^ZZ * y^ZZ') is agg.GrowthGroup('y^ZZ * x^ZZ')
    True

The above is ``True`` since the order of the factors does not play a role here; they use different variables. But when using the same variable, it plays a role::

    sage: agg.GrowthGroup('x^ZZ * log(x)^ZZ') is agg.GrowthGroup('log(x)^ZZ * x^ZZ')
    False

<<<<<<< HEAD
With the help of the short notation, even complicated growth groups
can be constructed easily::

    sage: G = agg.GrowthGroup('QQ^x * x^ZZ * log(x)^QQ * y^QQ')
    sage: G.an_element()
    (1/2)^x * x * log(x)^(1/2) * y^(1/2)
    sage: (x, y) = var('x y')
    sage: G(2^x * log(x) * y^(1/2)) * G(x^(-5) * 5^x * y^(1/3))
    10^x * x^(-5) * log(x) * y^(5/6)

=======
(Note that it is mathematically nonsense to make ``log(x)`` larger than ``x``.)
>>>>>>> b7bb595c
"""

#*****************************************************************************
# Copyright (C) 2014--2015 Benjamin Hackl <benjamin.hackl@aau.at>
#               2014--2015 Daniel Krenn <dev@danielkrenn.at>
#
# This program is free software: you can redistribute it and/or modify
# it under the terms of the GNU General Public License as published by
# the Free Software Foundation, either version 2 of the License, or
# (at your option) any later version.
#                  http://www.gnu.org/licenses/
#*****************************************************************************

import sage
from sage.misc.lazy_import import lazy_import
lazy_import('sage.rings.asymptotic.growth_group_cartesian', 'CartesianProductGrowthGroups')


def repr_short_to_parent(s):
    r"""
    Helper method for the growth group factory, which converts a short
    representation string to a parent.

    INPUT:

    A string.

    OUTPUT:

    A parent.

    EXAMPLES::

        sage: import sage.rings.asymptotic.growth_group as agg
        sage: agg.repr_short_to_parent('ZZ')
        Integer Ring
        sage: agg.repr_short_to_parent('QQ')
        Rational Field
        sage: agg.repr_short_to_parent('SR')
        Symbolic Ring

    TESTS::

        sage: agg.repr_short_to_parent('abcdef')
        Traceback (most recent call last):
        ...
        ValueError: Cannot create a parent out of 'abcdef'.
    """
    if s == 'ZZ':
        return sage.rings.integer_ring.ZZ
    elif s == 'QQ':
        return sage.rings.rational_field.QQ
    elif s == 'SR':
        return sage.symbolic.ring.SR
    else:
        raise ValueError("Cannot create a parent out of '%s'." % s)


def parent_to_repr_short(P):
    r"""
    Helper method which generates a short(er) representation string
    out of a parent.

    INPUT:

    A parent.

    OUTPUT:

    A string.

    EXAMPLES::

        sage: import sage.rings.asymptotic.growth_group as agg
        sage: agg.parent_to_repr_short(ZZ)
        'ZZ'
        sage: agg.parent_to_repr_short(QQ)
        'QQ'
        sage: agg.parent_to_repr_short(SR)
        'SR'
        sage: agg.parent_to_repr_short(ZZ[x])
        '(Univariate Polynomial Ring in x over Integer Ring)'
    """
    if P is sage.rings.integer_ring.ZZ:
        return 'ZZ'
    elif P is sage.rings.rational_field.QQ:
        return 'QQ'
    elif P is sage.symbolic.ring.SR:
        return 'SR'
    else:
        rep = repr(P)
        if ' ' in rep:
            rep = '(' + rep + ')'
        return rep


class Variable(sage.structure.unique_representation.CachedRepresentation,
               sage.structure.sage_object.SageObject):
    r"""
    A class managing the variable of a growth group.

    INPUT:

    - ``var`` -- an object whose representation string is used as the
      variable. It has to be a valid Python identifier. ``var`` can
      also be a tuple (or other iterable of such objects).

    - ``repr`` -- (default: ``None``) if specified, then this string
      will be displayed instead of ``var``. Use this to get
      e.g. ``log(x)^ZZ``: ``var`` is then used to specify the variable `x`.


    TESTS::

        sage: from sage.rings.asymptotic.growth_group import Variable
        sage: v = Variable('x'); repr(v), v.variable_names()
        ('x', ('x',))
        sage: v = Variable('x1'); repr(v), v.variable_names()
        ('x1', ('x1',))
        sage: v = Variable('x_42'); repr(v), v.variable_names()
        ('x_42', ('x_42',))
        sage: v = Variable(' x'); repr(v), v.variable_names()
        ('x', ('x',))
        sage: v = Variable('x '); repr(v), v.variable_names()
        ('x', ('x',))
        sage: v = Variable('x '); repr(v), v.variable_names()
        ('x', ('x',))
        sage: v = Variable(''); repr(v), v.variable_names()
        ('', ())

    ::

        sage: v = Variable(('x', 'y')); repr(v), v.variable_names()
        ('x, y', ('x', 'y'))
        sage: v = Variable(('x', 'log(y)')); repr(v), v.variable_names()
        ('x, log(y)', ('x', 'y'))
        sage: v = Variable(('x', 'log(x)')); repr(v), v.variable_names()
        Traceback (most recent call last):
        ...
        ValueError: Variable names ('x', 'x') are not pairwise distinct.

    ::

        sage: v = Variable('log(x)'); repr(v), v.variable_names()
        ('log(x)', ('x',))
        sage: v = Variable('log(log(x))'); repr(v), v.variable_names()
        ('log(log(x))', ('x',))

    ::

        sage: v = Variable('x', repr='log(x)'); repr(v), v.variable_names()
        ('log(x)', ('x',))
    """
    def __init__(self, var, repr=None):
        r"""
        See :class:`Variable` for details.

        TESTS::

            sage: from sage.rings.asymptotic.growth_group import Variable
            sage: Variable('blub')
            blub
            sage: Variable('blub') is Variable('blub')
            True
        """
        from sage.symbolic.ring import isidentifier

        if not isinstance(var, (list, tuple)):
            var = (var,)
        var = tuple(str(v).strip() for v in var)

        if repr is None:
            var_bases = sum(iter(
                self.extract_variable_names(v)
                if not isidentifier(v) else (v,)
                for v in var), tuple())
            var_repr = ', '.join(var)
        else:
            for v in var:
                if not isidentifier(v):
                    raise ValueError("'%s' is not a valid name for a variable." % (v,))
            var_bases = var
            var_repr = str(repr).strip()

        if len(var_bases) != len(set(var_bases)):
            raise ValueError('Variable names %s are not pairwise distinct.' %
                             (var_bases,))
        self.var_bases = var_bases
        self.var_repr = var_repr


    def __hash__(self):
        r"""
        Return the hash if this variable.

        TESTS::

            sage: from sage.rings.asymptotic.growth_group import Variable
            sage: hash(Variable('blub'))  # random
            -123456789
        """
        return hash((self.var_repr,) + self.var_bases)


    def __eq__(self, other):
        r"""
        Compares if this variable equals ``other``.

        INPUT:

        - ``other`` -- another variable.

        OUTPUT:

        A boolean.

        TESTS::

            sage: from sage.rings.asymptotic.growth_group import Variable
            sage: Variable('x') == Variable('x')
            True
            sage: Variable('x') == Variable('y')
            False
        """
        return self.var_repr == other.var_repr and self.var_bases == other.var_bases


    def _repr_(self):
        r"""
        Return a representation string of this variable.

        TESTS::

            sage: from sage.rings.asymptotic.growth_group import Variable
            sage: Variable('blub')  # indirect doctest
            blub
        """
        return self.var_repr


    def variable_names(self):
        r"""
        Return the names of the variables.

        OUTPUT:

        A tuple of strings.

        EXAMPLES::

            sage: from sage.rings.asymptotic.growth_group import Variable
            sage: Variable('x').variable_names()
            ('x',)
            sage: Variable('log(x)').variable_names()
            ('x',)
        """
        return self.var_bases


    def is_monomial(self):
        r"""
        Returns if this is a monomial variable.

        OUTPUT:

        A boolean.

        EXAMPLES::

            sage: from sage.rings.asymptotic.growth_group import Variable
            sage: Variable('x').is_monomial()
            True
            sage: Variable('log(x)').is_monomial()
            False
        """
        return len(self.var_bases) == 1 and self.var_bases[0] == self.var_repr


    @staticmethod
    def extract_variable_names(s):
        r"""
        Finds the name of the variable for the given string.

        INPUT:

        - ``s`` -- a string.

        OUTPUT:

        A tuple of strings.

        EXAMPLES::

            sage: from sage.rings.asymptotic.growth_group import Variable
            sage: Variable.extract_variable_names('')
            ()
            sage: Variable.extract_variable_names('x')
            ('x',)
            sage: Variable.extract_variable_names('exp(x)')
            ('x',)
            sage: Variable.extract_variable_names('sin(cos(ln(x)))')
            ('x',)

        ::

            sage: Variable.extract_variable_names('log(77w)')
            Traceback (most recent call last):
            ....
            ValueError: '77w' is not a valid name for a variable.
            sage: Variable.extract_variable_names('log(x')
            Traceback (most recent call last):
            ....
            ValueError: Unbalanced parentheses in 'log(x'.
            sage: Variable.extract_variable_names('x)')
            Traceback (most recent call last):
            ....
            ValueError: Unbalanced parentheses in 'x)'.
            sage: Variable.extract_variable_names('log)x(')
            Traceback (most recent call last):
            ....
            ValueError: Unbalanced parentheses in 'log)x('.
            sage: Variable.extract_variable_names('log(x)+y')
            ('x', 'y')

        ::

            sage: Variable.extract_variable_names('a + b')
            ('a', 'b')
            sage: Variable.extract_variable_names('a+b')
            ('a', 'b')
            sage: Variable.extract_variable_names('a +b')
            ('a', 'b')
            sage: Variable.extract_variable_names('+a')
            ('a',)
            sage: Variable.extract_variable_names('a+')
            ('a',)
            sage: Variable.extract_variable_names('b!')
            ('b',)
            sage: Variable.extract_variable_names('-a')
            ('a',)
            sage: Variable.extract_variable_names('a*b')
            ('a', 'b')
            sage: Variable.extract_variable_names('2^q')
            ('q',)
            sage: Variable.extract_variable_names('77')
            ()
        """
        from sage.symbolic.ring import isidentifier
        import re
        numbers = re.compile(r"\d+$")
        vars = []

        def find_next_outer_parentheses(s):
            op = s.find('(')
            level = 1
            for i, c in enumerate(s[op+1:]):
                if c == ')':
                    level -= 1
                if c == '(':
                    level += 1
                if level == 0:
                    return op, op+i+1
            return op, -1

        def strip(s):
            s = s.strip()
            if not s:
                return

            # parentheses (...)
            # functions f(...)
            op, cl = find_next_outer_parentheses(s)
            if (op == -1) != (cl == -1) or op > cl:
                raise ValueError("Unbalanced parentheses in '%s'." % (s,))
            if cl != -1:
                strip(s[op+1:cl])
                strip(s[cl+1:])
                return

            # unary +a, a+, ...
            # binary a+b, a*b, ...
            for operator in ('**', '+', '-', '*', '/', '^', '!'):
                a, o, b = s.partition(operator)
                if o:
                    strip(a)
                    strip(b)
                    return

            # a number
            if numbers.match(s) is not None:
                return

            # else: a variable
            if not isidentifier(s):
                raise ValueError("'%s' is not a valid name for a variable." % (s,))
            vars.append(s)

        strip(s)
        return tuple(vars)


class GenericGrowthElement(sage.structure.element.MultiplicativeGroupElement):
    r"""
    An abstract implementation of a generic growth element.

    Growth elements form a group by multiplication, and (some of) the
    elements can be compared to each other, i.e., all elements form a
    poset.

    INPUT:

    - ``parent`` -- a :class:`GenericGrowthGroup`.

    - ``raw_element`` -- an element from the base of the parent.

    EXAMPLES::

        sage: import sage.rings.asymptotic.growth_group as agg
        sage: G = agg.GenericGrowthGroup(ZZ)
        sage: g = agg.GenericGrowthElement(G, 42); g
        GenericGrowthElement(42)
        sage: g.parent()
        Growth Group Generic(ZZ)
        sage: G(raw_element=42) == g
        True
    """

    def __init__(self, parent, raw_element):
        r"""
        See :class:`GenericGrowthElement` for more information.

        EXAMPLES::

            sage: import sage.rings.asymptotic.growth_group as agg
            sage: G = agg.GenericGrowthGroup(ZZ)
            sage: G(raw_element=42)
            GenericGrowthElement(42)

        TESTS::

            sage: G(raw_element=42).category()
            Category of elements of Growth Group Generic(ZZ)

        ::

            sage: G = agg.GenericGrowthGroup(ZZ)
            sage: G(raw_element=42).category()
            Category of elements of Growth Group Generic(ZZ)

        ::

            sage: agg.GenericGrowthElement(None, 0)
            Traceback (most recent call last):
            ...
            ValueError: The parent must be provided
        """
        if parent is None:
            raise ValueError('The parent must be provided')
        super(GenericGrowthElement, self).__init__(parent=parent)

        self._raw_element_ = parent.base()(raw_element)


    def _repr_(self):
        r"""
        A representation string for this abstract generic element.

        INPUT:

        Nothing.

        OUTPUT:

        A string.

        EXAMPLES::

            sage: import sage.rings.asymptotic.growth_group as agg
            sage: G = agg.GenericGrowthGroup(ZZ)
            sage: G(raw_element=42)  # indirect doctest
            GenericGrowthElement(42)
        """
        return 'GenericGrowthElement(%s)' % (self._raw_element_,)


    def __hash__(self):
        r"""
        Return the hash of this element.

        INPUT:

        Nothing.

        OUTPUT:

        An integer.

        EXAMPLES::

            sage: import sage.rings.asymptotic.growth_group as agg
            sage: G = agg.GenericGrowthGroup(ZZ);
            sage: hash(G(raw_element=42))  # random
            5656565656565656
        """
        return hash((self.parent(), self._raw_element_))


    def _mul_(self, other):
        r"""
        Abstract multiplication method for generic elements.

        INPUT:

        - ``other`` -- a :class:`GenericGrowthElement`.

        OUTPUT:

        A class:`GenericGrowthElement` representing the product with
        ``other``.

        .. NOTE::

            Inherited classes must override this.

        EXAMPLES::

            sage: import sage.rings.asymptotic.growth_group as agg
            sage: G = agg.GenericGrowthGroup(ZZ)
            sage: g = G.an_element()
            sage: g * g
            Traceback (most recent call last):
            ...
            NotImplementedError: Only implemented in concrete realizations.
        """
        raise NotImplementedError('Only implemented in concrete realizations.')


    def _div_(self, other):
        r"""
        Divide this growth element by another one.

        INPUT:

        - ``other`` -- an instance of :class:`GenericGrowthElement`.

        OUTPUT:

        An instance of :class:`GenericGrowthElement`.

        .. NOTE::

            This method is called by the coercion framework, thus, it can be
            assumed that this element is of the same type as ``other``.
            The output will be of the same type as well.

        EXAMPLES::

            sage: import sage.rings.asymptotic.growth_group as agg
            sage: P = agg.MonomialGrowthGroup(ZZ, 'x')
            sage: e1 = P(raw_element=2)
            sage: e2 = e1._div_(P.gen()); e2
            x
            sage: e2 == e1 / P.gen()
            True
        """
        return self._mul_(~other)


    def __pow__(self, power):
        r"""
        Raises this growth element to the given ``power``.

        INPUT:

        - ``power`` -- a number. This can be anything that is a
          valid right hand side of ``*`` with elements of the
          parent's base.

        OUTPUT:

        The result of this exponentiation.

        EXAMPLES::

            sage: import sage.rings.asymptotic.growth_group as agg
            sage: G = agg.GenericGrowthGroup(ZZ)
            sage: G.an_element()^7
            Traceback (most recent call last):
            ...
            NotImplementedError: Only implemented in concrete realizations.
        """
        raise NotImplementedError('Only implemented in concrete realizations.')


    def __eq__(self, other):
        r"""
        Return if this growth element is equal to ``other``.

        INPUT:

        - ``other`` -- an element.

        OUTPUT:

        A boolean.

        .. NOTE::

            This function uses the coercion model to find a common
            parent for the two operands.

            The comparison of two elements with the same parent is done in
            :meth:`_eq_`.

        EXAMPLES::

            sage: import sage.rings.asymptotic.growth_group as agg
            sage: G = agg.GenericGrowthGroup(ZZ)
            sage: G.an_element() == G.an_element()
            True
            sage: G(raw_element=42) == G(raw_element=7)
            False

        ::

            sage: G_ZZ = agg.GenericGrowthGroup(ZZ)
            sage: G_QQ = agg.GenericGrowthGroup(QQ)
            sage: G_ZZ(raw_element=1) == G_QQ(raw_element=1)
            True

        ::

            sage: P_ZZ = agg.MonomialGrowthGroup(ZZ, 'x')
            sage: P_QQ = agg.MonomialGrowthGroup(QQ, 'x')
            sage: P_ZZ.gen() == P_QQ.gen()
            True
            sage: ~P_ZZ.gen() == P_ZZ.gen()
            False
            sage: ~P_ZZ(1) == P_ZZ(1)
            True
        """
        from sage.structure.element import have_same_parent
        if have_same_parent(self, other):
            return self._eq_(other)

        from sage.structure.element import get_coercion_model
        import operator
        try:
            return get_coercion_model().bin_op(self, other, operator.eq)
        except TypeError:
            return False


    def _eq_(self, other):
        r"""
        Return if this :class:`GenericGrowthElement` is equal to ``other``.

        INPUT:

        - ``other`` -- a :class:`GenericGrowthElement`.

        OUTPUT:

        A boolean.

        .. NOTE::

            This function compares two instances of
            :class:`GenericGrowthElement`.

        EXAMPLES::

            sage: import sage.rings.asymptotic.growth_group as agg
            sage: P = agg.MonomialGrowthGroup(ZZ, 'x')
            sage: e1 = P(raw_element=1)
            sage: e1._eq_(P.gen())
            True
            sage: e2 = e1^4
            sage: e2 == e1^2 * e1 * e1
            True
            sage: e2 == e1
            False
        """
        return self._raw_element_ == other._raw_element_


    def __le__(self, other):
        r"""
        Return if this growth element is at most (less than or equal
        to) ``other``.

        INPUT:

        - ``other`` -- an element.

        OUTPUT:

        A boolean.

        .. NOTE::

            This function uses the coercion model to find a common
            parent for the two operands.

            The comparison of two elements with the same parent is done in
            :meth:`_le_`.

        EXAMPLES::

            sage: import sage.rings.asymptotic.growth_group as agg
            sage: P_ZZ = agg.MonomialGrowthGroup(ZZ, 'x')
            sage: P_QQ = agg.MonomialGrowthGroup(QQ, 'x')
            sage: P_ZZ.gen() <= P_QQ.gen()^2
            True
            sage: ~P_ZZ.gen() <= P_ZZ.gen()
            True
        """
        from sage.structure.element import have_same_parent
        if have_same_parent(self, other):
            return self._le_(other)

        from sage.structure.element import get_coercion_model
        import operator
        try:
            return get_coercion_model().bin_op(self, other, operator.le)
        except TypeError:
            return False


    def _le_(self, other):
        r"""
        Return if this :class:`GenericGrowthElement` is at most (less
        than or equal to) ``other``.

        INPUT:

        - ``other`` -- a :class:`GenericGrowthElement`.

        OUTPUT:

        A boolean.

        .. NOTE::

            This function compares two instances of
            :class:`GenericGrowthElement`.

        TESTS::

            sage: import sage.rings.asymptotic.growth_group as agg
            sage: G = agg.GenericGrowthGroup(ZZ)
            sage: e1 = G(raw_element=1); e2 = G(raw_element=2)
            sage: e1 <= e2  # indirect doctest
            Traceback (most recent call last):
            ...
            NotImplementedError: Only implemented in concrete realizations.
        """
        raise NotImplementedError('Only implemented in concrete realizations.')


class GenericGrowthGroup(
        sage.structure.unique_representation.UniqueRepresentation,
        sage.structure.parent.Parent):
    r"""
    An abstract implementation for growth groups.

    INPUT:

    - ``base`` -- one of SageMath's parents, out of which the elements
      get their data (``raw_element``).

    - ``category`` -- (default: ``None``) the category of the newly
      created growth group. It has to be a subcategory of ``Join of
      Category of groups and Category of posets``. This is also the
      default category if ``None`` is specified.

    .. NOTE::

        This class should be derived to get concrete implementations.

    EXAMPLES::

        sage: import sage.rings.asymptotic.growth_group as agg
        sage: G = agg.GenericGrowthGroup(ZZ); G
        Growth Group Generic(ZZ)

    .. SEEALSO::

        :class:`MonomialGrowthGroup`
    """
    # TODO: implement some sort of 'assume', where basic assumptions
    # for the variables can be stored. --> within the cartesian product

    # enable the category framework for elements
    Element = GenericGrowthElement


    @sage.misc.superseded.experimental(trac_number=17601)
    def __init__(self, base, category=None):
        r"""
        See :class:`GenericGrowthElement` for more information.

        EXAMPLES::

            sage: import sage.rings.asymptotic.growth_group as agg
            sage: agg.GenericGrowthGroup(ZZ).category()
            Join of Category of groups and Category of posets

        TESTS::

            sage: import sage.rings.asymptotic.growth_group as agg
            sage: G = agg.GenericGrowthGroup(ZZ)
            sage: G.is_parent_of(G(raw_element=42))
            True
            sage: G2 = agg.GenericGrowthGroup(ZZ, category=FiniteGroups() & Posets())
            sage: G2.category()
            Join of Category of finite groups and Category of finite posets
            sage: G3 = agg.GenericGrowthGroup(ZZ, category=Rings())
            Traceback (most recent call last):
            ...
            ValueError: (Category of rings,) is not a subcategory of Join of Category of groups and Category of posets

        ::

            sage: G = agg.GenericGrowthGroup('42')
            Traceback (most recent call last):
            ...
            TypeError: 42 is not a valid base
        """
        if not isinstance(base, sage.structure.parent.Parent):
            raise TypeError('%s is not a valid base' % (base,))
        from sage.categories.groups import Groups
        from sage.categories.posets import Posets

        if category is None:
            category = Groups() & Posets()
        else:
            if not isinstance(category, tuple):
                category = (category,)
            if not any(cat.is_subcategory(Groups() & Posets()) for cat in
                       category):
                raise ValueError('%s is not a subcategory of %s'
                                 % (category, Groups() & Posets()))
        super(GenericGrowthGroup, self).__init__(category=category,
                                                 base=base)


    def _repr_short_(self):
        r"""
        A short representation string of this abstract growth group.

        INPUT:

        Nothing.

        OUTPUT:

        A string.

        EXAMPLES::

            sage: import sage.rings.asymptotic.growth_group as agg
            sage: agg.GenericGrowthGroup(QQ)._repr_short_()
            'Generic(QQ)'
            sage: agg.GenericGrowthGroup(QQ)
            Growth Group Generic(QQ)
        """
        return 'Generic(%s)' % (parent_to_repr_short(self.base()),)


    def _repr_(self, condense=False):
        r"""
        A representations string of this growth group.

        INPUT:

        - ``condense`` -- (default: ``False``) if set, then a shorter
          output is returned, e.g. the prefix-string ``Growth Group``
          is not show in this case.

        OUTPUT:

        A string.

        EXAMPLES::

            sage: import sage.rings.asymptotic.growth_group as agg
            sage: agg.MonomialGrowthGroup(ZZ, 'x')  # indirect doctest
            Growth Group x^ZZ
            sage: agg.MonomialGrowthGroup(QQ, 'log(x)')  # indirect doctest
            Growth Group log(x)^QQ

        TESTS::

            sage: agg.MonomialGrowthGroup(QQ, 'log(x)')._repr_(condense=True)
            'log(x)^QQ'
        """
        pre = 'Growth Group ' if not condense else ''
        return '%s%s' % (pre, self._repr_short_())


    def __hash__(self):
        r"""
        Return the hash of this group.

        INPUT:

        Nothing.

        OUTPUT:

        An integer.

        EXAMPLES::

            sage: import sage.rings.asymptotic.growth_group as agg
            sage: hash(agg.GenericGrowthGroup(ZZ))  # random
            4242424242424242
        """
        return hash((self.__class__, self.base()))


    def _an_element_(self):
        r"""
        Return an element of ``self``.

        INPUT:

        Nothing.

        OUTPUT:

        An element of ``self``.

        EXAMPLES::

            sage: import sage.rings.asymptotic.growth_group as agg
            sage: G = agg.GenericGrowthGroup(ZZ);
            sage: G.an_element()  # indirect doctest
            GenericGrowthElement(1)
        """
        return self.element_class(self, self.base().an_element())


    def le(self, left, right):
        r"""
        Return if the growth of ``left`` is at most (less than or
        equal to) the growth of ``right``.

        INPUT:

        - ``left`` -- an element.

        - ``right`` -- an element.

        OUTPUT:

        A boolean.

        .. NOTE::

            This function uses the coercion model to find a common
            parent for the two operands.

        EXAMPLES::

            sage: import sage.rings.asymptotic.growth_group as agg
            sage: G = agg.MonomialGrowthGroup(ZZ, 'x')
            sage: x = G.gen()
            sage: G.le(x, x^2)
            True
            sage: G.le(x^2, x)
            False
            sage: G.le(x^0, 1)
            True
        """
        return self(left) <= self(right)


    def _element_constructor_(self, data, raw_element=None):
        r"""
        Converts a given object to this growth group.

        INPUT:

        - ``data`` -- an object representing the element to be
          initialized.

        - ``raw_element`` -- (default: ``None``) if given, then this is
          directly passed to the element constructor (i.e., no conversion
          is performed).

        OUTPUT:

        An element of this growth group.

        .. NOTE::

            This method calls :meth:`_convert_`, which does the actual
            conversion from ``data``.

        TESTS::

            sage: import sage.rings.asymptotic.growth_group as agg
            sage: G_ZZ = agg.GenericGrowthGroup(ZZ)
            sage: z = G_ZZ(raw_element=42); z
            GenericGrowthElement(42)
            sage: z is G_ZZ(z)
            True

        ::

            sage: G_QQ = agg.GenericGrowthGroup(QQ)
            sage: q = G_QQ(raw_element=42)
            sage: q is z
            False
            sage: G_ZZ(q)
            GenericGrowthElement(42)
            sage: G_QQ(z)
            GenericGrowthElement(42)
            sage: q is G_ZZ(q)
            False

        ::

            sage: G_ZZ()
            Traceback (most recent call last):
            ...
            ValueError: No input specified. Cannot continue.
            sage: G_ZZ('blub')
            Traceback (most recent call last):
            ...
            ValueError: Cannot convert blub.
            sage: G_ZZ('x', raw_element=42)
            Traceback (most recent call last):
            ...
            ValueError: Input is ambigous: x as well as raw_element=42 are specified

        ::

            sage: x = agg.MonomialGrowthGroup(ZZ, 'x')(raw_element=1)
            sage: G_y = agg.MonomialGrowthGroup(ZZ, 'y')
            sage: G_y(x)
            Traceback (most recent call last):
            ...
            ValueError: Cannot convert x.
        """
        if raw_element is None:
            if type(data) == self.element_class and data.parent() == self:
                return data
            elif isinstance(data, self.element_class):
                try:
                    if self._var_ != data.parent()._var_:
                        raise ValueError('Cannot convert %s.' % (data,))
                except AttributeError:
                    pass
                raw_element = data._raw_element_
            elif type(data) == int and data == 0:
                raise ValueError('No input specified. Cannot continue.')
            else:
                raw_element = self._convert_(data)
            if raw_element is None:
                raise ValueError('Cannot convert %s.' % (data,))
        elif type(data) != int or data != 0:
            raise ValueError('Input is ambigous: '
                             '%s as well as raw_element=%s '
                             'are specified' % (data, raw_element))

        return self.element_class(self, raw_element)


    def _convert_(self, data):
        r"""
        Converts ``data`` to something the constructor of the
        element class accepts (``raw_element``).

        INPUT:

        - ``data`` -- an object.

        OUTPUT:

        An element of the base ring or ``None`` (when no such element
        can be constructed).

        .. NOTE::

            This method always returns ``None`` in this abstract base
            class, and should be overridden in inherited class.

        TESTS::

            sage: import sage.rings.asymptotic.growth_group as agg
            sage: G = agg.GenericGrowthGroup(ZZ)
            sage: G._convert_('icecream') is None
            True
        """
        pass


    def _coerce_map_from_(self, S):
        r"""
        Return if ``S`` coerces into this growth group.

        INPUT:

        - ``S`` -- a parent.

        OUTPUT:

        A boolean.

        .. NOTE::

            Another growth group ``S`` coerces into this growth group
            if and only if the base of ``S`` coerces into the base of
            this growth group.

        EXAMPLES::

            sage: import sage.rings.asymptotic.growth_group as agg
            sage: G_ZZ = agg.MonomialGrowthGroup(ZZ, 'x')
            sage: G_QQ = agg.MonomialGrowthGroup(QQ, 'x')
            sage: bool(G_ZZ.has_coerce_map_from(G_QQ))  # indirect doctest
            False
            sage: bool(G_QQ.has_coerce_map_from(G_ZZ))  # indirect doctest
            True
        """
        if isinstance(S, GenericGrowthGroup):
            if self.base().has_coerce_map_from(S.base()):
                return True


    def gens_monomial(self):
        r"""
        Return a generator of this growth group, in case one exists.

        INPUT:

        Nothing.

        OUTPUT:

        An empty tuple.

        TESTS::

            sage: import sage.rings.asymptotic.growth_group as agg
            sage: agg.GenericGrowthGroup(ZZ).gens_monomial()
            ()
        """
        return tuple()


    def variable_names(self):
        r"""
        Return the names of the variables.

        OUTPUT:

        A tuple of strings.

        EXAMPLES::

            sage: import sage.rings.asymptotic.growth_group as agg
            sage: agg.GenericGrowthGroup(ZZ).variable_names()
            ()
        """
        return tuple()


    CartesianProduct = CartesianProductGrowthGroups


class MonomialGrowthElement(GenericGrowthElement):
    r"""
    An implementation of monomial growth elements.

    INPUT:

    - ``parent`` -- a :class:`GenericGrowthGroup`.

    - ``raw_element`` -- an element from the base ring of the parent.

      This ``raw_element`` is the exponent of the created monomial
      growth element.

    A monomial growth element represents a term of the type
    `\operatorname{variable}^{\operatorname{exponent}}`. The multiplication
    corresponds to the addition of the exponents.

    EXAMPLES::

        sage: import sage.rings.asymptotic.growth_group as agg
        sage: P = agg.MonomialGrowthGroup(ZZ, 'x')
        sage: e1 = P(1); e1
        1
        sage: e2 = P(raw_element=2); e2
        x^2
        sage: e1 == e2
        False
        sage: P.le(e1, e2)
        True
        sage: P.le(e1, P.gen()) and P.le(P.gen(), e2)
        True
    """

    @property
    def exponent(self):
        r"""
        The exponent of this growth element.

        EXAMPLES:

            sage: import sage.rings.asymptotic.growth_group as agg
            sage: P = agg.MonomialGrowthGroup(ZZ, 'x')
            sage: P(x^42).exponent
            42
        """
        return self._raw_element_


    def _repr_(self):
        r"""
        A representation string for this monomial growth element.

        INPUT:

        Nothing.

        OUTPUT:

        A string.

        EXAMPLES::

            sage: import sage.rings.asymptotic.growth_group as agg
            sage: P = agg.MonomialGrowthGroup(QQ, 'x')
            sage: P(1)._repr_()
            '1'
            sage: P(x^5)  # indirect doctest
            x^5
            sage: P(x^(1/2))  # indirect doctest
            x^(1/2)

        TESTS::

            sage: P(x^-1)  # indirect doctest
            1/x
            sage: P(x^-42)  # indirect doctest
            x^(-42)
        """
        from sage.rings.integer_ring import ZZ

        var = repr(self.parent()._var_)
        if self.exponent == 0:
            return '1'
        elif self.exponent == 1:
            return var
        elif self.exponent == -1:
            return '1/' + var
        elif self.exponent in ZZ and self.exponent > 0:
            return var + '^' + str(self.exponent)
        else:
            return var + '^(' + str(self.exponent) + ')'


    def _mul_(self, other):
        r"""
        Multiply this monomial growth element with another.

        INPUT:

        - ``other`` -- a :class:`MonomialGrowthElement`

        OUTPUT:

        The product as a :class:`MonomialGrowthElement`.

        .. NOTE::

            Two monomial growth elements are multiplied by adding
            their exponents.

        EXAMPLES::

            sage: import sage.rings.asymptotic.growth_group as agg
            sage: P = agg.MonomialGrowthGroup(ZZ, 'x')
            sage: a = P(x^2)
            sage: b = P(x^3)
            sage: c = a._mul_(b); c
            x^5
            sage: c == a * b
            True
            sage: a * b * a  # indirect doctest
            x^7
        """
        return self.parent()(raw_element=self.exponent + other.exponent)


    def __invert__(self):
        r"""
        Return the multiplicative inverse of this monomial growth element.

        INPUT:

        Nothing.

        OUTPUT:

        The multiplicative inverse as a :class:`MonomialGrowthElement`.

        EXAMPLES::

            sage: import sage.rings.asymptotic.growth_group as agg
            sage: P = agg.MonomialGrowthGroup(ZZ, 'x')
            sage: e1 = P(raw_element=2)
            sage: e2 = e1.__invert__(); e2
            x^(-2)
            sage: e2 == ~e1
            True
        """
        return self.parent()(raw_element=-self.exponent)


    def __pow__(self, power):
        r"""
        Raises this growth element to the given ``power``.

        INPUT:

        - ``power`` -- a number. This can be anything that is a
          valid right hand side of ``*`` with elements of the
          parent's base.

        OUTPUT:

        The result of this exponentiation, a :class:`MonomialGrowthElement`.

        EXAMPLES::

            sage: import sage.rings.asymptotic.growth_group as agg
            sage: P = agg.MonomialGrowthGroup(ZZ, 'x')
            sage: x = P.gen()
            sage: a = x^7; a
            x^7
            sage: a^(1/2)
            Traceback (most recent call last):
            ...
            ValueError: Growth Group x^ZZ disallows taking x^7 to the power of 1/2.
            sage: P = agg.MonomialGrowthGroup(QQ, 'x')
            sage: b = P.gen()^(7/2); b
            x^(7/2)
            sage: b^12
            x^42
        """
        new_exponent = self.exponent * power
        P = self.parent()
        if new_exponent in P.base():
            return P(raw_element=new_exponent)
        else:
            raise ValueError('%s disallows taking %s to the power '
                             'of %s.' % (P, self, power))


    def _le_(self, other):
        r"""
        Return if this :class:`MonomialGrowthElement` is at most
        (less than or equal to) ``other``.

        INPUT:

        - ``other`` -- a :class:`MonomialGrowthElement`.

        OUTPUT:

        A boolean.

        .. NOTE::

            This function compares two instances of
            :class:`MonomialGrowthElement`.

        TESTS::

            sage: import sage.rings.asymptotic.growth_group as agg
            sage: P_ZZ = agg.MonomialGrowthGroup(ZZ, 'x')
            sage: P_QQ = agg.MonomialGrowthGroup(QQ, 'x')
            sage: P_ZZ.gen() <= P_QQ.gen()^2  # indirect doctest
            True
        """
        return self.exponent <= other.exponent


class MonomialGrowthGroup(GenericGrowthGroup):
    r"""
    A growth group dealing with powers of a fixed object/symbol.

    The elements :class:`MonomialGrowthElement` of this group represent powers
    of a fixed base; the group law is the multiplication, which corresponds
    to the addition of the exponents of the monomials.

    INPUT:

    - ``base`` -- one of SageMath's parents, out of which the elements
      get their data (``raw_element``).

      As monomials are represented by this group, the elements in
      ``base`` are the exponents of these monomials.

    - ``var`` -- an object.

      The string representation of ``var`` acts as a base of the
      monomials represented by this group.

    - ``category`` -- (default: ``None``) the category of the newly
      created growth group. It has to be a subcategory of ``Join of
      Category of groups and Category of posets``. This is also the
      default category if ``None`` is specified.

    EXAMPLES::

        sage: import sage.rings.asymptotic.growth_group as agg
        sage: P = agg.MonomialGrowthGroup(ZZ, 'x'); P
        Growth Group x^ZZ
        sage: agg.MonomialGrowthGroup(ZZ, log(SR.var('y')))
        Growth Group log(y)^ZZ

    .. SEEALSO::

        :class:`GenericGrowthGroup`
    """

    # enable the category framework for elements
    Element = MonomialGrowthElement


    @staticmethod
    def __classcall__(cls, base, var, category=None):
        r"""
        Normalizes the input in order to ensure a unique
        representation.

        For more information see :class:`MonomialGrowthGroup`.

        TESTS::

            sage: import sage.rings.asymptotic.growth_group as agg
            sage: P1 = agg.MonomialGrowthGroup(ZZ, 'x')
            sage: P2 = agg.MonomialGrowthGroup(ZZ, ZZ['x'].gen())
            sage: P3 = agg.MonomialGrowthGroup(ZZ, SR.var('x'))
            sage: P1 is P2 and P2 is P3
            True
            sage: P4 = agg.MonomialGrowthGroup(ZZ, buffer('xylophone', 0, 1))
            sage: P1 is P4
            True
            sage: P5 = agg.MonomialGrowthGroup(ZZ, 'x ')
            sage: P1 is P5
            True

        ::

            sage: L1 = agg.MonomialGrowthGroup(QQ, log(x))
            sage: L2 = agg.MonomialGrowthGroup(QQ, 'log(x)')
            sage: L1 is L2
            True
        """
        if not isinstance(var, Variable):
            var = Variable(var)
        return super(MonomialGrowthGroup, cls).__classcall__(
            cls, base, var, category)


    @sage.misc.superseded.experimental(trac_number=17601)
    def __init__(self, base, var, category):
        r"""
        For more information see :class:`MonomialGrowthGroup`.

        EXAMPLES::

            sage: import sage.rings.asymptotic.growth_group as agg
            sage: agg.MonomialGrowthGroup(ZZ, 'x')
            Growth Group x^ZZ
            sage: agg.MonomialGrowthGroup(QQ, SR.var('n'))
            Growth Group n^QQ
            sage: agg.MonomialGrowthGroup(ZZ, ZZ['y'].gen())
            Growth Group y^ZZ
            sage: agg.MonomialGrowthGroup(QQ, 'log(x)')
            Growth Group log(x)^QQ

        TESTS::

            sage: agg.MonomialGrowthGroup('x', ZZ)
            Traceback (most recent call last):
            ...
            ValueError: 'Integer Ring' is not a valid name for a variable.
            sage: agg.MonomialGrowthGroup('x', 'y')
            Traceback (most recent call last):
            ...
            TypeError: x is not a valid base
        """
        self._var_ = var
        super(MonomialGrowthGroup, self).__init__(category=category, base=base)


    def _repr_short_(self):
        r"""
        A short representation string of this monomial growth group.

        INPUT:

        Nothing.

        OUTPUT:

        A string.

        EXAMPLES::

            sage: import sage.rings.asymptotic.growth_group as agg
            sage: agg.MonomialGrowthGroup(ZZ, 'a')  # indirect doctest
            Growth Group a^ZZ


        TESTS::

            sage: agg.MonomialGrowthGroup(ZZ, 'a')._repr_short_()
            'a^ZZ'
            sage: agg.MonomialGrowthGroup(QQ, 'a')._repr_short_()
            'a^QQ'
            sage: agg.MonomialGrowthGroup(PolynomialRing(QQ, 'x'), 'a')._repr_short_()
            'a^(Univariate Polynomial Ring in x over Rational Field)'
        """
        return '%s^%s' % (self._var_, parent_to_repr_short(self.base()))


    def __hash__(self):
        r"""
        Return the hash of this group.

        INPUT:

        Nothing.

        OUTPUT:

        An integer.

        EXAMPLES::

            sage: import sage.rings.asymptotic.growth_group as agg
            sage: P = agg.MonomialGrowthGroup(ZZ, 'x')
            sage: hash(P)  # random
            -1234567890123456789
        """
        return hash((super(MonomialGrowthGroup, self).__hash__(), self._var_))


    def _convert_(self, data):
        r"""
        Converts ``data`` to something the constructor of the
        element class accepts (``raw_element``).

        INPUT:

        - ``data`` -- an object.

        OUTPUT:

        An element of the base ring or ``None`` (when no such element
        can be constructed).

        TESTS::

            sage: import sage.rings.asymptotic.growth_group as agg
            sage: P = agg.MonomialGrowthGroup(ZZ, 'x')
            sage: P._convert_('icecream') is None
            True
            sage: P(1)  # indirect doctest
            1
            sage: P('x')  # indirect doctest
            x

        ::

            sage: P(x)  # indirect doctest
            x
            sage: P(x^-333)  # indirect doctest
            x^(-333)
            sage: P(log(x)^2)  # indirect doctest
            Traceback (most recent call last):
            ...
            ValueError: Cannot convert log(x)^2.

        ::

            sage: PR.<x> = ZZ[]; x.parent()
            Univariate Polynomial Ring in x over Integer Ring
            sage: P(x^2)  # indirect doctest
            x^2

        ::

            sage: PSR.<x> = ZZ[[]]
            sage: P(x^42)  # indirect doctest
            x^42
            sage: P(x^12 + O(x^17))
            Traceback (most recent call last):
            ...
            ValueError: Cannot convert x^12 + O(x^17).

        ::

            sage: R.<w,x> = ZZ[]
            sage: P(x^4242)  # indirect doctest
            x^4242
            sage: P(w^4242)  # indirect doctest
            Traceback (most recent call last):
            ...
            ValueError: Cannot convert w^4242.

        ::

            sage: PSR.<w,x> = ZZ[[]]
            sage: P(x^7)  # indirect doctest
            x^7
            sage: P(w^7)  # indirect doctest
            Traceback (most recent call last):
            ...
            ValueError: Cannot convert w^7.

        ::

            sage: P('x^7')
            x^7
            sage: P('1/x')
            1/x
            sage: P('x^(-2)')
            x^(-2)
            sage: P('x^-2')
            x^(-2)
        """
        if data == 1:
            return self.base().zero()
        var = repr(self._var_)
        if str(data) == var:
            return self.base().one()

        try:
            P = data.parent()
        except AttributeError:
            if var not in str(data):
                return  # this has to end here

            elif str(data) == '1/' + var:
                return self.base()(-1)
            elif str(data).startswith(var + '^'):
                return self.base()(str(data).replace(var + '^', '')
                                   .replace('(', '').replace(')', ''))
            else:
                return  # end of parsing


        from sage.symbolic.ring import SR
        from sage.rings.polynomial.polynomial_ring import PolynomialRing_general
        from sage.rings.polynomial.multi_polynomial_ring_generic import \
            MPolynomialRing_generic
        from sage.rings.power_series_ring import PowerSeriesRing_generic
        import operator
        if P is SR:
            if data.operator() == operator.pow:
                base, exponent = data.operands()
                if str(base) == var:
                    return exponent
        elif isinstance(P, (PolynomialRing_general, MPolynomialRing_generic)):
            if data.is_monomial() and len(data.variables()) == 1:
                if var == str(data.variables()[0]):
                    return data.degree()
        elif isinstance(P, PowerSeriesRing_generic):
            if hasattr(data, 'variables') and len(data.variables()) == 1:
                from sage.rings.integer_ring import ZZ
                if data.is_monomial() and data.precision_absolute() not in ZZ:
                    if var == str(data.variables()[0]):
                        return data.degree()
            elif var == str(data.variable()[0]):
                from sage.rings.integer_ring import ZZ
                if data.is_monomial() and data.precision_absolute() not in ZZ:
                    return data.degree()


    def _coerce_map_from_(self, S):
        r"""
        Return if ``S`` coerces into this growth group.

        INPUT:

        - ``S`` -- a parent.

        OUTPUT:

        A boolean.

        EXAMPLES::

            sage: import sage.rings.asymptotic.growth_group as agg
            sage: P_x_ZZ = agg.MonomialGrowthGroup(ZZ, 'x')
            sage: P_x_QQ = agg.MonomialGrowthGroup(QQ, 'x')
            sage: bool(P_x_ZZ.has_coerce_map_from(P_x_QQ))  # indirect doctest
            False
            sage: bool(P_x_QQ.has_coerce_map_from(P_x_ZZ))  # indirect doctest
            True
            sage: P_y_ZZ = agg.MonomialGrowthGroup(ZZ, 'y')
            sage: bool(P_y_ZZ.has_coerce_map_from(P_x_ZZ))  # indirect doctest
            False
            sage: bool(P_x_ZZ.has_coerce_map_from(P_y_ZZ))  # indirect doctest
            False
            sage: bool(P_y_ZZ.has_coerce_map_from(P_x_QQ))  # indirect doctest
            False
            sage: bool(P_x_QQ.has_coerce_map_from(P_y_ZZ))  # indirect doctest
            False
        """
        if super(MonomialGrowthGroup, self)._coerce_map_from_(S):
            if self._var_ == S._var_:
                return True


    def gens_monomial(self):
        r"""
        Return a tuple containing generators of this growth group.

        INPUT:

        Nothing.

        OUTPUT:

        A tuple containing elements of this growth group.

        .. NOTE::

            If a :class:`MonomialGrowthGroup` models a logarithmic
            growth group (by having a variable name of the form
            ``log(...)``), an empty tuple is returned.

        TESTS::

            sage: import sage.rings.asymptotic.growth_group as agg
            sage: agg.MonomialGrowthGroup(ZZ, 'x').gens_monomial()
            (x,)
            sage: agg.MonomialGrowthGroup(QQ, 'log(x)').gens_monomial()
            ()
        """
        if not self._var_.is_monomial():
            return tuple()
        return (self(raw_element=self.base().one()),)


    def gens(self):
        r"""
        Return a tuple of all generators of this monomial growth
        group, even if the growth group is logarithmic.

        INPUT:

        Nothing.

        OUTPUT:

        A tuple whose entries are instances of
        :class:`MonomialGrowthElement`.

        EXAMPLES::

            sage: import sage.rings.asymptotic.growth_group as agg
            sage: P = agg.MonomialGrowthGroup(ZZ, 'x')
            sage: P.gens()
            (x,)
            sage: agg.MonomialGrowthGroup(ZZ, 'log(x)').gens()
            (log(x),)
        """
        return (self(raw_element=self.base().one()),)


    def gen(self, n=0):
        r"""
        Return the `n`-th generator of this growth group.

        INPUT:

        - ``n`` -- default: `0`.

        OUTPUT:

        A :class:`MonomialGrowthElement`.

        EXAMPLES::

            sage: import sage.rings.asymptotic.growth_group as agg
            sage: P = agg.MonomialGrowthGroup(ZZ, 'x')
            sage: P.gen()
            x
        """
        return self.gens()[n]

    def ngens(self):
        r"""
        Return the number of generators of this monomial growth group.

        INPUT:

        Nothing.

        OUTPUT:

        A Python integer.

        EXAMPLES::

            sage: import sage.rings.asymptotic.growth_group as agg
            sage: P = agg.MonomialGrowthGroup(ZZ, 'x')
            sage: P.ngens()
            1
            sage: agg.MonomialGrowthGroup(ZZ, 'log(x)').ngens()
            1
        """
        return len(self.gens())


    def variable_names(self):
        r"""
        Return the names of the variables.

        OUTPUT:

        A tuple of strings.

        EXAMPLES::

            sage: from sage.rings.asymptotic.growth_group import GrowthGroup
            sage: GrowthGroup('x^ZZ').variable_names()
            ('x',)
            sage: GrowthGroup('log(x)^ZZ').variable_names()
            ('x',)
        """
        return self._var_.variable_names()


class ExponentialGrowthElement(GenericGrowthElement):
    r"""
    An implementation of exponential growth elements.

    INPUT:

    - ``parent`` -- an :class:`ExponentialGrowthGroup`.

    - ``raw_element`` -- an element from the base ring of the parent.

      This ``raw_element`` is the base of the created exponential
      growth element.

    An exponential growth element represents a term of the type
    `\operatorname{base}^{\operatorname{variable}}`. The multiplication
    corresponds to the multiplication of the bases.

    EXAMPLES::

        sage: import sage.rings.asymptotic.growth_group as agg
        sage: P = agg.GrowthGroup('ZZ^x')
        sage: e1 = P(1); e1
        1
        sage: e2 = P(raw_element=2); e2
        2^x
        sage: e1 == e2
        False
        sage: P.le(e1, e2)
        True
        sage: P.le(e1, P(1)) and P.le(P(1), e2)
        True
    """

    @property
    def base(self):
        r"""
        The base of this exponential growth element.

        EXAMPLES:

            sage: import sage.rings.asymptotic.growth_group as agg
            sage: P = agg.GrowthGroup('ZZ^x')
            sage: P(42^x).base
            42
        """
        return self._raw_element_


    def _repr_(self):
        r"""
        A representation string for this exponential growth element.

        INPUT:

        Nothing.

        OUTPUT:

        A string.

        EXAMPLES::

            sage: import sage.rings.asymptotic.growth_group as agg
            sage: P = agg.GrowthGroup('QQ^x')
            sage: P(1)._repr_()
            '1'
            sage: P(5^x)  # indirect doctest
            5^x
            sage: P((1/2)^x)  # indirect doctest
            (1/2)^x

        TESTS::

            sage: P((-1)^x)  # indirect doctest
            (-1)^x
        """
        from sage.rings.integer_ring import ZZ

        var = repr(self.parent()._var_)
        if self.base == 1:
            return '1'
        elif self.base in ZZ and self.base > 0 or str(self.base).startswith('sqrt'):
            return str(self.base) + '^' + var
        else:
            return '(' + str(self.base) + ')^' + var


    def _mul_(self, other):
        r"""
        Multiply this exponential growth element with another.

        INPUT:

        - ``other`` -- a :class:`ExponentialGrowthElement`

        OUTPUT:

        The product as a :class:`ExponentialGrowthElement`.

        .. NOTE::

            Two exponential growth elements are multiplied by
            multiplying their bases.

        EXAMPLES::

            sage: import sage.rings.asymptotic.growth_group as agg
            sage: P = agg.GrowthGroup('ZZ^x')
            sage: a = P(2^x)
            sage: b = P(3^x)
            sage: c = a._mul_(b); c
            6^x
            sage: c == a * b
            True
            sage: a * b * a  # indirect doctest
            12^x
        """
        return self.parent()(raw_element=self.base * other.base)


    def __invert__(self):
        r"""
        Return the multiplicative inverse of this exponential growth element.

        INPUT:

        Nothing.

        OUTPUT:

        The multiplicative inverse as a :class:`ExponentialGrowthElement`.

        EXAMPLES::

            sage: import sage.rings.asymptotic.growth_group as agg
            sage: P = agg.GrowthGroup('ZZ^x')
            sage: e1 = P(raw_element=2)
            sage: e2 = e1.__invert__(); e2
            (1/2)^x
            sage: e2 == ~e1
            True
        """
        new_base = 1 / self.base
        try:
            return self.parent()(raw_element=new_base)
        except (ValueError, TypeError):
            new_parent = ExponentialGrowthGroup(new_base.parent(),
                                                self.parent()._var_)
            return new_parent(raw_element=new_base)


    def __pow__(self, power):
        r"""
        Takes this growth element to the given ``power``.

        INPUT:

        - ``power`` -- a number. This can anything that is valid to be
          on the right hand side of ``*`` with an elements of the
          parent's base.

        OUTPUT:

        The result of this exponentiation a :class:`ExponentialGrowthElement`.

        EXAMPLES::

            sage: import sage.rings.asymptotic.growth_group as agg
            sage: P = agg.GrowthGroup('ZZ^x')
            sage: a = P(7^x); a
            7^x
            sage: b = a^(1/2); b
            sqrt(7)^x
            sage: b.parent()
            Growth Group SR^x
            sage: b^12
            117649^x
        """
        new_base = self.base ** power
        try:
            return self.parent()(raw_element=new_base)
        except (ValueError, TypeError):
            pass

        new_parent = ExponentialGrowthGroup(new_base.parent(),
                                            self.parent()._var_)
        return new_parent(raw_element=new_base)


    def _le_(self, other):
        r"""
        Return if this :class:`ExponentialGrowthElement` is at most
        (less than or equal to) ``other``.

        INPUT:

        - ``other`` -- a :class:`ExponentialGrowthElement`.

        OUTPUT:

        A boolean.

        .. NOTE::

            This function compares two instances of
            :class:`ExponentialGrowthElement`.

        TESTS::

            sage: import sage.rings.asymptotic.growth_group as agg
            sage: P_ZZ = agg.GrowthGroup('ZZ^x')
            sage: P_SR = agg.GrowthGroup('SR^x')
            sage: P_ZZ(2^x) <= P_SR(sqrt(3)^x)^2  # indirect doctest
            True
        """
        return bool(abs(self.base) <= abs(other.base))


class ExponentialGrowthGroup(GenericGrowthGroup):
    r"""
    A growth group dealing with expressions involving a fixed
    variable/symbol as the exponent.

    The elements :class:`ExponentialGrowthElement` of this group
    represent exponential functions with bases from a fixed base
    ring; the group law is the multiplication.

    INPUT:

    - ``base`` -- one of SageMath's parents, out of which the elements
      get their data (``raw_element``).

      As exponential expressions are represented by this group,
      the elements in ``base`` are the bases of these exponentials.

    - ``var`` -- an object.

      The string representation of ``var`` acts as an exponent of the
      elements represented by this group.

    - ``category`` -- (default: ``None``) the category of the newly
      created growth group. It has to be a subcategory of ``Join of
      Category of groups and Category of posets``. This is also the
      default category if ``None`` is specified.

    EXAMPLES::

        sage: import sage.rings.asymptotic.growth_group as agg
        sage: P = agg.ExponentialGrowthGroup(QQ, 'x'); P
        Growth Group QQ^x

    .. SEEALSO::

        :class:`GenericGrowthGroup`
    """

    # enable the category framework for elements
    Element = ExponentialGrowthElement


    @staticmethod
    def __classcall__(cls, base, var, category=None):
        r"""
        Normalizes the input in order to ensure a unique
        representation.

        For more information see :class:`ExponentialGrowthGroup`.

        TESTS::

            sage: import sage.rings.asymptotic.growth_group as agg
            sage: P1 = agg.ExponentialGrowthGroup(QQ, 'x')
            sage: P2 = agg.ExponentialGrowthGroup(QQ, ZZ['x'].gen())
            sage: P3 = agg.ExponentialGrowthGroup(QQ, SR.var('x'))
            sage: P1 is P2 and P2 is P3
            True
            sage: P4 = agg.ExponentialGrowthGroup(QQ, buffer('xylophone', 0, 1))
            sage: P1 is P4
            True
            sage: P5 = agg.ExponentialGrowthGroup(QQ, 'x ')
            sage: P1 is P5
            True
        """
        if not isinstance(var, Variable):
            var = Variable(var)
        return super(ExponentialGrowthGroup, cls).__classcall__(
            cls, base, var, category)


    @sage.misc.superseded.experimental(trac_number=17601)
    def __init__(self, base, var, category):
        r"""
        For more information see :class:`ExponentialGrowthGroup`.

        EXAMPLES::

            sage: import sage.rings.asymptotic.growth_group as agg
            sage: agg.ExponentialGrowthGroup(QQ, 'x')
            Growth Group QQ^x
            sage: agg.ExponentialGrowthGroup(SR, ZZ['y'].gen())
            Growth Group SR^y

        TESTS::

            sage: agg.ExponentialGrowthGroup('x', ZZ)
            Traceback (most recent call last):
            ...
            ValueError: 'Integer Ring' is not a valid name for a variable.
            sage: agg.ExponentialGrowthGroup('x', 'y')
            Traceback (most recent call last):
            ...
            TypeError: x is not a valid base
        """
        self._var_ = var
        super(ExponentialGrowthGroup, self).__init__(category=category, base=base)


    def _repr_short_(self):
        r"""
        A short representation string of this exponential growth group.

        INPUT:

        Nothing.

        OUTPUT:

        A string.

        EXAMPLES::

            sage: import sage.rings.asymptotic.growth_group as agg
            sage: agg.ExponentialGrowthGroup(QQ, 'a')  # indirect doctest
            Growth Group QQ^a


        TESTS::

            sage: agg.ExponentialGrowthGroup(QQ, 'a')._repr_short_()
            'QQ^a'
            sage: agg.ExponentialGrowthGroup(PolynomialRing(QQ, 'x'), 'a')._repr_short_()
            '(Univariate Polynomial Ring in x over Rational Field)^a'
        """
        return '%s^%s' % (parent_to_repr_short(self.base()), self._var_)


    def __hash__(self):
        r"""
        Return the hash of this group.

        INPUT:

        Nothing.

        OUTPUT:

        An integer.

        EXAMPLES::

            sage: import sage.rings.asymptotic.growth_group as agg
            sage: P = agg.ExponentialGrowthGroup(ZZ, 'x')
            sage: hash(P)  # random
            -1234567890123456789
        """
        return hash((super(ExponentialGrowthGroup, self).__hash__(), self._var_))


    def _convert_(self, data):
        r"""
        Converts given ``data`` to something the constructor of the
        element class accepts (``raw_element``).

        INPUT:

        - ``data`` -- an object.

        OUTPUT:

        An element of the base ring or ``None`` (when no such element
        can be constructed).

        TESTS::

            sage: import sage.rings.asymptotic.growth_group as agg
            sage: P = agg.ExponentialGrowthGroup(ZZ, 'x')
            sage: P._convert_('icecream') is None
            True
            sage: P(1)  # indirect doctest
            1
            sage: P('2^x')  # indirect doctest
            2^x

        ::

            sage: P(2^x)  # indirect doctest
            2^x
            sage: P((-333)^x)  # indirect doctest
            (-333)^x
            sage: P(0)  # indirect doctest
            Traceback (most recent call last):
            ...
            ValueError: Cannot convert 0.

        ::

            sage: P('7^x')
            7^x
            sage: P('(-2)^x')
            (-2)^x

        ::

            sage: P = agg.GrowthGroup('SR^x')
            sage: P(sqrt(3)^x)
            sqrt(3)^x
            sage: P((3^(1/3))^x)
            (3^(1/3))^x
        """
        if data == 1 or data == '1':
            return self.base().one()
        var = repr(self._var_)
        try:
            P = data.parent()
        except AttributeError:
            import re
            if var not in str(data):
                return  # this has to end here

            elif str(data).endswith('^' + var):
                return self.base()(str(data).replace('^' + var, '')
                                   .replace('(', '').replace(')', ''))
            else:
                return  # end of parsing


        from sage.symbolic.ring import SR
        import operator
        from sage.symbolic.operators import mul_vararg
        if P is SR:
            if data.operator() == operator.pow:
                base, exponent = data.operands()
                if str(exponent) == var:
                    return base
                elif exponent.operator() == mul_vararg:
                    return base ** (exponent / SR(var))


    def _coerce_map_from_(self, S):
        r"""
        Return if ``S`` coerces into this growth group.

        INPUT:

        - ``S`` -- a parent.

        OUTPUT:

        A boolean.

        EXAMPLES::

            sage: import sage.rings.asymptotic.growth_group as agg
            sage: P_x_ZZ = agg.GrowthGroup('ZZ^x')
            sage: P_x_QQ = agg.GrowthGroup('QQ^x')
            sage: bool(P_x_ZZ.has_coerce_map_from(P_x_QQ))  # indirect doctest
            False
            sage: bool(P_x_QQ.has_coerce_map_from(P_x_ZZ))  # indirect doctest
            True
            sage: P_y_ZZ = agg.GrowthGroup('ZZ^y')
            sage: bool(P_y_ZZ.has_coerce_map_from(P_x_ZZ))  # indirect doctest
            False
            sage: bool(P_x_ZZ.has_coerce_map_from(P_y_ZZ))  # indirect doctest
            False
            sage: bool(P_y_ZZ.has_coerce_map_from(P_x_QQ))  # indirect doctest
            False
            sage: bool(P_x_QQ.has_coerce_map_from(P_y_ZZ))  # indirect doctest
            False
        """
        if super(ExponentialGrowthGroup, self)._coerce_map_from_(S):
            if self._var_ == S._var_:
                return True


    def gens_monomial(self):
        r"""
        Return a tuple containing generators of this growth group.

        INPUT:

        Nothing.

        OUTPUT:

        A tuple containing elements of this growth group.

        .. NOTE::

            A :class:`ExponentialGrowthGroup` has no generators,
            thus an empty tuple is returned.

        TESTS::

            sage: import sage.rings.asymptotic.growth_group as agg
            sage: agg.GrowthGroup('ZZ^x').gens_monomial()
            ()
        """
        return ()

    # for exponential growth groups, gens_monomial is an alias of gens:
    gens = gens_monomial


    def gen(self, n=0):
        r"""
        Return the `n`-th generator of this growth group.

        INPUT:

        - ``n`` -- default: `0`.

        OUTPUT:

        A generator of this growth group.

        EXAMPLES::

            sage: import sage.rings.asymptotic.growth_group as agg
            sage: P = agg.GrowthGroup('QQ^x')
            sage: P.gen()
            Traceback (most recent call last):
            ...
            ValueError: Growth Group QQ^x has no generators.
        """
        raise ValueError("%s has no generators." % (self,))

    def ngens(self):
        r"""
        Return the number of generators of this exponential
        growth group.

        INPUT:

        Nothing.

        OUTPUT:

        A Python integer.

        EXAMPLES::

            sage: import sage.rings.asymptotic.growth_group as agg
            sage: P = agg.GrowthGroup('QQ^x')
            sage: P.ngens()
            0
        """
        return len(self.gens())


class GrowthGroupFactory(sage.structure.factory.UniqueFactory):
    r"""
    A factory creating asymptotic growth groups.

    INPUT:

    - ``specification`` -- a string.

    OUTPUT:

    An asymptotic growth group.

    EXAMPLES::

        sage: import sage.rings.asymptotic.growth_group as agg
        sage: agg.GrowthGroup('x^ZZ')
        Growth Group x^ZZ
        sage: agg.GrowthGroup('log(x)^QQ')
        Growth Group log(x)^QQ

    This factory can also be used to construct Cartesian products
    of growth groups::

        sage: agg.GrowthGroup('x^ZZ * y^ZZ')
        Growth Group x^ZZ * y^ZZ
        sage: agg.GrowthGroup('x^ZZ * log(x)^ZZ')
        Growth Group x^ZZ * log(x)^ZZ
        sage: agg.GrowthGroup('x^ZZ * log(x)^ZZ * y^QQ')
        Growth Group x^ZZ * log(x)^ZZ * y^QQ
        sage: agg.GrowthGroup('QQ^x * x^ZZ * y^QQ * QQ^z')
        Growth Group QQ^x * x^ZZ * y^QQ * QQ^z
    """
    def create_key_and_extra_args(self, specification, **kwds):
        r"""
        Given the arguments and keyword, create a key that uniquely
        determines this object.

        TESTS::

            sage: import sage.rings.asymptotic.growth_group as agg
            sage: agg.GrowthGroup.create_key_and_extra_args('x^ZZ')
            (('x^ZZ',), {})
            sage: agg.GrowthGroup.create_key_and_extra_args('asdf')
            Traceback (most recent call last):
            ...
            ValueError: 'asdf' is not a valid string describing a growth group.
            sage: agg.GrowthGroup.create_key_and_extra_args('log(x)^ZZ * y^QQ')
            (('log(x)^ZZ', 'y^QQ'), {})
            sage: agg.GrowthGroup.create_key_and_extra_args('log(x)**ZZ * y**QQ')
            (('log(x)**ZZ', 'y**QQ'), {})
            sage: agg.GrowthGroup.create_key_and_extra_args('a^b * * c^d')
            Traceback (most recent call last):
            ...
            ValueError: 'a^b * * c^d' is invalid since a '*' follows a '*'
            sage: agg.GrowthGroup.create_key_and_extra_args('a^b * (c*d^e)')
            (('a^b', 'c*d^e'), {})
        """
        factors = list()
        balanced = True
        if specification and specification[0] == '*':
            raise ValueError("'%s' is invalid since it starts with a '*'." %
                             (specification,))
        for s in specification.split('*'):
            if not s:
                factors[-1] += '*'
                balanced = False
                continue
            if not s.strip():
                raise ValueError("'%s' is invalid since a '*' follows a '*'" %
                                 (specification,))
            if not balanced:
                s = factors.pop() + '*' + s
            balanced = s.count('(') == s.count(')')
            factors.append(s)

        def strip(s):
            s = s.strip()
            if not s:
                return s
            if s[0] == '(' and s[-1] == ')':
                s = s[1:-1]
            return s.strip()

        factors = tuple(strip(f) for f in factors)

        for f in factors:
            if '^' not in f and '**' not in f:
                raise ValueError("'%s' is not a valid string describing "
                                 "a growth group." % (f,))

        return factors, kwds


    def create_object(self, version, factors, **kwds):
        r"""
        Create an object from the given arguments.

        TESTS::

            sage: import sage.rings.asymptotic.growth_group as agg
            sage: agg.GrowthGroup('as^df')
            Traceback (most recent call last):
            ...
            ValueError: 'as^df' is not a valid string describing a growth group.
            sage: agg.GrowthGroup('x^y^z')
            Traceback (most recent call last):
            ...
            ValueError: Cannot decode x^y^z.
        """

        groups = []
        for factor in factors:
            b_and_e = factor.split('^')
            if len(b_and_e) != 2:
                raise ValueError('Cannot decode %s.' % (factor,))
            (b, e) = b_and_e

            try:
                # monomial growth group: 'var^base'
                groups.append(
                    MonomialGrowthGroup(repr_short_to_parent(e), b, **kwds))
                continue
            except (TypeError, ValueError):
                pass

            try:
                # exponential growth group: 'base^var'
                groups.append(
                    ExponentialGrowthGroup(repr_short_to_parent(b), e, **kwds))
                continue
            except (TypeError, ValueError):
                pass

            raise ValueError("'%s' is not a valid string describing "
                             "a growth group." % (factor,))

        if len(groups) == 1:
            return groups[0]

        from sage.categories.cartesian_product import cartesian_product
        return cartesian_product(groups)


GrowthGroup = GrowthGroupFactory("GrowthGroup")<|MERGE_RESOLUTION|>--- conflicted
+++ resolved
@@ -104,7 +104,8 @@
     sage: agg.GrowthGroup('x^ZZ * log(x)^ZZ') is agg.GrowthGroup('log(x)^ZZ * x^ZZ')
     False
 
-<<<<<<< HEAD
+(Note that it is mathematically nonsense to make ``log(x)`` larger than ``x``.)
+
 With the help of the short notation, even complicated growth groups
 can be constructed easily::
 
@@ -114,10 +115,6 @@
     sage: (x, y) = var('x y')
     sage: G(2^x * log(x) * y^(1/2)) * G(x^(-5) * 5^x * y^(1/3))
     10^x * x^(-5) * log(x) * y^(5/6)
-
-=======
-(Note that it is mathematically nonsense to make ``log(x)`` larger than ``x``.)
->>>>>>> b7bb595c
 """
 
 #*****************************************************************************
