r"""
Skew Univariate Polynomial Rings

This module provides the :class:`~sage.rings.polynomial.skew_polynomial_ring.SkewPolynomialRing_general``
which constructs a general dense skew univariate polynomials over commutative base rings with
automorphisms over the base rings. This is the set of formal polynomials where the coefficients
are written on the left of the variable of the skew polynomial ring. The modified multiplication
operation over elements of the base ring is extended to all elements of the skew poynomial ring
by associativity and distributivity.

AUTHOR:

- Xavier Caruso (2012-06-29): initial version

- Arpit Merchant (2016-08-04): improved docstrings, fixed doctests and refactored classes and methods

- Johan Rosenkilde (2016-08-03): changes for bug fixes, docstring and doctest errors

"""

#############################################################################
#    Copyright (C) 2012 Xavier Caruso <xavier.caruso@normalesup.org>
#
#    This program is free software: you can redistribute it and/or modify
#    it under the terms of the GNU General Public License as published by
#    the Free Software Foundation, either version 2 of the License, or
#    (at your option) any later version.
#                  http://www.gnu.org/licenses/
#****************************************************************************

from sage.structure.unique_representation import UniqueRepresentation
from sage.structure.element import Element
import sage.algebras.algebra
import sage.categories.basic as categories
from sage.rings.integer import Integer
from sage.structure.category_object import normalize_names
from sage.misc.prandom import randint
from sage.categories.morphism import Morphism
from sage.categories.morphism import IdentityMorphism
import sage.misc.latex as latex
from sage.rings.polynomial.skew_polynomial_element import SkewPolynomial

#########################################################################################

class SkewPolynomialRing_general(sage.algebras.algebra.Algebra,UniqueRepresentation):
    """
    General Skew Univariate polynomial ring over a ring.

    DEFINITION:

    Let `R` be a commutative ring and let `\sigma` be an automorphism over `R`. An
    automorphism (also called twist map) is a structure preserving map from a
    mathematical object (in this case, R) onto itself that also admits an inverse.
    The ring of skew polynomials over an indeterminate variable `X` is defined then,
    as the ring structure on the set `R` as:
    `R[X, \sigma] = { a_{n-1}X^{n-1} + ... + a_{1}X + a_{0} | a_{i} \in R and n \in N }`
    where the addition operation on `R[X, \sigma]` is given by the usual abelian
    group polynomial addition rule and the multiplication operation is defined
    by the modified rule `X*a = \sigma(a)X`.

    This ring is non-commutative and its elements are all such skew polynomials whose
    coefficients come from `R`.

    Reference: "Theory of Non-Commutative Polynomials" - Oystein Ore

    .. TODO::

        Add derivations.

    EXAMPLES::

        sage: R.<t> = ZZ[]
        sage: sigma = R.hom([t+1])
        sage: S.<x> = SkewPolynomialRing(R,sigma); S
        Skew Polynomial Ring in x over Univariate Polynomial Ring in t over Integer Ring twisted by t |--> t + 1

    One can also use a shorter syntax::

        sage: S.<x> = R['x',sigma]; S
        Skew Polynomial Ring in x over Univariate Polynomial Ring in t over Integer Ring twisted by t |--> t + 1

    Be careful, with the latter syntax, one cannot omit the name of the
    variable neither in LHS nor in RHS. If we omit it in LHS, the variable
    is not created::

        sage: Sy = R['y',sigma]; Sy
        Skew Polynomial Ring in y over Univariate Polynomial Ring in t over Integer Ring twisted by t |--> t + 1
        sage: y.parent()
        Traceback (most recent call last):
        ...
        NameError: name 'y' is not defined

    If we omit it in RHS, sage tries to create a polynomial ring and fails::

        sage: Sz.<z> = R[sigma]
        Traceback (most recent call last):
        ...
<<<<<<< HEAD
        ValueError: variable name 'Ring endomorphism of Univariate Polynomial Ring in t over Integer Ring\n
        Defn: t |--> t + 1' is not alphanumeric

=======
        ValueError: variable name 'Ring endomorphism of Univariate Polynomial Ring in t over Integer Ring
            Defn: t |--> t + 1' is not alphanumeric
        
>>>>>>> 15861b92
    As for polynomials, skew polynomial rings with different variable names
    are not equal::
    
        sage: R['x',sigma] == R['y',sigma]
        False

    Of course, skew polynomial rings with different twist maps are not
    equal as well::

        sage: R['x',sigma] == R['x',sigma^2]
        False

    Saving and loading of polynomial rings works::

        sage: loads(dumps(R['x',sigma])) == R['x',sigma]
        True

    There is a coercion map from the base ring of the skew polynomial rings::

        sage: S.has_coerce_map_from(R)
        True
        sage: x.parent()
        Skew Polynomial Ring in x over Univariate Polynomial Ring in t over Integer Ring twisted by t |--> t + 1
        sage: t.parent()
        Univariate Polynomial Ring in t over Integer Ring
        sage: y = x+t; y
        x + t
        sage: y.parent() is S
        True

    .. SEE ALSO::

        :meth:`sage.rings.polynomial.skew_polynomial_ring_constructor.SkewPolynomialRing`
        :mod:`sage.rings.polynomial.skew_polynomial_element`
    """
    @staticmethod
    def __classcall__(cls, base_ring, map, name=None, sparse=False, element_class=None):
        """
        Input name mangling for `SkewPolynomialRing_general` class into
        the `SkewPolynomialRing_general_with_category` class so that it
        inherit all the methods from the super class. Sets the default
        values for `name`, `sparse` and `element_class`.

        EXAMPLES:

            sage: R.<t> = ZZ[]
            sage: sigma = R.hom([t+1])
            sage: S.<x> = SkewPolynomialRing(R,sigma)
            sage: S.__class__(R, sigma, x)
            Skew Polynomial Ring in x over Univariate Polynomial Ring in t over Integer Ring twisted by t |--> t + 1
            sage: type(S)
            <class 'sage.rings.polynomial.skew_polynomial_ring.SkewPolynomialRing_general_with_category'>
        """
        if not element_class:
            if sparse:
                raise NotImplementedError("sparse skew polynomials are not implemented")
            else:
                from sage.rings.polynomial import skew_polynomial_element
                element_class = skew_polynomial_element.SkewPolynomial_generic_dense
        return super(SkewPolynomialRing_general,cls).__classcall__(cls,base_ring,map,name,sparse,element_class)

    def __init__(self, base_ring, map, name, sparse, element_class):
        """
        This method is a constructor for a general, dense univariate skew polynomial ring.

        INPUT::

        - ``base_ring`` -- a commutative ring

        - ``map`` -- an automorphism of the base ring

        - ``name`` -- string or list of strings representing the name of the variables of ring

        - ``sparse`` -- boolean (default: ``False``)

        - ``element_class`` -- class representing the type of element to be used in ring

        EXAMPLES::

            sage: R.<t> = ZZ[]
            sage: sigma = R.hom([t+1])
            sage: S.<x> = SkewPolynomialRing(R,sigma); S
            Skew Polynomial Ring in x over Univariate Polynomial Ring in t over Integer Ring twisted by t |--> t + 1
            sage: S([1]) + S([-1])
            0
            sage: k.<t> = GF(5^3)
            sage: Frob = k.frobenius_endomorphism()
            sage: T.<x> = k['x', Frob]; T
            Skew Polynomial Ring in x over Finite Field in t of size 5^3 twisted by t |--> t^5
        """
        category = categories.Rings()
        self.__is_sparse = sparse
        self._polynomial_class = element_class
        if map is None:
            self._map = IdentityMorphism(base_ring)
        else:
            if isinstance (map, Morphism):
                if map.domain () == base_ring and map.codomain () == base_ring:
                    self._map = map
                else:
                    raise TypeError("given map is not an automorphism of %s" % base_ring)
            else:
                raise TypeError("given map is not a ring homomorphism")
        self._maps = { 0:IdentityMorphism(base_ring), 1:self._map }
        self._center = { }
        self._center_variable = None
        self._no_generic_basering_coercion = True
        sage.algebras.algebra.Algebra.__init__(self, base_ring, names=name, normalize=True, category=category)
        self.__generator = self._polynomial_class(self, [0,1], is_gen=True)
        base_inject = sage.rings.polynomial.skew_polynomial_element.SkewPolynomialBaseringInjection(base_ring,self)
        self._populate_coercion_lists_(
                coerce_list = [base_inject],
                convert_list = [list, base_inject])

    def __reduce__(self):
        """
        Return the globally unique skew polynomial ring based on
        given arguments.

        TESTS:

            sage: R.<t> = ZZ[]
            sage: sigma = R.hom([t+1])
            sage: S.<x> = SkewPolynomialRing(R,sigma); S
            Skew Polynomial Ring in x over Univariate Polynomial Ring in t over Integer Ring twisted by t |--> t + 1
            sage: T.<x> = SkewPolynomialRing(R,sigma); T
            Skew Polynomial Ring in x over Univariate Polynomial Ring in t over Integer Ring twisted by t |--> t + 1
            sage: S is T
            True
        """
        import sage.rings.polynomial.skew_polynomial_ring_constructor
        return (sage.rings.polynomial.skew_polynomial_ring_constructor.SkewPolynomialRing,
                (self.base_ring(), self.twist_map(), self.variable_name(), self.is_sparse()))

    def _element_constructor_(self, x=None, check=True, is_gen = False, construct=False, **kwds):
        """
        Convert ``x`` into an element of this univariate skew polynomial ring,
        possibly non-canonically.

        INPUT:

        - ``x`` -- an element of the base ring of ``self`` or a ring that
          has a coerce map from ``self`` (default: ``None``).

        - ``check`` -- boolean (default: ``True``)

        - ``is_gen`` -- boolean (default: ``False``)

        - ``construct`` -- boolean (default: ``False``)

        OUTPUT:

        An element of ``self``.

        EXAMPLES::

            sage: R.<t> = ZZ[]
            sage: sigma = R.hom([t+1])
            sage: S.<x> = SkewPolynomialRing(R,sigma)
            sage: S(1 + x + x^2 + x^3)
            x^3 + x^2 + x + 1
            sage: S(1 + t)
            t + 1
            sage: S(1 + t).degree()
            0
            sage: S(0).list()
            []
        """
        C = self._polynomial_class
        if isinstance(x, list):
            return C(self, x, check=check, is_gen=False,construct=construct)
        if isinstance(x, Element):
            P = x.parent()
            def build(check):
                if x.is_zero():
                    return P.zero()
                else:
                    return C(self, [x], check=check, is_gen=False, construct=construct)
            if P is self:
                return x
            elif P is self.base_ring():
                build(False)
            elif P == self.base_ring() or self.base_ring().has_coerce_map_from(P):
                build(True)
        try:
            return x._polynomial_(self)
        except AttributeError:
            pass
        if isinstance(x,str):
            try:
                from sage.misc.parser import Parser, LookupNameMaker
                R = self.base_ring()
                p = Parser(Integer, R, LookupNameMaker({self.variable_name(): self.gen()}, R))
                return self(p.parse(x))
            except NameError:
                raise TypeError("unable to coerce string")
        return C(self, x, check, is_gen, construct=construct, **kwds)

    def _coerce_map_from_(self, P):
        """
        Check whether ``self`` has a coerce map from ``P``.

        The rings that canonically coerce into this ring are:

        - this ring itself

        - any ring that canonically coerces to the base ring of this ring

        - skew polynomial rings in the same variable and automorphism over
          any base ring that canonically coerces to the base ring of this ring

        INPUT:

        - ``P`` -- a ring.

        OUTPUT:

        Return ``True`` or ``False``.

        .. NOTE::

            Sparse skew polynomials are not implemented.

        EXAMPLES::

            sage: R.<t> = ZZ[]
            sage: sigma = R.hom([t+1])
            sage: S.<x> = SkewPolynomialRing(R,sigma)
            sage: S.has_coerce_map_from(S)
            True
            sage: S.has_coerce_map_from(R)
            True
            sage: S.has_coerce_map_from(ZZ)
            True
            sage: S.has_coerce_map_from(GF(5^3))
            False

            sage: S.coerce_map_from(ZZ)
            Composite map:
              From: Integer Ring
              To:   Skew Polynomial Ring in x over Univariate Polynomial Ring in t over Integer Ring twisted by t |--> t + 1
              Defn:   Polynomial base injection morphism:
                      From: Integer Ring
                      To:   Univariate Polynomial Ring in t over Integer Ring
                    then
                      Skew Polynomial base injection morphism:
                      From: Univariate Polynomial Ring in t over Integer Ring
                      To:   Skew Polynomial Ring in x over Univariate Polynomial Ring in t over Integer Ring twisted by t |--> t + 1
            sage: S.coerce_map_from(S)
            Identity endomorphism of Skew Polynomial Ring in x over Univariate Polynomial Ring in t over Integer Ring twisted by t |--> t + 1
        """
        try:
            connecting = self.base_ring().coerce_map_from(P)
            if connecting is not None:
                return self.coerce_map_from(self.base_ring()) * connecting
        except TypeError:
            pass
        try:
            if isinstance(P, SkewPolynomialRing_general):
                if self.__is_sparse and not P.is_sparse():
                    return False
                if P.variable_name() == self.variable_name():
                    if P.base_ring() is self.base_ring() and \
                            self.base_ring() is ZZ_sage:
                       if self._implementation_names == ('NTL',):
                            return False
                    return self.base_ring().has_coerce_map_from(P.base_ring())
        except AttributeError:
            pass

    def _repr_(self):
        """
        Return string representation of ``self``.

        EXAMPLES::

            sage: R.<t> = ZZ[]
            sage: sigma = R.hom([t+1])
            sage: S.<x> = SkewPolynomialRing(R,sigma)
            sage: S
            Skew Polynomial Ring in x over Univariate Polynomial Ring in t over Integer Ring twisted by t |--> t + 1
        """
        s = "Skew Polynomial Ring in %s over %s twisted by %s"%(self.variable_name(), self.base_ring(), self._map._repr_short())
        if self.is_sparse():
            s = "Sparse " + s
        return s

    def _latex_(self):
        """
        Return latex representation of ``self``.

        EXAMPLES::

            sage: R.<t> = ZZ[]
            sage: sigma = R.hom([t+1])
            sage: S.<x> = SkewPolynomialRing(R,sigma)
            sage: latex(S)
            \Bold{Z}[t][x,\begin{array}{l}
            \text{\texttt{Ring{ }endomorphism{ }of{ }Univariate{ }Polynomial{ }Ring{ }in{ }t{ }over{ }Integer{ }Ring}}\\
            \text{\texttt{{ }{ }Defn:{ }t{ }|{-}{-}>{ }t{ }+{ }1}}
            \end{array}]
        """
        return "%s[%s,%s]"%(latex.latex(self.base_ring()), self.latex_variable_names()[0], latex.latex(self._map))

    def change_var(self, var):
        r"""
        Return the skew polynomial ring in variable ``var`` over the same base
        ring.

        INPUT:

        - ``var`` -- a string representing the name of the new variable of ``self``

        OUTPUT:

        ``self`` with variable name name changed to ``var``.

        EXAMPLES::

            sage: k.<t> = GF(5^3)
            sage: Frob = k.frobenius_endomorphism()
            sage: R.<x> = SkewPolynomialRing(k,Frob); R
            Skew Polynomial Ring in x over Finite Field in t of size 5^3 twisted by t |--> t^5
            sage: R.change_var('y')
            Skew Polynomial Ring in y over Finite Field in t of size 5^3 twisted by t |--> t^5
        """
        from sage.rings.polynomial.skew_polynomial_ring_constructor import SkewPolynomialRing
        return SkewPolynomialRing(self.base_ring(), self.twist_map(), names = var, sparse=self.is_sparse())

    def characteristic(self):
        """
        Return the characteristic of the base ring of this skew polynomial ring.

        EXAMPLES::

            sage: R.<t> = QQ[]
            sage: sigma = R.hom([t+1])
            sage: R['x',sigma].characteristic()
            0

            sage: k.<u> = GF(5^3)
            sage: Frob = k.frobenius_endomorphism()
            sage: k['y',Frob].characteristic()
            5
        """
        return self.base_ring().characteristic()

    def twist_map(self, n=1):
        """
        Return the twist map, otherwise known as the automorphism over the base ring of
        ``self``, iterated `n` times.

        INPUT:

        -  ``n`` - a relative integer (default: 1)

        OUTPUT:

        -  The `n`-th iterative of the twist map of this skew polynomial ring.

        EXAMPLES::

            sage: R.<t> = QQ[]
            sage: sigma = R.hom([t+1])
            sage: S.<x> = R['x',sigma]
            sage: S.twist_map()
            Ring endomorphism of Univariate Polynomial Ring in t over Rational Field
              Defn: t |--> t + 1
            sage: S.twist_map() == sigma
            True
            sage: S.twist_map(10)
            Ring endomorphism of Univariate Polynomial Ring in t over Rational Field
              Defn: t |--> t + 10

        If `n` in negative, Sage tries to compute the inverse of the twist map.
        Sometimes it fails (even if the twist map is actually invertible)::

            sage: S.twist_map(-1)
            Traceback (most recent call last):
            ...
            NotImplementedError: inversion of the twist map Ring endomorphism of Univariate Polynomial Ring in t over Rational Field
                  Defn: t |--> t + 1

        Sometimes it succeeds::

            sage: k.<t> = GF(5^3)
            sage: Frob = k.frobenius_endomorphism()
            sage: T.<y> = k['y',Frob]
            sage: T.twist_map(-1)
            Frobenius endomorphism t |--> t^(5^2) on Finite Field in t of size 5^3
        """
        try:
            return self._maps[n]
        except KeyError:
            if n >= 0:
                map = self._map**n
                self._maps[n] = map
                return map
            else:
                try:
                    map = self._map**n
                except TypeError:
                    raise NotImplementedError("inversion of the twist map %s" % self._map)
                self._maps[n] = map
                return map

    def gen(self, n=0):
        """
        Return the indeterminate generator of this skew polynomial ring.

        INPUT:

        - ``n`` -- an integer (default: 0)

        EXAMPLES::

            sage: R.<t> = QQ[]
            sage: sigma = R.hom([t+1])
            sage: S.<x> = R['x',sigma]; S
            Skew Polynomial Ring in x over Univariate Polynomial Ring in t over Rational Field twisted by t |--> t + 1
            sage: y = S.gen(); y
            x
            sage: y == x
            True
            sage: y is x
            True
            sage: y.is_gen()
            True
        """
        if n != 0:
            raise IndexError("generator n not defined")
        return self.__generator

    def gens_dict(self):
        """
        Return a dictionary whose entries are ``{name:variable,...}``,
        where ``name`` stands for the variable names of this
        object (as strings) and ``variable`` stands for the corresponding
        generators (as elements of this object).

        EXAMPLES::

            sage: R.<t> = ZZ[]
            sage: sigma = R.hom([t+1])
            sage: S.<x> = SkewPolynomialRing(R,sigma)
            sage: S.gens_dict()
            {'x': x}
        """
        return dict(zip(self.variable_names(), self.gens()))

    def parameter(self):
        """
        Return the generator of this skew polynomial ring.

        This is the same as ``self.gen()``.

        EXAMPLES::

            sage: R.<t> = QQ[]
            sage: sigma = R.hom([t+1])
            sage: S.<x> = R['x',sigma]; S
            Skew Polynomial Ring in x over Univariate Polynomial Ring in t over Rational Field twisted by t |--> t + 1
            sage: y = S.parameter(); y
            x
        """
        return self.gen()

    def is_finite(self):
        """
        Return ``False`` since skew polynomial rings are not finite (unless the
        base ring is 0.)

        EXAMPLES::

            sage: k.<t> = GF(5^3)
            sage: k.is_finite()
            True
            sage: Frob = k.frobenius_endomorphism()
            sage: S.<x> = k['x',Frob]
            sage: S.is_finite()
            False
        """
        R = self.base_ring()
        if R.is_finite() and R.order() == 1:
            return True
        return False

    def is_exact(self):
        """
        Return ``True`` if elements of this skew polynomial ring are exact.
        It happens if and only if elements of the base ring are exact.

        EXAMPLES::

            sage: k.<t> = GF(5^3)
            sage: Frob = k.frobenius_endomorphism()
            sage: S.<x> = k['x',Frob]
            sage: S.is_exact()
            True
            sage: S.base_ring().is_exact()
            True

            sage: R.<u> = k[[]]
            sage: sigma = R.hom([u+u^2])
            sage: T.<y> = R['y',sigma]
            sage: T.is_exact()
            False
            sage: T.base_ring().is_exact()
            False
        """
        return self.base_ring().is_exact()

    def is_sparse(self):
        """
        Return ``True`` if elements of this polynomial ring have a sparse
        representation.

        Since sparse skew polynomials are not yet implemented, this
        function always returns ``False``.

        EXAMPLES:

            sage: R.<t> = RR[]
            sage: sigma = R.hom([t+1])
            sage: S.<x> = R['x',sigma]
            sage: S.is_sparse()
            False
        """
        return self.__is_sparse

    def ngens(self):
        """
        Return the number of generators of this skew polynomial ring, which is 1.

        EXAMPLES::

            sage: R.<t> = RR[]
            sage: sigma = R.hom([t+1])
            sage: S.<x> = R['x',sigma]
            sage: S.ngens()
            1
        """
        return 1

    def random_element(self, degree=2, monic=False, *args, **kwds):
        r"""
        Return a random skew polynomial.

        INPUT:

        -  ``degree`` - Integer with degree (default: 2)
           or a tuple of integers with minimum and maximum degrees

        -  ``monic`` - if True, returns a monic skew polynomial
           (default: ``False``)

        -  ``*args, **kwds`` - Passed on to the ``random_element`` method for
           the base ring

        OUTPUT:

        -  Skew polynomial such that the coefficients of `x^i`, for `i` up
           to ``degree``, are random elements from the base ring, randomized
           subject to the arguments ``*args`` and ``**kwds``

        EXAMPLES::

            sage: k.<t> = GF(5^3)
            sage: Frob = k.frobenius_endomorphism()
            sage: S.<x> = k['x',Frob]
            sage: S.random_element()  # random
            (2*t^2 + 3)*x^2 + (4*t^2 + t + 4)*x + 2*t^2 + 2
            sage: S.random_element(monic=True)  # random
            x^2 + (2*t^2 + t + 1)*x + 3*t^2 + 3*t + 2

        If a tuple of two integers is given for the degree argument, a random
        integer will be chosen between the first and second element of the
        tuple as the degree::

            sage: S.random_element(degree=(2,7))  # random
            (3*t^2 + 1)*x^4 + (4*t + 2)*x^3 + (4*t + 1)*x^2 + (t^2 + 3*t + 3)*x + 3*t^2 + 2*t + 2

        If the minimal degree is greater than the maximal degree, sage raises
        a ValueError::

            sage: S.random_element(degree=(5,4))
            Traceback (most recent call last):
            ...
            ValueError: minimum degree must be less or equal than maximum degree

        When ``monic`` is false, the returned skew polynomial may have a degree
        less than ``degree`` (it happens when the random ``leading coefficient``
        is zero)::

            sage: S.random_element(degree=4) #random
            (3*t^2 + t)*x^3 + (2*t + 2)*x^2 + (3*t^2 + 2*t + 2)*x + t

        However, if ``monic`` is true, this can't happen::

            sage: S.random_element(degree=4,monic=True)  # random
            x^4 + (t^2 + 3*t + 3)*x^3 + (t^2 + 4*t + 3)*x^2 + (2*t^2 + 4*t + 4)*x + 2*t^2 + 2*t
        """
        R = self.base_ring()
        if isinstance(degree, (list, tuple)):
            if len(degree) != 2:
                raise ValueError("degree argument must be an integer or a tuple of 2 integers (min_degree, max_degree)")
            if degree[0] > degree[1]:
                raise ValueError("minimum degree must be less or equal than maximum degree")
            degree = randint(*degree)
        if monic:
            return self ([ R.random_element (*args, **kwds) for _ in range (degree) ] + [ R.one() ])
        else:
            return self ([ R.random_element (*args, **kwds) for _ in range (degree+1) ])

    def is_commutative(self):
        """
        Return ``True`` if this skew polynomial ring is commutative
        (i.e. if the twist map is the identity).

        EXAMPLES::

            sage: k.<t> = GF(5^3)
            sage: Frob = k.frobenius_endomorphism()
            sage: S.<x> = k['x',Frob]
            sage: S.is_commutative()
            False

            sage: T.<y> = k['y',Frob^3]
            sage: T.is_commutative()
            True
        """
        return self.twist_map().is_identity()

class SkewPolynomialRing_finite_field(SkewPolynomialRing_general):
    """
    A specialized class for skew polynomial rings over finite fields.

    .. SEEALSO::

        :meth:`sage.rings.polynomial.skew_polynomial_ring_constructor.SkewPolynomialRing`
        :class:`sage.rings.polynomial.skew_polynomial_ring.SkewPolynomialRing_general`
        :mod:`sage.rings.polynomial.skew_polynomial_finite_field`

    .. TODO::

        Add center, irreducibility, karatsuba multiplication methods and factorization.
    """
    @staticmethod
    def __classcall__(cls, base_ring, map, name=None, sparse=False, element_class=None):
        if not element_class:
            if sparse:
                raise NotImplementedError("sparse skew polynomials are not implemented")
            else:
                from sage.rings.polynomial import skew_polynomial_finite_field
                element_class = skew_polynomial_finite_field.SkewPolynomial_finite_field_dense
                return super(SkewPolynomialRing_general,cls).__classcall__(cls,base_ring,map,name,sparse,element_class)

    def __init__(self, base_ring, map, name, sparse, element_class):
        """
        This method is a constructor for a general, dense univariate skew polynomial ring
        over a finite field.

        INPUT::

        - ``base_ring`` -- a commutative ring

        - ``map`` -- an automorphism of the base ring

        - ``name`` -- string or list of strings representing the name of the variables of ring

        - ``sparse`` -- boolean (default: ``False``)

        - ``element_class`` -- class representing the type of element to be used in ring

        ..NOTE::

            Multivariate and Sparse rings are not implemented.

        EXAMPLES::

            sage: k.<t> = GF(5^3)
            sage: Frob = k.frobenius_endomorphism()
            sage: T.<x> = k['x', Frob]; T
            Skew Polynomial Ring in x over Finite Field in t of size 5^3 twisted by t |--> t^5
        """
        self._order = -1
        try:
            self._order = map.order()
        except (AttributeError,NotImplementedError):
            pass
        if self._order < 0:
            try:
                if map.is_identity():
                    self._order = 1
            except (AttributeError,NotImplementedError):
                pass
        if self._order < 0:
            raise NotImplementedError("unable to determine the order of %s" % map)
        SkewPolynomialRing_general.__init__ (self, base_ring, map, name, sparse, element_class)
        self._maps = [ map**i for i in range(self._order) ]

    def twist_map(self, n=1):
        """
        Return the twist map, otherwise known as the automorphism over the base ring of
        ``self``, iterated `n` times.

        INPUT:

        -  ``n`` - a relative integer (default: 1)

        OUTPUT:

        -  The `n`-th iterative of the twist map of this skew polynomial ring.

        EXAMPLES::

            sage: k.<t> = GF(5^3)
            sage: Frob = k.frobenius_endomorphism()
            sage: S.<x> = k['x',Frob]
            sage: S.twist_map()
            Frobenius endomorphism t |--> t^5 on Finite Field in t of size 5^3
            sage: S.twist_map(11)
            Frobenius endomorphism t |--> t^(5^2) on Finite Field in t of size 5^3
            sage: S.twist_map(3)
            Identity endomorphism of Finite Field in t of size 5^3

        It also works if `n` is negative::

            sage: S.twist_map(-1)
            Frobenius endomorphism t |--> t^(5^2) on Finite Field in t of size 5^3
        """
        return self._maps[n%self._order]<|MERGE_RESOLUTION|>--- conflicted
+++ resolved
@@ -95,15 +95,9 @@
         sage: Sz.<z> = R[sigma]
         Traceback (most recent call last):
         ...
-<<<<<<< HEAD
         ValueError: variable name 'Ring endomorphism of Univariate Polynomial Ring in t over Integer Ring\n
         Defn: t |--> t + 1' is not alphanumeric
 
-=======
-        ValueError: variable name 'Ring endomorphism of Univariate Polynomial Ring in t over Integer Ring
-            Defn: t |--> t + 1' is not alphanumeric
-        
->>>>>>> 15861b92
     As for polynomials, skew polynomial rings with different variable names
     are not equal::
     
