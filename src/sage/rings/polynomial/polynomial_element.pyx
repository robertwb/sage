--- conflicted
+++ resolved
@@ -1506,12 +1506,6 @@
             S = R['x']
             v = [(S([from_M(x) for x in f.list()]), e) for f, e in g.factor()]
             return Factorization(v, from_M(F.unit()))
-<<<<<<< HEAD
-
-
-        elif is_NumberField(R) or is_FiniteField(R):
-=======
->>>>>>> 58b5d4a6
 
 
         elif is_NumberField(R) or is_FiniteField(R):
