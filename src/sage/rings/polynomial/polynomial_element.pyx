"""
Univariate Polynomial Base Class

AUTHORS:
    -- William Stein: first version
    -- Martin Albrecht: Added singular coercion.
    -- Robert Bradshaw: Move Polynomial_generic_dense to SageX

TESTS:
     sage: R.<x> = ZZ[]
     sage: f = x^5 + 2*x^2 + (-1)
     sage: f == loads(dumps(f))
     True
"""

################################################################################
#       Copyright (C) 2007 William Stein <wstein@gmail.com>
#
#  Distributed under the terms of the GNU General Public License (GPL)
#
#                  http://www.gnu.org/licenses/
################################################################################

import operator

import copy

import sage.rings.rational
import sage.rings.integer
import polynomial_ring
import sage.rings.arith
#import sage.rings.ring_element
import sage.rings.integer_ring
import sage.rings.rational_field
import sage.rings.integer_mod_ring
import sage.rings.complex_field
import sage.rings.fraction_field_element
from sage.rings.infinity import infinity
#import sage.misc.misc as misc
from sage.misc.sage_eval import sage_eval
from sage.misc.latex import latex
from sage.structure.factorization import Factorization

from sage.interfaces.all import singular as singular_default, is_SingularElement
from sage.libs.all import pari, pari_gen, PariError

from sage.rings.real_mpfr import RealField, is_RealNumber, is_RealField
RR = RealField()

import sage.rings.real_double
import sage.rings.complex_double

from sage.structure.element import RingElement, generic_power
from sage.structure.element cimport Element, RingElement, ModuleElement, MonoidElement

from sage.rings.rational_field import QQ
from sage.rings.integer_ring import ZZ

from sage.rings.integral_domain import is_IntegralDomain

import polynomial_fateman

def is_Polynomial(f):
    return PY_TYPE_CHECK(f, Polynomial)

from polynomial_compiled cimport CompiledPolynomialFunction

#from polynomial_ring_constructor import PolynomialRing
from polydict import ETuple

cdef class Polynomial(CommutativeAlgebraElement):
    """
    A polynomial.

    EXAMPLE:
        sage: R.<y> = QQ['y']
        sage: S.<x> = R['x']
        sage: f = x*y; f
        y*x
        sage: type(f)
        <type 'sage.rings.polynomial.polynomial_element.Polynomial_generic_dense'>
        sage: p = (y+1)^10; p(1)
        1024
    """

    def __init__(self, parent, is_gen = False, construct=False):
        """
        The following examples illustrate creation of elements of
        polynomial rings, and some basic arithmetic.

        First we make a polynomial over the integers and do some arithmetic:
            sage: R.<x> = ZZ[]
            sage: f = x^5 + 2*x^2 + (-1); f
            x^5 + 2*x^2 - 1
            sage: f^2
            x^10 + 4*x^7 - 2*x^5 + 4*x^4 - 4*x^2 + 1

        Next we do arithmetic in a sparse polynomial ring over the integers:
            sage: R.<x> = ZZ[ ]; R
            Univariate Polynomial Ring in x over Integer Ring
            sage: S.<Z> = R[ ]; S
            Univariate Polynomial Ring in Z over Univariate Polynomial Ring in x over Integer Ring
            sage: f = Z^3 + (x^2-2*x+1)*Z - 3; f
            Z^3 + (x^2 - 2*x + 1)*Z - 3
            sage: f*f
            Z^6 + (2*x^2 - 4*x + 2)*Z^4 + (-6)*Z^3 + (x^4 - 4*x^3 + 6*x^2 - 4*x + 1)*Z^2 + (-6*x^2 + 12*x - 6)*Z + 9
            sage: f^3 == f*f*f
            True
        """
        CommutativeAlgebraElement.__init__(self, parent)
        self._is_gen = is_gen

    def _dict_to_list(self, x, zero):
          if len(x) == 0:
              return []
          n = max(x.keys())
          if PY_TYPE_CHECK(n, tuple): # a mpoly dict
              n = n[0]
              v = [zero] * (n+1)
              for i, z in x.iteritems():
                  v[i[0]] = z
          else:
              v = [zero] * (n+1)
              for i, z in x.iteritems():
                  v[i] = z
          return v

    cdef ModuleElement _add_c_impl(self, ModuleElement right):
        cdef Py_ssize_t i, min
        x = self.list()
        y = right.list()

        if len(x) > len(y):
            min = len(y)
            high = x[min:]
        elif len(x) < len(y):
            min = len(x)
            high = y[min:]
        else:
            min = len(x)
            high = []

        low = [x[i] + y[i] for i from 0 <= i < min]
        return self.polynomial(low + high)

    cdef ModuleElement _neg_c_impl(self):
        return self.polynomial([-x for x in self.list()])

    def plot(self, xmin=None, xmax=None, *args, **kwds):
        """
        Return a plot of this polynomial.

        INPUT:
            xmin -- float
            xmax -- float
            *args, **kwds -- passed to either point or point

        OUTPUT:
            returns a graphic object.

        EXAMPLES:
            sage: x = polygen(GF(389))
            sage: plot(x^2 + 1, rgbcolor=(0,0,1)).save()
            sage: x = polygen(QQ)
            sage: plot(x^2 + 1, rgbcolor=(1,0,0)).save()
        """
        R = self.base_ring()
        from sage.plot.plot import plot, point, line
        if R.characteristic() == 0:
            return plot(self.__call__, xmin=xmin, xmax=xmax, *args, **kwds)
        else:
            if R.is_finite():
                v = list(R)
                v.sort()
                w = dict([(v[i],i) for i in range(len(v))])
                z = [(i, w[self(v[i])]) for i in range(len(v))]
                return point(z, *args, **kwds)
        raise NotImplementedError, "plotting of polynomials over %s not implemented"%R

    cdef ModuleElement _lmul_c_impl(self, RingElement left):
        """
        Multiply self on the left by a scalar.

        EXAMPLE:
            sage: R.<x> = ZZ[]
            sage: f = (x^3 + x + 5)
            sage: f._lmul_(7)
            7*x^3 + 7*x + 35
            sage: 7*f
            7*x^3 + 7*x + 35
        """
        # todo -- should multiply individual coefficients??
        #         that could be in derived class.
        #         Note that we are guaranteed that right is in the base ring, so this could be fast.
        if left == 0:
            return self.parent()(0)
        return self.parent()(left) * self

    cdef ModuleElement _rmul_c_impl(self, RingElement right):
        """
        Multiply self on the right by a scalar.

        EXAMPLE:
            sage: R.<x> = ZZ[]
            sage: f = (x^3 + x + 5)
            sage: f._rmul_(7)
            7*x^3 + 7*x + 35
            sage: f*7
            7*x^3 + 7*x + 35
        """
        # todo -- Should multiply individual coefficients??
        #         that could be in derived class.
        #         Note that we are guaranteed that right is in the base ring, so this could be fast.
        if right == 0:
            return self.parent()(0)
        return self * self.parent()(right)

    def subs(self, *x, **kwds):
        r"""
        Identical to self(*x).

        See the docstring for \code{self.__call__}.

        EXAMPLES:
            sage: R.<x> = QQ[]
            sage: f = x^3 + x - 3
            sage: f.subs(x=5)
            127
            sage: f.subs(5)
            127
        """
        return self.__call__(*x, **kwds)

    def __call__(self, *x, **kwds):
        """
        Evaluate polynomial at x=a.

        INPUT:
            a -- ring element a; need not be in the coefficient
                 ring of the polynomial.
          -- or --
            a dictionary for kwds:value pairs.  If the variable
            name of the polynomial is a kwds it is substituted in;
            otherwise this polynomial is returned unchanged.

        OUTPUT:
            the value of f at a.

        EXAMPLES:
            sage: R.<x> = QQ[]
            sage: f = x/2 - 5
            sage: f(3)
            -7/2
            sage: R.<x> = ZZ[]
            sage: f = (x-1)^5
            sage: f(2/3)
            -1/243

        We evaluate a polynomial over a quaternion algebra:
            sage: A.<i,j,k> = QuaternionAlgebra(QQ, -1,-1)
            sage: R.<w> = PolynomialRing(A,sparse=True)
            sage: f = i*j*w^5 - 13*i*w^2 + (i+j)*w + i
            sage: f(i+j+1)
            24 + 26*i - 10*j - 25*k
            sage: w = i+j+1; i*j*w^5 - 13*i*w^2 + (i+j)*w + i
            24 + 26*i - 10*j - 25*k

        The parent ring of the answer always "starts" with the parent
        of the object at which we are evaluating.  Thus, e.g., if
        we input a matrix, we are guaranteed to get a matrix out,
        though the base ring of that matrix may change depending on
        the base of the polynomial ring.
            sage: R.<x> = QQ[]
            sage: f = R(2/3)
            sage: a = matrix(ZZ,2)
            sage: b = f(a); b
            [2/3   0]
            [  0 2/3]
            sage: b.parent()
            Full MatrixSpace of 2 by 2 dense matrices over Rational Field
            sage: f = R(1)
            sage: b = f(a); b
            [1 0]
            [0 1]
            sage: b.parent()
            Full MatrixSpace of 2 by 2 dense matrices over Rational Field

            sage: R.<w> = GF(17)[]
            sage: f = w^3 + 3*w +2
            sage: f(5)
            6
            sage: f(w=5)
            6
            sage: f(x=10)   # x isn't mention
            w^3 + 3*w + 2

        Nested polynomial ring elements can be called like multi-variate polynomials.
            sage: R.<x> = QQ[]; S.<y> = R[]
            sage: f = x+y*x+y^2
            sage: f.parent()
            Univariate Polynomial Ring in y over Univariate Polynomial Ring in x over Rational Field
            sage: f(2)
            3*x + 4
            sage: f(2,4)
            16
            sage: f(y=2,x=4)
            16
            sage: f(2,x=4)
            16
            sage: f(2,x=4,z=5)
            16
            sage: f(2,4, z=10)
            16
            sage: f(y=x)
            2*x^2 + x
            sage: f(x=y)
            2*y^2 + y

        The following results in an element of the symbolic ring.
            sage: f(x=sqrt(2))
            y*(y + sqrt(2)) + sqrt(2)

            sage: R.<t> = PowerSeriesRing(QQ, 't'); S.<x> = R[]
            sage: f = 1 + x*t^2 + 3*x*t^4
            sage: f(2)
            1 + 2*t^2 + 6*t^4
            sage: f(2, 1/2)
            15/8

        AUTHORS:
            -- David Joyner, 2005-04-10
            -- William Stein, 2006-01-22; change so parent
               is determined by the arithmetic
            -- William Stein, 2007-03-24: fix parent being determined in the constant case!
            -- Robert Bradshaw, 2007-04-09: add support for nested calling
            -- Tom Boothby, 2007-05-01: evaluation done by CompiledPolynomialFunction
            -- William Stein, 2007-06-03: add support for keyword arguments.
        """
        cdef long i, d = self.degree()

        if len(kwds) >= 1:
            P = self.parent()
            name = P.variable_name()
            if kwds.has_key(name):
                if len(x) > 0:
                    raise ValueError, "must not specify both a keyword and positional argument"
                a = self(kwds[name])
                del kwds[name]
                try:
                    return a(**kwds)
                except TypeError:
                    return a
            elif len(x) > 0:
                a = self(*x)
                try:
                    return a(**kwds)
                except TypeError:
                    return a
            else:
                result = self[d]
                a = P.gen()
                i = d - 1
                while i >= 0:
                    try:
                        s = self[i](**kwds)
                    except TypeError:
                        s = self[i]
                    result = result * a + s
                    i -= 1
                return result

        if len(x) == 0:
            return self

        if isinstance(x[0], tuple):
            x = x[0]
        a = x[0]

        result = self[d]
        if len(x) > 1:
            other_args = x[1:]
            if hasattr(result, '__call__'):
                result = result(other_args)
            else:
                raise TypeError, "Wrong number of arguments"

        if d == -1:
            try:
                return a.parent()(0)
            except AttributeError:
                return result

        if d == 0:
            try:
                return a.parent()(1) * result
            except AttributeError:
                return result

        i = d - 1
        if len(x) > 1:
            while i >= 0:
                result = result * a + self[i](other_args)
                i -= 1
        elif d < 4 and self._compiled is None:
            while i >= 0:
                result = result * a + self[i]
                i -= 1
        else:
            if self._compiled is None:
                self._compiled = CompiledPolynomialFunction(self.list())
            result = self._compiled.eval(a)
        return result

    def _compile(self):
        # For testing
        self._compiled = CompiledPolynomialFunction(self.list())
        return self._compiled

    cdef int _cmp_c_impl(self, Element other) except -2:
        """
        Compare the two polynomials self and other.

        We order polynomials first by degree, then in dictionary order
        starting with the coefficient of largest degree.

        EXAMPLES:
            sage: R.<x> = QQ['x']
            sage: 3*x^3  + 5 > 10*x^2 + 19
            True
            sage: x^2 - 2*x - 1 < x^2 - 1
            True
            sage: x^2 - 2*x - 1 > x^2 - 1
            False
            sage: R(-1) < 0
            False
            sage: x^3 - 3 > 393939393
            True
        """
        d1 = self.degree(); d2 = other.degree()
        c = cmp(d1, d2)
        if c: return c
        for i in reversed(xrange(d1+1)):
            c = cmp(self[i], other[i])
            if c: return c
        return 0

    def __richcmp__(left, right, int op):
        return (<Element>left)._richcmp(right, op)

    def __nonzero__(self):
        """
        EXAMPLES:
            sage: P = PolynomialRing(ZZ,'x')(0)
            sage: bool(P)
            False
            sage: P = PolynomialRing(ZZ, 'x')([1,2,3])
            sage: bool(P)
            True
        """
        return self.degree() >= 0

    def __getitem__(self, n):
        raise NotImplementedError

    def __iter__(self):
        return iter(self.list())

    def __hash__(self):
        if self.degree() >= 1:
            return hash(tuple(self.list()))
        else:
            return hash(self[0])

    def __float__(self):
         if self.degree() > 0:
             raise TypeError, "cannot coerce nonconstant polynomial to float"
         return float(self[0])

    def __int__(self):
        if self.degree() > 0:
            raise TypeError, "cannot coerce nonconstant polynomial to int"
        return int(self[0])

    def _im_gens_(self, codomain, im_gens):
        """
        EXAMPLES:
            sage: R.<x> = ZZ[]
            sage: H = Hom(R, QQ); H
            Set of Homomorphisms from Univariate Polynomial Ring in x over Integer Ring to Rational Field
            sage: f = H([5]); f
            Ring morphism:
              From: Univariate Polynomial Ring in x over Integer Ring
              To:   Rational Field
              Defn: x |--> 5
            sage: f(x)
            5
            sage: f(x^2 + 3)
            28
        """
        a = im_gens[0]
        P = a.parent()
        d = self.degree()
        result = P._coerce_(self[d])
        i = d - 1
        while i >= 0:
            result = result * a + P._coerce_(self[i])
            i -= 1
        return result

    def _integer_(self):
        if self.degree() > 0:
            raise TypeError, "cannot coerce nonconstant polynomial"
        return sage.rings.integer.Integer(self[0])

    def __invert__(self):
        """
        EXAMPLES:
            sage: R.<x> = QQ[]
            sage: f = x - 90283
            sage: f.__invert__()
            1/(x - 90283)
            sage: ~f
            1/(x - 90283)
        """
        return self.parent()(1)/self

    def inverse_of_unit(self):
        """
        EXAMPLES:
            sage: R.<x> = QQ[]
            sage: f = x - 90283
            sage: f.inverse_of_unit()
            Traceback (most recent call last):
            ...
            ValueError: self is not a unit.
            sage: f = R(-90283); g = f.inverse_of_unit(); g
            -1/90283
            sage: parent(g)
            Univariate Polynomial Ring in x over Rational Field
        """
        if self.degree() > 0:
            if not self.is_unit():
                raise ValueError, "self is not a unit."
            else:
                raise NotImplementedError, "polynomial inversion over non-integral domains not implemented"
        return self.parent()(~(self[0]))

    def inverse_mod(a, m):
        """
        Inverts the polynomial a with respect to m, or throw a
        ValueError if no such inverse exists.

        EXAMMPLES:
            sage: S.<t> = QQ[]
            sage: f = inverse_mod(t^2 + 1, t^3 + 1); f
            -1/2*t^2 - 1/2*t + 1/2
            sage: f * (t^2 + 1) % (t^3 + 1)
            1
            sage: f = t.inverse_mod((t+1)^7); f
            -t^6 - 7*t^5 - 21*t^4 - 35*t^3 - 35*t^2 - 21*t - 7
            sage: (f * t) + (t+1)^7
            1

        It also works over in-exact rings, but note that due to rounding
        error the product is only guerenteed to be withing epsilon of the
        constant polynomial 1.
            sage: R.<x> = RDF[]
            sage: f = inverse_mod(x^2 + 1, x^5 + x + 1); f
            0.4*x^4 - 0.2*x^3 - 0.4*x^2 + 0.2*x + 0.8
            sage: f * (x^2 + 1) % (x^5 + x + 1)
            5.55111512313e-17*x^3 + 1.66533453694e-16*x^2 + 5.55111512313e-17*x + 1.0
            sage: f = inverse_mod(x^3 - x + 1, x - 2); f
            0.142857142857
            sage: f * (x^3 - x + 1) % (x - 2)
            1.0

        ALGORITHM:
            Solve the system as + mt = 1, returning s as the inverse
            of a mod m.

            Uses the Euclidean algorithm for exact rings, and solves a
            linear system for the coefficients of s and t for inexact rings
            (as the Euclidean algorithm may not converge in that case).

        AUTHOR:
            -- Robert Bradshaw (2007-05-31)
        """
        if m.degree() == 1 and m[1].is_unit():
            # a(x) mod (x-r) = a(r)
            r = -m[0]
            if not m[1].is_one():
                r *= m.base_ring()(~m[1])
            u = a(r)
            if u.is_unit():
                return a.parent()(~u)
        if a.parent().is_exact():
            # use xgcd
            g, s, _ = a.xgcd(m)
            if g == 1:
                return s
            elif g.is_unit():
                return g.inverse_of_unit() * s
            else:
                raise ValueError, "Impossible inverse modulo"
        else:
            # xgcd may not converge for inexact rings.
            # Instead solve for the coefficients of
            # s (degree n-1) and t (degree n-2) in
            #               as + mt = 1
            # as a linear system.
            from sage.matrix.constructor import matrix
            from sage.modules.free_module_element import vector
            a %= m
            n = m.degree()
            R = a.parent().base_ring()
            M = matrix(R, 2*n-1)
            # a_i s_j x^{i+j} terms
            for i in range(n):
                for j in range(n):
                    M[i+j, j] = a[i]
            # m_i t_j x^{i+j} terms
            for i in range(n+1):
                for j in range(n-1):
                    M[i+j, j+n] = m[i]
            v = vector(R, [R(1)] + [R(0)]*(2*n-2)) # the constant polynomial 1
            if M.is_invertible():
                x = M.solve_right(v) # there has to be a better way to solve
                return a.parent()(list(x)[0:n])
            else:
                raise ValueError, "Impossible inverse modulo"


    def __long__(self):
        """
        EXAMPLES:
            sage: R.<x> = ZZ[]
            sage: f = x - 902384
            sage: long(f)
            Traceback (most recent call last):
            ...
            TypeError: cannot coerce nonconstant polynomial to long
            sage: long(R(939392920202))
            939392920202L
        """
        if self.degree() > 0:
            raise TypeError, "cannot coerce nonconstant polynomial to long"
        return long(self[0])

    cdef RingElement _mul_c_impl(self, RingElement right):
        """
        EXAMPLES:
            sage: R.<x> = ZZ[]
            sage: (x - 4)*(x^2 - 8*x + 16)
            x^3 - 12*x^2 + 48*x - 64
        """
        if right == 0 or self == 0:
            return self.polynomial(0)
        return self._mul_karatsuba(right)

    def square(self):
        """
        Returns the square of this polynomial.

        TODO:
          -- This is just a placeholder; for now it just uses ordinary
          multiplication. But generally speaking, squaring is faster than
          ordinary multiplication, and it's frequently used, so subclasses
          may choose to provide a specialised squaring routine.

          -- Perhaps this even belongs at a lower level? ring_element
          or something?

        AUTHOR:
          -- David Harvey (2006-09-09)

        """
        return self * self

    def squarefree_decomposition(self):
        """
        Return the square-free decomposition of self.  This is
        a partial factorization of self into square-free, relatively
        prime polynomials.

        This is the straightforward algorithm, using only polynomial
        GCD and polynomial division.  Faster algorithms exist.  The
        algorithm comes from the Wikipedia article,
        "Square-free polynomial".

        EXAMPLES:
            sage: x = polygen(QQ)
            sage: p = 37 * (x-1)^3 * (x-2)^3 * (x-1/3)^7 * (x-3/7)
            sage: p.squarefree_decomposition()
            (37*x - 111/7) * (x^2 - 3*x + 2)^3 * (x - 1/3)^7
            sage: p = 37 * (x-2/3)^2
            sage: p.squarefree_decomposition()
            (37) * (x - 2/3)^2
        """

        # Wikipedia says this works for arbitrary fields of
        # characteristic 0.

        if self.base_ring().characteristic() != 0:
            raise NotImplementedError, "Squarefree decomposition not implemented for " + self.parent()

        f = [self]
        cur = self
        while cur.degree() > 0:
            cur = cur.gcd(cur.derivative())
            f.append(cur)

        g = []
        for i in range(len(f) - 1):
            g.append(f[i] // f[i+1])

        a = []
        for i in range(len(g) - 1):
            a.append(g[i] // g[i+1])
        a.append(g[-1])

        factors = []
        unit = f[-1]
        for i in range(len(a)):
            if a[i].degree() > 0:
                factors.append((a[i], i+1))
            else:
                unit = unit * a[i].constant_coefficient() ** (i + 1)

        return Factorization(factors, unit=unit, sort=False)

    def __div__(self, right):
        """
        EXAMPLES:
            sage: x = QQ['x'].0
            sage: f = (x^3 + 5)/3; f
            1/3*x^3 + 5/3
            sage: f.parent()
            Univariate Polynomial Ring in x over Rational Field

        If we do the same over $\ZZ$ the result is in the polynomial
        ring over $\QQ$.

            sage: x  = ZZ['x'].0
            sage: f = (x^3 + 5)/3; f
            1/3*x^3 + 5/3
            sage: f.parent()
            Univariate Polynomial Ring in x over Rational Field

        Divides can make elements of the fraction field:

            sage: R.<x> = QQ['x']
            sage: f = x^3 + 5
            sage: g = R(3)
            sage: h = f/g; h
            1/3*x^3 + 5/3
            sage: h.parent()
            Fraction Field of Univariate Polynomial Ring in x over Rational Field

        This is another example over a non-prime finite field
        (submited by a student of Jon Hanke).  It illustrates
        cancellation between the numerator and denominator
        over a non-prime finite field.
            sage: R.<x> = PolynomialRing(GF(5^2, 'a'), 'x')
            sage: f = x^3 + 4*x
            sage: f / (x - 1)
            x^2 + x

        Be careful about coercions (this used to be broken):
            sage: R.<x> = ZZ['x']
            sage: f = x / Mod(2,5); f
            3*x
            sage: f.parent()
            Univariate Polynomial Ring in x over Ring of integers modulo 5
        """
        try:
            if not isinstance(right, Element) or right.parent() != self.parent():
                R = self.parent().base_ring()
                x = R._coerce_(right)
                return self * ~x
        except (TypeError, ValueError, ZeroDivisionError):
            pass
        return RingElement.__div__(self, right)


    def __pow__(self, right, dummy):
        """
        EXAMPLES:
            sage: R.<x> = ZZ[]
            sage: f = x - 1
            sage: f._pow(3)
            x^3 - 3*x^2 + 3*x - 1
            sage: f^3
            x^3 - 3*x^2 + 3*x - 1
        """
        if self.degree() <= 0:
            return self.parent()(self[0]**right)
        if right < 0:
            return (~self)**(-right)
        if (<Polynomial>self)._is_gen:   # special case x**n should be faster!
            P = self.parent()
            R = P.base_ring()
            if P.is_sparse():
                v = {right:R(1)}
            else:
                v = [R(0)]*right + [R(1)]
            return self.parent()(v, check=False)
        return generic_power(self, right)

    def _pow(self, right):
        # TODO: fit __pow__ into the arithmatic structure
        if self.degree() <= 0:
            return self.parent()(self[0]**right)
        if right < 0:
            return (~self)**(-right)
        if (<Polynomial>self)._is_gen:   # special case x**n should be faster!
            v = [0]*right + [1]
            return self.parent()(v, check=True)
        return generic_power(self, right)

    def _repr(self, name=None):
        s = " "
        m = self.degree() + 1
        r = reversed(xrange(m))
        if name is None:
            name = self.parent().variable_name()
        atomic_repr = self.parent().base_ring().is_atomic_repr()
        coeffs = self.list()
        for n in reversed(xrange(m)):
            x = coeffs[n]
            if x != 0:
                if n != m-1:
                    s += " + "
                x = repr(x)
                if not atomic_repr and n > 0 and (x.find("+") != -1 or x.find("-") != -1):
                    x = "(%s)"%x
                if n > 1:
                    var = "*%s^%s"%(name,n)
                elif n==1:
                    var = "*%s"%name
                else:
                    var = ""
                s += "%s%s"%(x,var)
        #if atomic_repr:
        s = s.replace(" + -", " - ")
        s = s.replace(" 1*"," ")
        s = s.replace(" -1*", " -")
        if s==" ":
            return "0"
        return s[1:]

    def _repr_(self):
        r"""
        Return string representatin of this polynomial.

        EXAMPLES:
            sage: x = polygen(QQ)
            sage: f = x^3+2/3*x^2 - 5/3
            sage: f._repr_()
            'x^3 + 2/3*x^2 - 5/3'
            sage: f.rename('vaughn')
            sage: f
            vaughn
        """
        return self._repr()

    def _latex_(self, name=None):
        r"""
        Return the latex representation of this polynomial.

        EXAMPLES:
        A fairly simple example over $\QQ$.
            sage: x = polygen(QQ)
            sage: latex(x^3+2/3*x^2 - 5/3)
            x^{3} + \frac{2}{3}x^{2} - \frac{5}{3}

        A $p$-adic example where the coefficients are $0$ to some precision.
            sage: K = Qp(3,20)
            sage: R.<x> = K[]
            sage: f = K(0,-2)*x + K(0,-1)
            sage: f
            (O(3^-2))*x + (O(3^-1))
            sage: latex(f)
            \left(O(3^{-2})\right)x + O(3^{-1})
        """
        s = " "
        coeffs = self.list()
        m = len(coeffs)
        r = reversed(xrange(m))
        if name is None:
            name = self.parent().variable_name()
        atomic_repr = self.parent().base_ring().is_atomic_repr()
        for n in reversed(xrange(m)):
            x = coeffs[n]
            x = latex(x)
            if x != '0':
                if n != m-1:
                    s += " + "
                if not atomic_repr and n > 0 and (x.find("+") != -1 or x.find("-") != -1):
                    x = "\\left(%s\\right)"%x
                if n > 1:
                    var = "|%s^{%s}"%(name,n)
                elif n==1:
                    var = "|%s"%name
                else:
                    var = ""
                s += "%s%s"%(x,var)
        #if atomic_repr:
        s = s.replace(" + -", " - ")
        s = s.replace(" 1|"," ")
        s = s.replace(" -1|", " -")
        s = s.replace("|","")
        if s==" ":
            return "0"
        return s[1:]


    def __setitem__(self, n, value):
        raise IndexError, "polynomials are immutable"


    def __floordiv__(self,right):
        """
        Quotient of division of self by other.  This is denoted //.
        """
        Q, _ = self.quo_rem(right)
        return Q

    def div(self,right):
        """
        Quotient of division of self by other.
        """
        Q, _ = self.quo_rem(right)
        return Q

    def __mod__(self, other):
        """
        Remainder of division of self by other.
        EXAMPLES:
            sage: R.<x> = ZZ[]
            sage: x % (x+1)
            -1
            sage: (x^3 + x - 1) % (x^2 - 1)
            2*x - 1
        """
        _, R = self.quo_rem(other)
        return R

    def _is_atomic(self):
        return self.degree() == self.valuation()

    def _mul_generic(self, right):
        if self is right:
            return self._square_generic()
        x = self.list()
        y = right.list()
        cdef Py_ssize_t i, k, start, end
        cdef Py_ssize_t d1 = len(x)-1, d2 = len(y)-1
        if d1 == -1:
            return self
        elif d2 == -1:
            return right
        elif d1 == 0:
            c = x[0]
            return self._parent([c*a for a in y])
        elif d2 == 0:
            c = y[0]
            return self._parent([a*c for a in x])
        coeffs = []
        for k from 0 <= k <= d1+d2:
            start = 0 if k <= d2 else k-d2 # max(0, k-d2)
            end =   k if k <= d1 else d1    # min(k, d1)
            sum = x[start] * y[k-start]
            for i from start < i <= end:
                sum += x[i] * y[k-i]
            coeffs.append(sum)
        return self._parent(coeffs)

    def _square_generic(self):
        x = self.list()
        cdef Py_ssize_t i, j
        cdef Py_ssize_t d = len(x)-1
        zero = self._parent.base_ring()(0)
        two = self._parent.base_ring()(2)
        coeffs = [zero] * (2 * d + 1)
        for i from 0 <= i <= d:
            coeffs[2*i] = x[i] * x[i]
            for j from 0 <= j < i:
                coeffs[i+j] += two * x[i] * x[j]
        return self._parent(coeffs)

    def _mul_fateman(self, right):
        r"""
        Returns the product of two polynomials using Kronecker's trick
        to do the multiplication.  This could be used used over a
        generic base ring.

        NOTES:
        \begin{itemize}
          \item Since this is implemented in interpreted Python, it
                could be hugely sped up by reimplementing it in Pyrex.
          \item Over the reals there is precision loss, at least in
                the current implementation.
        \end{itemize}

        INPUT:
           self -- Polynomial
           right -- Polynomial (over same base ring as self)

        OUTPUT: Polynomial
           The product self*right.

        ALGORITHM:
        Based on a paper by R. Fateman

          {\tt http://www.cs.berkeley.edu/~fateman/papers/polysbyGMP.pdf}

        The idea is to encode dense univariate polynomials as big
        integers, instead of sequences of coefficients. The paper
        argues that because integer multiplication is so cheap, that
        encoding 2 polynomials to big numbers and then decoding the
        result might be faster than popular multiplication algorithms.
        This seems true when the degree is larger than 200.

        EXAMPLES:
            sage: S.<y> = PolynomialRing(RR)
            sage: f = y^10 - 1.393493*y + 0.3
            sage: f._mul_karatsuba(f)
            1.00000000000000*y^20 - 2.78698600000000*y^11 + 0.600000000000000*y^10 + 0.000000000000000111022302462516*y^8 - 0.000000000000000111022302462516*y^6 - 0.000000000000000111022302462516*y^3 + 1.94182274104900*y^2 - 0.836095800000000*y + 0.0900000000000000
            sage: f._mul_fateman(f)
            1.00000000000000*y^20 - 2.78698600000000*y^11 + 0.600000000000000*y^10 + 1.94182274104900*y^2 - 0.836095800000000*y + 0.0900000000000000

        Advantages:

        \begin{itemize}

        \item Faster than Karatsuba over $\Q$ and $\Z$
             (but much slower still than calling NTL's
             optimized C++ implementation, which is the
             default over $\Z$)

        \item Potentially less complicated.

        \end{itemize}

        Drawbacks:
        \begin{itemize}
        \item Slower over R when the degree of both of polynomials is less
              than 250 (roughly).
        \item Over R, results may not be as accurate as the Karatsuba
              case. This is because we represent coefficients of
              polynomials over R as fractions, then convert them back to
              floating-point numbers.
        \end{itemize}

        AUTHOR:
           -- Didier Deshommes (2006-05-25)
        """
        return self.parent()(polynomial_fateman._mul_fateman_mul(self,right))

    def _mul_karatsuba(self, right):
        r"""
        Returns the product of two polynomials using the Karatsuba
        divide and conquer multiplication algorithm.  This is only
        used over a generic base ring.  (Special libraries like NTL
        are used, e.g., for the integers and rationals, which are much
        faster.)

        INPUT:
           self: Polynomial
           right: Polynomial (over same base ring as self)

        OUTPUT: Polynomial
           The product self*right.

        ALGORITHM:
           The basic idea is to use that
           $$
               (aX + b) (cX + d) = acX^2 + ((a+b)(c+d)-ac-bd)X + bd
           $$
           where ac=a*c and bd=b*d, which requires three
           multiplications instead of the naive four.  (In my examples,
           strangely just doing the above with four multiplications
           does tend to speed things up noticeably.)
           Given f and g of arbitrary degree bigger than one, let e
           be min(deg(f),deg(g))/2.  Write
           $$
                  f = a X^e + b   \text{ and }   g = c X^e + d
           $$
           and use the identity
           $$
                 (aX^e + b) (cX^e + d) = ac X^{2e} +((a+b)(c+d) - ac - bd)X^e + bd
           $$
           to recursively compute $fg$.

        TIMINGS:
        On a Pentium M 1.8Ghz laptop:
           f=R.random(1000,bound=100)
           g=R.random(1000,bound=100)
           time h=f._mul_karatsuba(g)
           Time: 0.42 seconds
           The naive multiplication algorithm takes 14.58 seconds.
           In contrast, MAGMA does this sort of product almost
           instantly, and can easily deal with degree 5000.  Basically
           MAGMA is 100 times faster at polynomial multiplication.

           Over Z using NTL, multiplying two polynomials constructed
           using R.random(10000,bound=100) takes 0.10 seconds.  Using
           MAGMA V2.11-10 the same takes 0.14 seconds.  So in this
           case NTL is somewhat faster than MAGMA.

           Over Q using PARI, multiplying two polynomials constructed
           using R.random(10000,bound=100) takes 1.23 seconds.  Not
           good!  TODO: use NTL polynomials over Z with a denominator
           instead of PARI.

        NOTES:
         * Karatsuba multiplication of polynomials is also implemented in PARI in
                src/basemath/polarit3.c
         * The MAGMA documentation appears to give no information about how
           polynomial multiplication is implemented.
        """
        return self._parent(do_karatsuba(self.list(), right.list()))

    def base_ring(self):
        """
        Return the base ring of the parent of self.

        EXAMPLES:
            sage: R.<x> = ZZ[]
            sage: x.base_ring()
            Integer Ring
            sage: (2*x+3).base_ring()
            Integer Ring
        """
        return self.parent().base_ring()

    def base_extend(self, R):
        """
        Return a copy of this polynomial but with coefficients in R, if there
        is a natural map from coefficient ring of self to R.

        EXAMPLES:
            sage: R.<x> = QQ[]
            sage: f = x^3 - 17*x + 3
            sage: f.base_extend(GF(7))
            Traceback (most recent call last):
            ...
            TypeError: no such base extension
            sage: f.change_ring(GF(7))
            x^3 + 4*x + 3
        """
        S = self.parent().base_extend(R)
        return S(self)

    def change_variable_name(self, var):
        """
        Return a new polynomial over the same base ring but in a different
        variable.

        EXAMPLES:
            sage: x = polygen(QQ,'x')
            sage: f = -2/7*x^3 + (2/3)*x - 19/993; f
            -2/7*x^3 + 2/3*x - 19/993
            sage: f.change_variable_name('theta')
            -2/7*theta^3 + 2/3*theta - 19/993
        """
        R = self.parent().base_ring()[var]
        return R(self.list())


    def change_ring(self, R):
        """
        Return a copy of this polynomial but with coefficients in R, if at
        all possible.

        EXAMPLES:
            sage: K.<z> = CyclotomicField(3)
            sage: f = K.defining_polynomial()
            sage: f.change_ring(GF(7))
            x^2 + x + 1
        """
        S = self.parent().change_ring(R)
        return S(self)

    def _mpoly_dict_recursive(self, vars=None, base_ring=None):
        """
        Return a dict of coefficent entries suitable for construction of a MPolynomial_polydict
        with the given variables.
        """
        if not self:
            return {}

        var = self.parent().variable_name()
        if vars is None:
            vars = self.parent().variable_names_recursive()
        if not var in vars:
            x = base_ring(self) if base_ring else self
            const_ix = ETuple((0,)*len(vars))
            return { const_ix: x }

        prev_vars = vars[:list(vars).index(var)]
        const_ix = ETuple((0,)*len(prev_vars))
        mpolys = None

        if len(prev_vars) > 0:
            try:
                mpolys = [a._mpoly_dict_recursive(prev_vars, base_ring) for a in self]
            except AttributeError, msg:
                pass

        if mpolys is None:
            if base_ring is not None and base_ring is not self.base_ring():
                mpolys = [{const_ix:base_ring(a)} if a else {} for a in self]
            else:
                mpolys = [{const_ix:a} if a else {} for a in self]

        D = {}
        leftovers = (0,) * (len(vars) - len(prev_vars) - 1)
        for k in range(len(mpolys)):
            for i,a in mpolys[k].iteritems():
                j = ETuple((k,) + leftovers)
                D[i + j] = a

        return D


    def __copy__(self):
        """
        Return a "copy" of self.  This is just self, since in SAGE polynomials are
        immutable this just returns self again.

        EXAMPLES:
        We create the polynomial $f=x+3$, then note that the copy is just
        the same polynomial again, which is fine since polynomials are immutable.

            sage: x = ZZ['x'].0
            sage: f = x + 3
            sage: g = copy(f)
            sage: g is f
            True
        """
        return self

    def degree(self):
        """
        Return the degree of this polynomial.  The zero polynomial
        has degree -1.

        EXAMPLES:
            sage: x = ZZ['x'].0
            sage: f = x^93 + 2*x + 1
            sage: f.degree()
            93
            sage: x = PolynomialRing(QQ, 'x', sparse=True).0
            sage: f = x^100000
            sage: f.degree()
            100000

            sage: x = QQ['x'].0
            sage: f = 2006*x^2006 - x^2 + 3
            sage: f.degree()
            2006
            sage: f = 0*x
            sage: f.degree()
            -1
            sage: f = x + 33
            sage: f.degree()
            1

        AUTHORS:
            -- Naqi Jaffery (2006-01-24): examples
        """
        raise NotImplementedError

    def denominator(self):
        """
        Return the least common multiple of the denominators of
        the entries of self, when this makes sense, i.e., when the
        coefficients have a denominator function.

        WARNING: This is not the denominator of the rational function
        defined by self, which would always be 1 since self is a polynomial.

        EXAMPLES:
        First we compute the denominator of a polynomial with integer
        coefficients, which is of course 1.
            sage: R.<x> = ZZ[]
            sage: f = x^3 + 17*x + 1
            sage: f.denominator()
            1

        Next we compute the denominator of a polynomial with rational coefficients.
            sage: R.<x> = PolynomialRing(QQ)
            sage: f = (1/17)*x^19 - (2/3)*x + 1/3; f
            1/17*x^19 - 2/3*x + 1/3
            sage: f.denominator()
            51

        Finally, we try to compute the denominator of a polynomial with
        coefficients in the real numbers, which is a ring whose elements
        do not have a denominator method.
            sage: R.<x> = RR[]
            sage: f = x + RR('0.3'); f
            1.00000000000000*x + 0.300000000000000
            sage: f.denominator()
            Traceback (most recent call last):
            ...
            AttributeError: 'sage.rings.real_mpfr.RealNumber' object has no attribute 'denominator'
        """
        if self.degree() == -1:
            return 1
        R = self.base_ring()
        x = self.list()
        d = x[0].denominator()
        for y in x:
            d = d.lcm(y.denominator())
        return d

    def derivative(self):
        if self.is_zero():
            return self
        cdef Py_ssize_t n, degree = self.degree()
        if degree == 0:
            return self.parent()(0)
        coeffs = self.list()
        return self.polynomial([n*coeffs[n] for n from 1 <= n <= degree])

    def integral(self):
        cdef Py_ssize_t n, degree = self.degree()
        if degree < 0:
            return self.parent()(0)
        try:
            coeffs = self.list()
            return self.polynomial([0, coeffs[0]] + [coeffs[n]/(n+1) for n from 1 <= n <= degree])
        except TypeError:
            raise ArithmeticError, "coefficients of integral cannot be coerced into the base ring"


    def dict(self):
        """
        Return a sparse dictionary representation of this univariate polynomial.

        EXAMPLES:
            sage: R.<x> = QQ[]
            sage: f = x^3 + -1/7*x + 13
            sage: f.dict()
            {0: 13, 1: -1/7, 3: 1}
        """
        X = {}
        Y = self.list()
        for i in xrange(len(Y)):
            c = Y[i]
            if c:
                X[i] = c
        return X

    def factor(self):
        r"""
        Return the factorization of self over the base field of this polynomial.

        INPUT:
            a polynomial

        OUTPUT:
            Factorization -- the factorization of self, which is
            a product of a unit with a product of powers of irreducible
            factors.

        Over a field the irreducible factors are all monic.

        EXAMPLES:
        We factor some polynomials over $\Q$.
            sage: x = QQ['x'].0
            sage: f = (x^3 - 1)^2
            sage: f.factor()
            (x - 1)^2 * (x^2 + x + 1)^2

        Notice that over the field $\Q$ the irreducible factors are monic.
            sage: f = 10*x^5 - 1
            sage: f.factor()
            (10) * (x^5 - 1/10)
            sage: f = 10*x^5 - 10
            sage: f.factor()
            (10) * (x - 1) * (x^4 + x^3 + x^2 + x + 1)

        Over $\Z$ the irreducible factors need not be monic:
            sage: x = ZZ['x'].0
            sage: f = 10*x^5 - 1
            sage: f.factor()
            10*x^5 - 1


        We factor a non-monic polynomial over the finite field $F_{25}$.
            sage: k.<a> = GF(25)
            sage: R.<x> = k[]
            sage: f = 2*x^10 + 2*x + 2*a
            sage: F = f.factor(); F
            (2) * (x + a + 2) * (x^2 + 3*x + 4*a + 4) * (x^2 + (a + 1)*x + a + 2) * (x^5 + (3*a + 4)*x^4 + (3*a + 3)*x^3 + 2*a*x^2 + (3*a + 1)*x + 3*a + 1)

        Notice that the unit factor is included when we multiply $F$ back out.
            sage: expand(F)
            2*x^10 + 2*x + 2*a

        Factorization also works even if the variable of the finite field is nefariously
        labeled "x".
            sage: x = GF(3^2, 'a')['x'].0
            sage: f = x^10 +7*x -13
            sage: G = f.factor(); G
            (x + a) * (x + 2*a + 1) * (x^4 + (a + 2)*x^3 + (2*a + 2)*x + 2) * (x^4 + 2*a*x^3 + (a + 1)*x + 2)
            sage: prod(G) == f
            True

            sage: f.parent().base_ring()._assign_names(['a'])
            sage: f.factor()
            (x + a) * (x + 2*a + 1) * (x^4 + (a + 2)*x^3 + (2*a + 2)*x + 2) * (x^4 + 2*a*x^3 + (a + 1)*x + 2)

            sage: k = GF(9,'x')    # purposely calling it x to test robustness
            sage: x = PolynomialRing(k,'x0').gen()
            sage: f = x^3 + x + 1
            sage: f.factor()
            (x0 + 2) * (x0 + x) * (x0 + 2*x + 1)
            sage: f = 0*x
            sage: f.factor()
            Traceback (most recent call last):
            ...
            ValueError: factorization of 0 not defined

            sage: f = x^0
            sage: f.factor()
            1

        Arbitrary precision real and complex factorization:
            sage: R.<x> = RealField(100)[]
            sage: F = factor(x^2-3); F
            (1.0000000000000000000000000000*x + 1.7320508075688772935274463415) * (1.0000000000000000000000000000*x - 1.7320508075688772935274463415)
            sage: expand(F)
            1.0000000000000000000000000000*x^2 - 3.0000000000000000000000000000
            sage: factor(x^2 + 1)
            1.0000000000000000000000000000*x^2 + 1.0000000000000000000000000000
            sage: C = ComplexField(100)
            sage: R.<x> = C[]
            sage: F = factor(x^2+3); F
            (1.0000000000000000000000000000*x - 1.7320508075688772935274463415*I) * (1.0000000000000000000000000000*x + 1.7320508075688772935274463415*I)
            sage: expand(F)
            1.0000000000000000000000000000*x^2 + 3.0000000000000000000000000000
            sage: factor(x^2+1)
            (1.0000000000000000000000000000*x - 1.0000000000000000000000000000*I) * (1.0000000000000000000000000000*x + 1.0000000000000000000000000000*I)
            sage: f = C.0 * (x^2 + 1) ; f
            1.0000000000000000000000000000*I*x^2 + 1.0000000000000000000000000000*I
            sage: F = factor(f); F
            (1.0000000000000000000000000000*I) * (1.0000000000000000000000000000*x - 1.0000000000000000000000000000*I) * (1.0000000000000000000000000000*x + 1.0000000000000000000000000000*I)
            sage: expand(F)
            1.0000000000000000000000000000*I*x^2 + 1.0000000000000000000000000000*I

        Over a complicated number field:
            sage: x = polygen(QQ, 'x')
            sage: f = x^6 + 10/7*x^5 - 867/49*x^4 - 76/245*x^3 + 3148/35*x^2 - 25944/245*x + 48771/1225
            sage: K.<a> = NumberField(f)
            sage: S.<T> = K[]
            sage: ff = S(f); ff
            T^6 + 10/7*T^5 + (-867/49)*T^4 + (-76/245)*T^3 + 3148/35*T^2 + (-25944/245)*T + 48771/1225
            sage: F = ff.factor()
            sage: len(F)
            4
            sage: F[:2]
            [(T - a, 1), (T - 40085763200/924556084127*a^5 - 145475769880/924556084127*a^4 + 527617096480/924556084127*a^3 + 1289745809920/924556084127*a^2 - 3227142391585/924556084127*a - 401502691578/924556084127, 1)]
            sage: expand(F)
            T^6 + 10/7*T^5 + (-867/49)*T^4 + (-76/245)*T^3 + 3148/35*T^2 + (-25944/245)*T + 48771/1225

        Over the real double field:
            sage: x = polygen(RDF)
            sage: f = (x-1)^3
            sage: f.factor() # random output (unfortunately)
            (1.0*x - 1.00000859959) * (1.0*x^2 - 1.99999140041*x + 0.999991400484)

        Note that this factorization suffers from the roots function:
            sage: f.roots() # random output (unfortunately)
            [1.00000859959, 0.999995700205 + 7.44736245561e-06*I, 0.999995700205 - 7.44736245561e-06*I]

        Over the complex double field.  Because this approximate, all factors will occur
        with multiplicity 1.
            sage: x = CDF['x'].0; i = CDF.0
            sage: f = (x^2 + 2*i)^3
            sage: f.factor()    # random low order bits
            (1.0*x + -0.999994409957 + 1.00001040378*I) * (1.0*x + -0.999993785062 + 0.999989956987*I) * (1.0*x + -1.00001180498 + 0.999999639235*I) * (1.0*x + 0.999995530902 - 0.999987780431*I) * (1.0*x + 1.00001281704 - 1.00000223945*I) * (1.0*x + 0.999991652054 - 1.00000998012*I)
            sage: f(-f.factor()[0][0][0])   # random low order bits
            -2.38358052913e-14 - 2.57571741713e-14*I


        Over a relative number field:
            sage: x = QQ['x'].0
            sage: L.<a> = CyclotomicField(3).extension(x^3 - 2)
            sage: x = L['x'].0
            sage: f = (x^3 + x + a)*(x^5 + x + L.1); f
            x^8 + x^6 + a*x^5 + x^4 + zeta3*x^3 + x^2 + (a + zeta3)*x + zeta3*a
            sage: f.factor()
            (x^3 + x + a) * (x^5 + x + zeta3)
        """

        # PERFORMANCE NOTE:
        #     In many tests with SMALL degree PARI is substantially
        #     better than NTL.  (And magma is better yet.)  And the
        #     timing difference has nothing to do with moving Python
        #     data to NTL and back.
        #     For large degree ( > 1500) in the one test I tried, NTL was
        #     *much* better than MAGMA, and far better than PARI.  So probably
        #     NTL's implementation is asymptotically better.  I could use
        #     PARI for smaller degree over other rings besides Z, and use
        #     NTL in general.
        # A remark from Bill Hart (2007-09-25) about the above observation:
        ## NTL uses the Berlekamp-Zassenhaus method with van Hoeij's improvements.
        ## But so does Magma since about Jul 2001.
        ##
        ## But here's the kicker. Pari also uses this algorithm. Even Maple uses
        ## it!
        ##
        ## NTL's LLL algorithms are extremely well developed (van Hoeij uses
        ## LLL). There is also a possible speed difference in whether one uses
        ## quadratic convegence or not in the Hensel lift. But the right choice
        ## is not always what one thinks.
        ##
        ## But more than likely NTL is just better for large problems because
        ## Victor Schoup was very careful with the choice of strategies and
        ## parameters he used. Paul Zimmerman supplied him with a pile of
        ## polynomials to factor for comparison purposes and these seem to have
        ## been used to tune the algorithm for a wide range of inputs, including
        ## cases that van Hoeij's algorithm doesn't usually like.
        ##
        ## If you have a bound on the coefficients of the factors, one can surely
        ## do better than a generic implementation, but probably not much better
        ## if there are many factors.
        ##

        R = self.parent().base_ring()
        if self.degree() < 0:
            raise ValueError, "factorization of 0 not defined"
        G = None

        from sage.rings.number_field.all import is_NumberField, is_RelativeNumberField
        from sage.rings.finite_field import is_FiniteField

        n = None
        if sage.rings.integer_mod_ring.is_IntegerModRing(R) or \
              sage.rings.integer_ring.is_IntegerRing(R) or \
              sage.rings.rational_field.is_RationalField(R):

            try:
                G = list(self._pari_with_name('x').factor())
            except PariError:
                raise NotImplementedError

        elif is_RelativeNumberField(R):
<<<<<<< HEAD

            M = R.absolute_field('a')
            from_M, to_M = M.structure()
            g = M['x']([to_M(x) for x in self.list()])
            F = g.factor()
            S = R['x']
            v = [(S([from_M(x) for x in f.list()]), e) for f, e in g.factor()]
            return Factorization(v, from_M(F.unit()))


        elif is_NumberField(R) or is_FiniteField(R):
=======
>>>>>>> a55e57b6

            M = R.absolute_field('a')
            from_M, to_M = M.structure()
            g = M['x']([to_M(x) for x in self.list()])
            F = g.factor()
            S = R['x']
            v = [(S([from_M(x) for x in f.list()]), e) for f, e in g.factor()]
            return Factorization(v, from_M(F.unit()))


        elif is_NumberField(R) or is_FiniteField(R):
            v = [x._pari_("a") for x in self.list()]
            f = pari(v).Polrev()
            G = list(f.factor())

        elif is_RealField(R):
            n = pari.set_real_precision(int(3.5*R.prec()) + 1)
            G = list(self._pari_with_name('x').factor())

        elif sage.rings.complex_double.is_ComplexDoubleField(R):
            unit = self.leading_coefficient()
            f = (~unit)*self
            roots = f.roots(multiplicities=False)
            assert len(roots) == self.degree()   # all roots appear with multiplicity...
            x = self.parent().gen()
            v = [(x - a, 1) for a in roots]
            return Factorization(v, unit)

        elif sage.rings.real_double.is_RealDoubleField(R):
            roots = self.change_ring(sage.rings.complex_double.CDF).roots(multiplicities=False)
            assert len(roots) == self.degree()   # all roots appear with multiplicity...
            G = [[],[]]
            real_roots = []
            non_real_roots = []
            for r in roots:
                if r.imag().is_zero():
                    for i in xrange(len(real_roots)):
                        if real_roots[i][0] == r:
                            real_roots[i][1] += 1
                            r = None
                            break
                    if r is not None:
                        real_roots.append([r,1])
                else:
                    for i in xrange(len(non_real_roots)):
                        if non_real_roots[i][0] == r or non_real_roots[i][0] == r.conj():
                            non_real_roots[i][1] += 1
                            r = None
                            break
                    if r is not None:
                        non_real_roots.append([r,1])
            x = self.parent().objgen()[1]
            for r in real_roots:
                G[0].append( x - r[0].real() )
                G[1].append( r[1] )
            for z in non_real_roots:
                a = ( z[0] + z[0].conj() ).real()
                b = ( z[0]*(z[0].conj()) ).real()
                G[0].append( x**2 - a*x + b )
                G[1].append( z[1]/2 )

        elif sage.rings.complex_field.is_ComplexField(R):
            # This is a hack to make the polynomial have complex coefficients, since
            # otherwise PARI will factor over RR.
            n = pari.set_real_precision(int(3.5*R.prec()) + 1)
            if self.leading_coefficient() != R.gen():
                G = list((pari(R.gen())*self._pari_with_name('x')).factor())
            else:
                G = self._pari_with_name('x').factor()

        #elif padic_field.is_pAdicField(R):
        #    G = list(self._pari_with_name('x').factorpadic(R.prime(), R.prec()))

        if G is None:
            raise NotImplementedError

        return self._factor_pari_helper(G, n)

    def _factor_pari_helper(self, G, n=None, unit=None):
        pols = G[0]
        exps = G[1]
        F = []
        R = self.parent()
        c = R.base_ring()(1)
        for i in xrange(len(pols)):
            f = R(pols[i])
            e = int(exps[i])
            if unit is None:
                c *= f.leading_coefficient()
            F.append((f,e))

        if unit is None:

            unit = R.base_ring()(self.leading_coefficient()/c)

        if not unit.is_unit():

            F.append((R(unit), ZZ(1)))
            unit = R.base_ring()(1)

        elif R.base_ring().is_field():
            # When the base ring is a field we normalize
            # the irreducible factors so they have leading
            # coefficient 1.
            one = R.base_ring()(1)
            for i in range(len(F)):
                c = F[i][0].leading_coefficient()
                if c != 1:
                    unit *= c
                    F[i] = (F[i][0].monic(), F[i][1])

        if not n is None:
            pari.set_real_precision(n)  # restore precision
        return Factorization(F, unit)

    def _lcm(self, other):
        """
        Let f and g be two polynomials.  Then this function
        returns the monic least common multiple of f and g.
        """
        f = self*other
        g = self.gcd(other)
        q = f//g
        return ~(q.leading_coefficient())*q  # make monic  (~ is inverse in python)

    def is_constant(self):
        return self.degree() <= 0

    def root_field(self, names, check_irreducible=True):
        """
        Return the field generated by the roots of self.  The output
        is either a number field, relative number field, a quotient of
        a polynomial ring over a field, or the fraction field of the
        base ring.

        EXAMPLES:
            sage: R.<x> = QQ['x']
            sage: f = x^3 + x + 17
            sage: f.root_field('a')
            Number Field in a with defining polynomial x^3 + x + 17

            sage: R.<x> = QQ['x']
            sage: f = x - 3
            sage: f.root_field('b')
            Rational Field

            sage: R.<x> = ZZ['x']
            sage: f = x^3 + x + 17
            sage: f.root_field('b')
            Number Field in b with defining polynomial x^3 + x + 17

            sage: y = QQ['x'].0
            sage: L.<a> = NumberField(y^3-2)
            sage: R.<x> = L['x']
            sage: f = x^3 + x + 17
            sage: f.root_field('c')
            Number Field in c with defining polynomial x^3 + x + 17 over its base field

            sage: R.<x> = PolynomialRing(GF(9,'a'))
            sage: f = x^3 + x^2 + 8
            sage: K.<alpha> = f.root_field(); K
            Univariate Quotient Polynomial Ring in alpha over Finite Field in a of size 3^2 with modulus x^3 + x^2 + 2
            sage: alpha^2 + 1
            alpha^2 + 1
            sage: alpha^3 + alpha^2
            1
        """
        from sage.rings.number_field.number_field import is_NumberField, NumberField

        R = self.base_ring()
        if not is_IntegralDomain(R):
            raise ValueError, "the base ring must be a domain"

        if self.degree() <= 1:
            return R.fraction_field()

        if sage.rings.integer_ring.is_IntegerRing(R):
            return NumberField(self, names)


        if sage.rings.rational_field.is_RationalField(R) or is_NumberField(R):
            return NumberField(self, names)

        if check_irreducible and not self.is_irreducible():
            raise ValueError, "polynomial must be irreducible"

        return polynomial_ring.PolynomialRing(R.fraction_field(),
                              self.parent().variable_name()).quotient(self, names)


    def constant_coefficient(self):
        return self[0]

    def is_monic(self):
        """
        Returns True if this polynomial is monic.  The zero
        polynomial is by definition not monic.

        EXAMPLES:
            sage: x = QQ['x'].0
            sage: f = x + 33
            sage: f.is_monic()
            True
            sage: f = 0*x
            sage: f.is_monic()
            False
            sage: f = 3*x^3 + x^4 + x^2
            sage: f.is_monic()
            True
            sage: f = 2*x^2 + x^3 + 56*x^5
            sage: f.is_monic()
            False

        AUTHORS:
            -- Naqi Jaffery (2006-01-24): examples
        """
        return not self.is_zero() and self[self.degree()] == 1

    def is_unit(self):
        r"""
        Return True if this polynomial is a unit.

        EXAMPLES:
            sage: a = Integers(90384098234^3)
            sage: b = a(2*191*236607587)
            sage: b.is_nilpotent()
            True
            sage: R.<x> = a[]
            sage: f = 3 + b*x + b^2*x^2
            sage: f.is_unit()
            True
            sage: f = 3 + b*x + b^2*x^2 + 17*x^3
            sage: f.is_unit()
            False

        EXERCISE (Atiyah-McDonald, Ch 1): Let $A[x]$ be a polynomial
        ring in one variable.  Then $f=\sum a_i x^i \in A[x]$ is a
        unit if and only if $a_0$ is a unit and $a_1,\ldots, a_n$ are
        nilpotent.
        """
        if self.degree() > 0:
            for i in range(1,self.degree()+1):
                if not self[i].is_nilpotent():
                    return False
        return self[0].is_unit()

    def is_nilpotent(self):
        r"""
        Return True if this polynomial is nilpotent.

        EXAMPLES:
            sage: R = Integers(12)
            sage: S.<x> = R[]
            sage: f = 5 + 6*x
            sage: f.is_nilpotent()
            False
            sage: f = 6 + 6*x^2
            sage: f.is_nilpotent()
            True
            sage: f^2
            0

        EXERCISE (Atiyah-McDonald, Ch 1): Let $A[x]$ be a polynomial
        ring in one variable.  Then $f=\sum a_i x^i \in A[x]$ is
        nilpotent if and only if every $a_i$ is nilpotent.
        """
        for i in range(self.degree()+1):
            if not self[i].is_nilpotent():
                return False
        return True

    def is_gen(self):
        return bool(self._is_gen)

    def leading_coefficient(self):
        return self[self.degree()]

    def monic(self):
        """
        Return this polynomial divided by its leading coefficient.
        Does not change this polynomial.

        EXAMPLES:
            sage: x = QQ['x'].0
            sage: f = 2*x^2 + x^3 + 56*x^5
            sage: f.monic()
            x^5 + 1/56*x^3 + 1/28*x^2
            sage: f = (1/4)*x^2 + 3*x + 1
            sage: f.monic()
            x^2 + 12*x + 4

    The following happens because $f = 0$ cannot be made into a monic polynomial
            sage: f = 0*x
            sage: f.monic()
            Traceback (most recent call last):
            ...
            ZeroDivisionError: rational division by zero

        Notice that the monic version of a polynomial over the
        integers is defined over the rationals.
            sage: x = ZZ['x'].0
            sage: f = 3*x^19 + x^2 - 37
            sage: g = f.monic(); g
            x^19 + 1/3*x^2 - 37/3
            sage: g.parent()
            Univariate Polynomial Ring in x over Rational Field


        AUTHORS:
            -- Naqi Jaffery (2006-01-24): examples
        """
        if self.is_monic():
            return self
        a = ~self.leading_coefficient()
        R = self.parent()
        if a.parent() != R.base_ring():
            S = R.base_extend(a.parent())
            return a*S(self)
        else:
            return a*self


    def list(self):
        """
        Return a new copy of the list of the underlying
        elements of self.
        """
        raise NotImplementedError

    def prec(self):
        """
        Return the precision of this polynomials.  This is
        always infinity, since polynomials are of infinite
        precision by definition (there is no big-oh).

        EXAMPLES:
            sage: x = polygen(ZZ)
            sage: (x^5 + x + 1).prec()
            +Infinity
            sage: x.prec()
            +Infinity
        """
        return infinity

    def padded_list(self, n=None):
        """
        Return list of coefficients of self up to (but not include $q^n$).

        Includes 0's in the list on the right so that the list has
        length $n$.

        INPUT:
            n -- (default: None); if given, an integer that is at least 0

        EXAMPLES:
            sage: x = polygen(QQ)
            sage: f = 1 + x^3 + 23*x^5
            sage: f.padded_list()
            [1, 0, 0, 1, 0, 23]
            sage: f.padded_list(10)
            [1, 0, 0, 1, 0, 23, 0, 0, 0, 0]
            sage: len(f.padded_list(10))
            10
            sage: f.padded_list(3)
            [1, 0, 0]
            sage: f.padded_list(0)
            []
            sage: f.padded_list(-1)
            Traceback (most recent call last):
            ...
            ValueError: n must be at least 0
        """
        v = self.list()
        if n is None:
            return v
        if n < 0:
            raise ValueError, "n must be at least 0"
        if len(v) < n:
            z = self._parent.base_ring()(0)
            return v + [z]*(n - len(v))
        else:
            return v[:int(n)]

    def coeffs(self):
        r"""
        Returns \code{self.list()}.

        (It potentially slightly faster better to use
        \code{self.list()} directly.)

        EXAMPLES:
            sage: x = QQ['x'].0
            sage: f = 10*x^3 + 5*x + 2/17
            sage: f.coeffs()
            [2/17, 5, 0, 10]
        """
        return self.list()

    def newton_raphson(self, n, x0):
        """
        Return a list of n iterative approximations to a root of this
        polynomial, computed using the Newton-Raphson method.

        The Newton-Raphson method is an iterative root-finding algorithm.
        For f(x) a polynomial, as is the case here, this is essentially
        the same as Horner's method.

        INPUT:
           n -- an integer (=the number of iterations),
           x0 -- an initial guess x0.

        OUTPUT:
           A list of numbers hopefully approximating a root of f(x)=0.

           ** If one of the iterates is a critical point of f then
              a ZeroDivisionError exception is raised.

        EXAMPLES:
            sage: x = PolynomialRing(RealField(), 'x').gen()
            sage: f = x^2 - 2
            sage: f.newton_raphson(4, 1)
            [1.50000000000000, 1.41666666666667, 1.41421568627451, 1.41421356237469]

        AUTHORS: David Joyner and William Stein (2005-11-28)
        """
        n = sage.rings.integer.Integer(n)
        df = self.derivative()
        K = self.parent().base_ring()
        a = K(x0)
        L = []
        for i in range(n):
            a -= self(a) / df(a)
            L.append(a)
        return L

    def polynomial(self, *args, **kwds):
        return self._parent(*args, **kwds)

    def newton_slopes(self, p):
        """
        Return the $p$-adic slopes of the Newton polygon of self,
        when this makes sense.

        OUTPUT:
            -- list of rational numbers

        EXAMPLES:
            sage: x = QQ['x'].0
            sage: f = x^3 + 2
            sage: f.newton_slopes(2)
            [1/3, 1/3, 1/3]

        ALGORITHM: Uses PARI.
        """
        f = self._pari_()
        v = list(f.newtonpoly(p))
        return [sage.rings.rational.Rational(x) for x in v]


    #####################################################################
    # Conversions to other systems
    #####################################################################
    def _pari_(self):
        r"""
        Return polynomial as a PARI object.

        SAGE does not handle PARI's variable ordering requirements gracefully
        at this time.  In practice, this means that the variable \code{x}
        needs to be the topmost variable, as in the example.

        EXAMPLES:
            sage: f = QQ['x']([0,1,2/3,3])
            sage: pari(f)
            3*x^3 + 2/3*x^2 + x

            sage: S.<a> = QQ['a']
            sage: R.<x> = S['x']
            sage: f = R([0, a]) + R([0, 0, 2/3])
            sage: pari(f)
            2/3*x^2 + a*x

        TESTS:
            Unfortunately, variable names matter:
                sage: R.<x, y> = QQ[]
                sage: S.<a> = R[]
                sage: f = x^2 + a; g = y^3 + a
                sage: pari(f)
                Traceback (most recent call last):
                ...
                PariError: (8)

            Stacked polynomial rings, first with a univariate ring on the bottom:
                sage: S.<a> = QQ['a']
                sage: R.<x> = S['x']
                sage: pari(x^2 + 2*x)
                x^2 + 2*x
                sage: pari(a*x + 2*x^3)
                2*x^3 + a*x

            Stacked polynomial rings, second with a multivariate ring on the bottom:
                sage: S.<a, b> = ZZ['a', 'b']
                sage: R.<x> = S['x']
                sage: pari(x^2 + 2*x)
                x^2 + 2*x
                sage: pari(a*x + 2*b*x^3)
                2*b*x^3 + a*x

            Stacked polynomial rings with exotic base rings:
                sage: S.<a, b> = GF(7)['a', 'b']
                sage: R.<x> = S['x']
                sage: pari(x^2 + 9*x)
                x^2 + 2*x
                sage: pari(a*x + 9*b*x^3)
                2*b*x^3 + a*x

                sage: S.<a> = Integers(8)['a']
                sage: R.<x> = S['x']
                sage: pari(x^2 + 2*x)
                Mod(1, 8)*x^2 + Mod(2, 8)*x
                sage: pari(a*x + 10*x^3)
                Mod(2, 8)*x^3 + (Mod(1, 8)*a)*x
        """
        return self._pari_with_name(self.parent().variable_name())

    def _pari_with_name(self, name):
        r"""
        Return polynomial as a PARI object with topmost variable \code{name}.

        For internal use only.
        """
        K = self.base_ring()
        oldprec = None
        if is_RealField(K) or sage.rings.complex_field.is_ComplexField(K):
            oldprec = pari.get_real_precision()
            pari.set_real_precision(int(K.prec()*3.5)+1)
        vals = [x._pari_() for x in self.list()]
        temp = pari(vals).Polrev(name)
        if oldprec is not None:
            pari.set_real_precision(oldprec)
        return temp

    def _pari_init_(self):
        return repr(self._pari_())

    def _magma_init_(self):
        """
        Return a string that evaluates in Magma to this polynomial.

        EXAMPLES:
            sage: R.<y> = ZZ[]
            sage: f = y^3 - 17*y + 5
            sage: f._magma_init_()
            'Polynomial(IntegerRing(), [5,-17,0,1])'
        """
        return 'Polynomial(%s, [%s])'%(self.base_ring()._magma_init_(), ','.join([a._magma_init_() for a in self.list()]))

    def _magma_(self, G=None):
        """
        Return the Magma version of this polynomial.

        EXAMPLES:
            sage: R.<y> = ZZ[]
            sage: f = y^3 - 17*y + 5
            sage: g = magma(f); g              # optional -- requires Magma
            y^3 - 17*y + 5

        Note that in Magma there is only one polynomial ring over each base,
        so if we make the polynomial ring over ZZ with variable $z$, then
        this changes the variable name of the polynomial we already defined:
            sage: R.<z> = ZZ[]
            sage: magma(R)                     # optional -- requires Magma
            Univariate Polynomial Ring in z over Integer Ring
            sage: g                            # optional -- requires Magma
            z^3 - 17*z + 5

        In SAGE the variable name does not change:
            sage: f
            y^3 - 17*y + 5
        """
        if G is None:
            import sage.interfaces.magma
            G = sage.interfaces.magma.magma
        self.parent()._magma_(G)  # defines the variable name
        f = G(self._magma_init_())
        return f

    def _gap_init_(self):
        return repr(self)

    def _gap_(self, G):
        """
        EXAMPLES:
            sage: R.<y> = ZZ[]
            sage: f = y^3 - 17*y + 5
            sage: g = gap(f); g
            y^3-17*y+5
            sage: f._gap_init_()
            'y^3 - 17*y + 5'
            sage: R.<z> = ZZ[]
            sage: gap(R)
            PolynomialRing(..., [ z ])
            sage: g
            y^3-17*y+5
            sage: gap(z^2 + z)
            z^2+z

        We coerce a polynomial with coefficients in a finite field:

            sage: R.<y> = GF(7)[]
            sage: f = y^3 - 17*y + 5
            sage: g = gap(f); g
            y^3+Z(7)^4*y+Z(7)^5
            sage: g.Factors()
            [ y+Z(7)^0, y+Z(7)^0, y+Z(7)^5 ]
            sage: f.factor()
            (y + 5) * (y + 1)^2
        """
        if G is None:
            import sage.interfaces.gap
            G = sage.interfaces.gap.gap
        self.parent()._gap_(G)
        return G(self._gap_init_())

    ######################################################################


    def resultant(self, other):
        r"""
        Returns the resultant of self and other.

        INPUT:
            other -- a polynomial

        OUTPUT:
            an element of the base ring of the polynomial ring

        NOTES:
            Implemented using PARI's \code{polresultant} function.

        EXAMPLES:
            sage: R.<x> = QQ[]
            sage: f = x^3 + x + 1;  g = x^3 - x - 1
            sage: r = f.resultant(g); r
            -8
            sage: r.parent() is QQ
            True

        We can also compute resultants over univariate and
        multivariate polynomial rings, providing that PARI's variable
        ordering requirements are respected.  Usually, your resultants
        will work if you always ask for them in the variable \code{x}:

            sage: R.<a> = QQ[]
            sage: S.<x> = R[]
            sage: f = x^2 + a; g = x^3 + a
            sage: r = f.resultant(g); r
            a^3 + a^2
            sage: r.parent() is R
            True

            sage: R.<a, b> = QQ[]
            sage: S.<x> = R[]
            sage: f = x^2 + a; g = x^3 + b
            sage: r = f.resultant(g); r
            a^3 + b^2
            sage: r.parent() is R
            True

        Unfortunately SAGE does not handle PARI's variable ordering requirements
        gracefully, so the following fails:

            sage: R.<x, y> = QQ[]
            sage: S.<a> = R[]
            sage: f = x^2 + a; g = y^3 + a
            sage: f.resultant(g)
            Traceback (most recent call last):
            ...
            PariError: (8)
        """
        other = self.parent()._coerce_(other)
        variable = self.parent().gen()._pari_()
        # The 0 flag tells PARI to use exact arithmetic
        res = self._pari_().polresultant(other._pari_(), variable, 0)
        return self.parent().base_ring()(res)

    def reverse(self):
        v = list(self.list())
        v.reverse()
        return self.parent()(v)

    def roots(self, multiplicities=True):
        """
        Return all roots of this polynomial in the base field of this polynomial.

        INPUT:
            multiplicities -- bool (default: True)
                   if True return list of pairs (r, n), where r is
                   the root and n is the multiplicity.
                   If False, just return the unique roots, with
                   no information about multiplicities.

        If the polynomial is over RR or CC returns all roots in CC
        with multiplicities all set to 1.

        Over all other rings it just returns the roots that lie in the
        base ring.

        EXAMPLES:
            sage: x = QQ['x'].0
            sage: f = x^3 - 1
            sage: f.roots()
            [(1, 1)]
            sage: f = (x^3 - 1)^2
            sage: f.roots()
            [(1, 2)]

            sage: f = -19*x + 884736
            sage: f.roots()
            [(884736/19, 1)]
            sage: (f^20).roots()
            [(884736/19, 20)]

            sage: K.<z> = CyclotomicField(3)
            sage: f = K.defining_polynomial()
            sage: g = f.change_ring(GF(7))
            sage: g.roots()
            [(4, 1), (2, 1)]
            sage: g.roots(multiplicities=False)
            [4, 2]

        An example over RR, which illustrates that only the roots in RR are returned:
            sage: x = RR['x'].0
            sage: f = x^3 -2
            sage: f.roots()
            [(1.25992104989487, 1)]
            sage: f.factor()
            (1.00000000000000*x - 1.25992104989487) * (1.00000000000000*x^2 + 1.25992104989487*x + 1.58740105196820)
            sage: x = RealField(100)['x'].0
            sage: f = x^3 -2
            sage: f.roots()
            [(1.2599210498948731647672106073, 1)]

            sage: x = CC['x'].0
            sage: f = x^3 -2
            sage: f.roots()
            [(1.25992104989487, 1), (-0.629960524947437 + 1.09112363597172*I, 1), (-0.629960524947437 - 1.09112363597172*I, 1)]

        An example involving large numbers:
            sage: x = RR['x'].0
            sage: f = x^2 - 1e100
            sage: f.roots()
            [(-1.00000000000000e50, 1), (1.00000000000000e50, 1)]
            sage: f = x^10 - 2*(5*x-1)^2
            sage: f.roots(multiplicities=False)
            [-1.67726703399418, 0.199954796285057, 0.200045306115242, 1.57630351618444]

            sage: x = CC['x'].0
            sage: i = CC.0
            sage: f = (x - 1)*(x - i)
            sage: f.roots(multiplicities=False)
            [1.00000000000000*I, 1.00000000000000]

        A purely symbolic roots example:
            sage: X = var('X')
            sage: f = expand((X-1)*(X-I)^3*(X^2 - sqrt(2))); f
            X^6 - 3*I*X^5 - X^5 + 3*I*X^4 - sqrt(2)*X^4 - 3*X^4 + 3*sqrt(2)*I*X^3 + I*X^3 + sqrt(2)*X^3 + 3*X^3 - 3*sqrt(2)*I*X^2 - I*X^2 + 3*sqrt(2)*X^2 - sqrt(2)*I*X - 3*sqrt(2)*X + sqrt(2)*I
            sage: print f.roots()
            [(I, 3), (-2^(1/4), 1), (2^(1/4), 1), (1, 1)]

        An example where the base ring doesn't have a factorization algorithm (yet).  Note
        that this is currently done via naive enumeration, so could be very slow:
            sage: R = Integers(6)
            sage: S.<x> = R['x']
            sage: p = x^2-1
            sage: p.roots()
            Traceback (most recent call last):
            ...
            NotImplementedError: root finding with multiplicities for this polynomial not implemented (try the multiplicities=False option)
            sage: p.roots(multiplicities=False)
            [1, 5]

        An example over the complex double field (where root finding
        is fast, thanks to numpy):
            sage: R.<x> = CDF[]
            sage: f = R.cyclotomic_polynomial(5); f
            1.0*x^4 + 1.0*x^3 + 1.0*x^2 + 1.0*x + 1.0
            sage: f.roots(multiplicities=False)   # slightly random
            [0.309016994375 + 0.951056516295*I, 0.309016994375 - 0.951056516295*I, -0.809016994375 + 0.587785252292*I, -0.809016994375 - 0.587785252292*I]
            sage: [z^5 for z in f.roots(multiplicities=False)]     # slightly random
            [1.0 - 2.44929359829e-16*I, 1.0 + 2.44929359829e-16*I, 1.0 - 4.89858719659e-16*I, 1.0 + 4.89858719659e-16*I]
            sage: f = CDF['x']([1,2,3,4]); f
            4.0*x^3 + 3.0*x^2 + 2.0*x + 1.0
            sage: r = f.roots(multiplicities=False)
            sage: [f(a) for a in r]    # slightly random
            [2.55351295664e-15, -4.4408920985e-16 - 2.08166817117e-16*I, -4.4408920985e-16 + 2.08166817117e-16*I]

        Another example over RDF:
            sage: x = RDF['x'].0
            sage: ((x^3 -1)).roots()
            [(1.0, 1)]
            sage: ((x^3 -1)).roots(multiplicities=False)
            [1.0]

        Another examples involving the complex double field:
            sage: x = CDF['x'].0
            sage: i = CDF.0
            sage: f = x^3 + 2*i; f
            1.0*x^3 + 2.0*I
            sage: f.roots()  # random low-order bits
            [(-1.09112363597 - 0.629960524947*I, 1), (6.66133814775e-16 + 1.25992104989*I, 1), (1.09112363597 - 0.629960524947*I, 1)]
            sage: f.roots(multiplicities=False)   # random low-order bits
            [-1.09112363597 - 0.629960524947*I, 6.66133814775e-16 + 1.25992104989*I, 1.09112363597 - 0.629960524947*I]
            sage: [f(z) for z in f.roots(multiplicities=False)]  # random low-order bits
            [-3.10862446895e-15 - 4.4408920985e-16*I, -3.17226455498e-15 + 3.99680288865e-15*I, -5.55111512313e-16 - 8.881784197e-16*I]
            sage: f = i*x^3 + 2; f
            1.0*I*x^3 + 2.0
            sage: f.roots()     # random low-order bits
            [(-1.09112363597 + 0.629960524947*I, 1), (6.66133814775e-16 - 1.25992104989*I, 1), (1.09112363597 + 0.629960524947*I, 1)]
            sage: f(f.roots()[0][0])         # random low-order bits
            -4.4408920985e-16 - 3.10862446895e-15*I

        NOTE: This is a note about numerical root finding when the
        input polynomial is double precision:  Multiple roots are a
        very bad case for floating-point root finding.  Unless the
        solver includes special-purpose heuristics to detect multiple
        roots, it's basically impossible to get an "accurate" result;
        if your input is given to  n bits of precision, you should not expect
        more than n/k good bits for a k-fold root.  (As William points out,
        you can get solutions that make the polynomial evaluate to a number
        very close to zero; basically the problem is that with a multiple
        root, there are many such numbers, and it's difficult to choose
        between them.)

        To see why this is true, consider the naive floating-point error
        analysis model where you just pretend that all floating-point numbers
        are somewhat imprecise -- a little "fuzzy", if you will.  Then the
        graph of a floating-point polynomial will be a fuzzy line.  Consider
        the graph of $(x-1)^3$; this will be a fuzzy line with a horizontal
        tangent at $x=1$, $y=0$.  If the fuzziness extends up and down by about j,
        then it will extend left and right by about cube_root(j).

          -- Carl Witty
        """
        seq = []

        K = self.parent().base_ring()

        if is_RealField(K) or sage.rings.complex_field.is_ComplexField(K):
            if is_RealField(K):
                L = K.complex_field()
            else:
                L = K
            n = pari.get_real_precision()
            pari.set_real_precision(int(L.prec()/3.2)+1)
            r = pari(self).polroots()
            if is_RealField(K):
                seq = [K(root.real()) for root in r if root.imag() == 0]
            else:
                seq = [L(root) for root in r]

            pari.set_real_precision(n)

            if multiplicities:
                return [(x, ZZ(1)) for x in seq]
            else:
                return seq

        elif sage.rings.real_double.is_RealDoubleField(K):
            import numpy
            r = numpy.roots(numpy.array(list(reversed(self.list())), dtype='double'))
            RDF = sage.rings.real_double.RDF
            v = [RDF(z) for z in r if z.imag == 0]
            if multiplicities:
                return [(x, ZZ(1)) for x in v]
            else:
                return v

        elif sage.rings.complex_double.is_ComplexDoubleField(K):
            import numpy
            v = [complex(x) for x in reversed(self.list())]
            r = numpy.roots(numpy.array(v, dtype='complex'))
            CDF = sage.rings.complex_double.CDF
            v = [CDF(z) for z in r]
            if multiplicities:
                return [(x, ZZ(1)) for x in v]
            else:
                return v

        try:
            rts = self.factor()
        except NotImplementedError:
            if K.is_finite():
                if multiplicities:
                    raise NotImplementedError, "root finding with multiplicities for this polynomial not implemented (try the multiplicities=False option)"
                else:
                    return [a for a in K if not self(a)]

            raise NotImplementedError, "root finding for this polynomial not implemented"
        for fac in rts:
            g = fac[0]
            if g.degree() == 1:
                if multiplicities:
                    seq.append((-g[0]/g[1],fac[1]))
                else:
                    seq.append(-g[0]/g[1])
        return seq

    def variable_name(self):
        """
        Return name of variable used in this polynomial as a string.

        OUTPUT:
            string

        EXAMPLES:
            sage: R.<t> = QQ[]
            sage: f = t^3 + 3/2*t + 5
            sage: f.variable_name()
            't'
        """
        return self.parent().variable_name()

    def valuation(self, p=None):
        r"""
        If $f = a_r x^r + a_{r+1}x^{r+1} + \cdots$, with $a_r$ nonzero,
        then the valuation of $f$ is $r$.  The valuation of the zero
        polynomial is $\infty$.

        If a prime (or non-prime) $p$ is given, then the valuation is
        the largest power of $p$ which divides self.

        The valuation at $\infty$ is -self.degree().

        EXAMPLES:
        sage: P,x=PolynomialRing(ZZ,'x').objgen()
        sage: (x^2+x).valuation()
        1
        sage: (x^2+x).valuation(x+1)
        1
        sage: (x^2+1).valuation()
        0
        sage: (x^3+1).valuation(infinity)
        -3
        sage: P(0).valuation()
        +Infinity
        """
        cdef int k

        if not self:
            return infinity

        if p is infinity:
            return -self.degree()

        if p is None:
            for k from 0 <= k <= self.degree():
                if self[k]:
                    return ZZ(k)

        if not isinstance(p, Polynomial) or not p.parent() is self.parent():
            raise TypeError, "The polynomial, p, must have the same parent as self."

        if p.degree() == 0:
            raise ArithmeticError, "The polynomial, p, must have positive degree."
        k = 0
        while self % p == 0:
            k = k + 1
            self = self.__floordiv__(p)
        return sage.rings.integer.Integer(k)
        raise RuntimeError, "bug in computing valuation of polynomial"

    def ord(self, p=None):
        """Synonym for valuation

        EXAMPLES:
        sage: P,x=PolynomialRing(ZZ,'x').objgen()
        sage: (x^2+x).ord(x+1)
        1
        """
        return self.valuation(p)

    def name(self):
        return self.parent().variable_name()

    def _xgcd(self, other):
        r"""
        Extended gcd of self and polynomial other.

        Returns g, u, and v such that
              \code{g = u*self + v*other.}

        EXAMPLES:
            sage: P.<x> = QQ[]
            sage: F = (x^2 + 2)*x^3; G = (x^2+2)*(x-3)
            sage: g, u, v = F.xgcd(G)
            sage: g, u, v
            (27*x^2 + 54, 1, -x^2 - 3*x - 9)
            sage: u*F + v*G
            27*x^2 + 54
            sage: x.xgcd(P(0))
            (1, 0, x)
            sage: f = P(0)
            sage: f.xgcd(x)
            (x, 0, 1)
        """
        if other.is_zero():
            R = self.parent()
            return R(1), R(0), self
        # Algorithm 3.2.2 of Cohen, GTM 138
        R = self.parent()
        A = self
        B = other
        U = R(1)
        G = A
        V1 = R(0)
        V3 = B
        while not V3.is_zero():
            Q, R = G.quo_rem(V3)
            T = U - V1*Q
            U = V1
            G = V3
            V1 = T
            V3 = R
        V = (G-A*U)//B
        return G, U, V

    def is_irreducible(self):
        """
        EXAMPLES:
            sage: R.<x> = ZZ[]
            sage: (x^3 + 1).is_irreducible()
            False
            sage: (x^2 - 1).is_irreducible()
            False
            sage: (x^3 + 2).is_irreducible()
            True
            sage: R(0).is_irreducible()
            Traceback (most recent call last):
            ...
            ValueError: self must be nonzero

        $4$ is irreducible as a polynomial, since as a polynomial
        it doesn't factor:
            sage: R(4).is_irreducible()
            True
        """
        if self.is_zero():
            raise ValueError, "self must be nonzero"
        if self.degree() == 0:
            return True

        F = self.factor()
        if len(F) > 1 or F[0][1] > 1:
            return False
        return True

    def shift(self, n):
        r"""
        Returns this polynomial multiplied by the power $x^n$. If $n$ is negative,
        terms below $x^n$ will be discarded. Does not change this polynomial (since
        polynomials are immutable).

        EXAMPLES:
            sage: R.<x> = PolynomialRing(PolynomialRing(QQ,'w'),'x')
            sage: p = x^2 + 2*x + 4
            sage: p.shift(0)
             x^2 + 2*x + 4
            sage: p.shift(-1)
             x + 2
            sage: p.shift(-5)
             0
            sage: p.shift(2)
             x^4 + 2*x^3 + 4*x^2

        One can also use the infix shift operator:
            sage: f = x^3 + x
            sage: f >> 2
            x
            sage: f << 2
            x^5 + x^3

        AUTHOR:
            -- David Harvey (2006-08-06)
            -- Robert Bradshaw (2007-04-18) Added support for infix operator.
        """
        if n == 0:
            return self   # safe because immutable.
        if n > 0:
            output = [self.base_ring()(0)] * n
            output.extend(self.coeffs())
            return self.polynomial(output, check=False)
        if n < 0:
            if n > self.degree():
                return self.polynomial([])
            else:
                return self.polynomial(self.coeffs()[-int(n):], check=False)

    def __lshift__(self, k):
        return self.shift(k)

    def __rshift__(self, k):
        return self.shift(-k)

    def truncate(self, long n):
        r"""
        Returns the polynomial of degree $ < n$ which is equivalent to self
        modulo $x^n$.
        """
        return self._parent(self[:n], check=False)

    cdef truncate_c(self, long n):
        return self.truncate(n)

    cdef _inplace_truncate(self, long prec):
        return self.truncate_c(prec)

    def is_squarefree(self):
        """
        Return True if this polynomial is square free.

        EXAMPLES:
            sage: x = polygen(QQ)
            sage: f = (x-1)*(x-2)*(x^2-5)*(x^17-3); f
            x^21 - 3*x^20 - 3*x^19 + 15*x^18 - 10*x^17 - 3*x^4 + 9*x^3 + 9*x^2 - 45*x + 30
            sage: f.is_squarefree()
            True
            sage: (f*(x^2-5)).is_squarefree()
            False
        """
        return self.derivative().gcd(self).degree() <= 0

    def radical(self):
        """
        Returns the radical of self; over a field, this is the product of the
        distinct irreducible factors of self. (This is also sometimes called the
        "square-free part" of self, but that term is ambiguous; it is sometimes used
        to mean the quotient of self by its maximal square factor.)

        EXAMPLES:
            sage: P.<x> = ZZ[]
            sage: t = (x^2-x+1)^3 * (3*x-1)^2
            sage: t.radical()
            3*x^3 - 4*x^2 + 4*x - 1
        """
        return self // self.gcd(self.derivative())

    def norm(self, p):
        r"""
        Return the $p$-norm of this polynomial.

        DEFINITION: For integer $p$, the $p$-norm of a polynomial is
        the $p$th root of the sum of the $p$th powers of the absolute
        values of the coefficients of the polynomial.

        INPUT:
           p -- (positive integer or +infinity) the degree of
                the norm

        EXAMPLES:
            sage: R.<x> =RR[]
            sage: f = x^6 + x^2 + -x^4 - 2*x^3
            sage: f.norm(2)
            2.64575131106459
            sage: (sqrt(1^2 + 1^2 + (-1)^2 + (-2)^2)).n()
            2.64575131106459

            sage: f.norm(1)
            5.00000000000000
            sage: f.norm(infinity)
            2.00000000000000

            sage: f.norm(-1)
            Traceback (most recent call last):
            ...
            ValueError: The degree of the norm must be positive

        TESTS:
            sage: R.<x> = RR[]
            sage: f = x^6 + x^2 + -x^4 -x^3
            sage: f.norm(int(2))
            2.00000000000000

        AUTHOR:
            -- didier deshommes
            -- William Stein: fix bugs, add definition, etc.
        """
        if p <= 0 :
            raise ValueError, "The degree of the norm must be positive"

        coeffs = self.coeffs()
        if p == infinity:
            return RR(max([abs(i) for i in coeffs]))

        p = sage.rings.integer.Integer(p)  # because we'll do 1/p below.

        if p == 1:
            return RR(sum([abs(i) for i in coeffs]))

        return RR(sum([abs(i)**p for i in coeffs]))**(1/p)

# ----------------- inner functions -------------
# Sagex can't handle function definitions inside other function


cdef _karatsuba_sum(v,w):
    if len(v)>=len(w):
        x = list(v)
        y = w
    else:
        x = list(w)
        y = v
    for i in range(len(y)):
        x[i] = x[i] + y[i]
    return x

cdef _karatsuba_dif(v,w):
    if len(v)>=len(w):
        x = list(v)
        y = w
    else:
        x = list(w)
        y = v
    for i in range(len(y)):
        x[i] -= y[i]
    return x

cdef do_karatsuba(left, right):
    if len(left) == 0 or len(right) == 0:
        return []
    if len(left) == 1:
        c = left[0]
        return [c*a for a in right]
    if len(right) == 1:
        c = right[0]
        return [c*a for a in left]
    if len(left) == 2 and len(right) == 2:
        b = left[0]
        a = left[1]
        d = right[0]
        c = right[1]
        ac = a*c
        bd = b*d
        return [bd,(a+b)*(c+d)-ac-bd,ac]
    e = min(len(left), len(right))/2
    assert e>=1, "bug in karatsuba"
    a, b = left[e:], left[:e]
    c, d = right[e:], right[:e]
    ac = do_karatsuba(a,c)
    bd = do_karatsuba(b,d)
    zeros = [0] * e
    t2 = zeros + zeros + ac
    t1 = zeros + _karatsuba_dif(do_karatsuba(_karatsuba_sum(a,b),_karatsuba_sum(c,d)),_karatsuba_sum(ac,bd))
    t0 = bd
    return _karatsuba_sum(t0,_karatsuba_sum(t1,t2))

cdef class Polynomial_generic_dense(Polynomial):
    """
    A generic dense polynomial.

    EXAMPLES:
        sage: R.<x> = PolynomialRing(PolynomialRing(QQ,'y'))
        sage: f = x^3 - x + 17
        sage: type(f)
        <type 'sage.rings.polynomial.polynomial_element.Polynomial_generic_dense'>
        sage: loads(f.dumps()) == f
        True
    """
    def __init__(self, parent, x=None, int check=1, is_gen=False, int construct=0, absprec=None):
        Polynomial.__init__(self, parent, is_gen=is_gen)

        if x is None:
            self.__coeffs = []
            return
        R = parent.base_ring()

        if sage.rings.fraction_field_element.is_FractionFieldElement(x):
            if x.denominator() != 1:
                raise TypeError, "denominator must be 1"
            else:
                x = x.numerator()

        if PY_TYPE_CHECK(x, Polynomial):
            if (<Element>x)._parent is self._parent:
                x = list(x.list())
            elif (<Element>x)._parent is R or (<Element>x)._parent == R:
                x = [x]
            elif absprec is None:
                x = [R(a) for a in x.list()]
                check = 0
            else:
                x = [R(a, absprec = absprec) for a in x.list()]
                check = 0

        elif PY_TYPE_CHECK(x, list):
            pass

        elif PY_TYPE_CHECK(x, int) and x == 0:
            self.__coeffs = []
            return

        elif isinstance(x, dict):
            x = self._dict_to_list(x, R(0))

        elif isinstance(x, pari_gen):
            if absprec is None:
                x = [R(w) for w in x.Vecrev()]
            else:
                x = [R(w, absprec = absprec) for w in x.Vecrev()]
            check = 1
        elif not isinstance(x, list):
            x = [x]   # constant polynomials
        if check:
            if absprec is None:
                self.__coeffs = [R(z) for z in x]
            else:
                self.__coeffs = [R(z, absprec=absprec) for z in x]
        else:
            self.__coeffs = x
        if check:
            self.__normalize()


    def __reduce__(self):
        return make_generic_polynomial, (self._parent, self.__coeffs)

    def __nonzero__(self):
        return len(self.__coeffs) > 0

    def __hash__(self):
        if len(self.__coeffs) > 1:
            return hash(tuple(self.__coeffs))
        elif len(self.__coeffs) == 1:
            return hash(self[0])
        else:
            return 0

    cdef void __normalize(self):
        x = self.__coeffs
        cdef Py_ssize_t n = len(x) - 1
        while n >= 0 and x[n].is_zero():
#        while n > 0 and x[n] == 0:
            del x[n]
            n -= 1

    def __richcmp__(left, right, int op):
        return (<Element>left)._richcmp(right, op)

    def __getitem__(self, Py_ssize_t n):
        """
        EXAMPLES:
            sage: R.<x> = ZZ[]
            sage: f = (1+2*x)^5; f
            32*x^5 + 80*x^4 + 80*x^3 + 40*x^2 + 10*x + 1
            sage: f[-1]
            0
            sage: f[2]
            40
            sage: f[6]
            0
        """
        if n < 0 or n >= len(self.__coeffs):
            return self.base_ring()(0)
        return self.__coeffs[n]

    def __getslice__(self, Py_ssize_t i, j):
        """
        EXAMPLES:
            sage: R.<x> = RDF[]
            sage: f = (1+2*x)^5; f
            32.0*x^5 + 80.0*x^4 + 80.0*x^3 + 40.0*x^2 + 10.0*x + 1.0
            sage: f[:3]
            40.0*x^2 + 10.0*x + 1.0
            sage: f[2:5]
            80.0*x^4 + 80.0*x^3 + 40.0*x^2
            sage: f[2:]
            32.0*x^5 + 80.0*x^4 + 80.0*x^3 + 40.0*x^2
        """
        if i <= 0:
            i = 0
            zeros = []
        elif i > 0:
            zeros = [self._parent.base_ring()(0)] * i
        return self._parent(zeros + self.__coeffs[i:j])

    def _unsafe_mutate(self, n, value):
        """
        Never use this unless you really know what you are doing.

        WARNING: This could easily introduce subtle bugs, since SAGE
        assumes everywhere that polynomials are immutable.  It's OK to
        use this if you really know what you're doing.

        EXAMPLES:
            sage: R.<x> = ZZ[]
            sage: f = (1+2*x)^2; f
            4*x^2 + 4*x + 1
            sage: f._unsafe_mutate(1, -5)
            sage: f
            4*x^2 - 5*x + 1
        """
        n = int(n)
        value = self.base_ring()(value)
        if n >= 0 and n < len(self.__coeffs):
            self.__coeffs[n] = value
            if n == len(self.__coeffs) and value == 0:
                self.__normalize()
        elif n < 0:
            raise IndexError, "polynomial coefficient index must be nonnegative"
        elif value != 0:
            zero = self.base_ring()(0)
            for _ in xrange(len(self.__coeffs), n):
                self.__coeffs.append(zero)
            self.__coeffs.append(value)

    def __floordiv__(self, right):
        """
        Return the quotient upon division (no remainder).

        EXAMPLES:
            sage: R.<x> = QQ[]
            sage: f = (1+2*x)^3 + 3*x; f
            8*x^3 + 12*x^2 + 9*x + 1
            sage: g = f // (1+2*x); g
            4*x^2 + 4*x + 5/2
            sage: f - g * (1+2*x)
            -3/2
            sage: f.quo_rem(1+2*x)
            (4*x^2 + 4*x + 5/2, -3/2)
        """
        if right.parent() == self.parent():
            return Polynomial.__floordiv__(self, right)
        d = self.parent().base_ring()(right)
        return self.polynomial([c // d for c in self.__coeffs], check=False)

    cdef ModuleElement _add_c_impl(self, ModuleElement right):
        cdef Py_ssize_t check=0, i, min
        x = (<Polynomial_generic_dense>self).__coeffs
        y = (<Polynomial_generic_dense>right).__coeffs
        if len(x) > len(y):
            min = len(y)
            high = x[min:]
        elif len(x) < len(y):
            min = len(x)
            high = y[min:]
        else:
            min = len(x)
        low = [x[i] + y[i] for i from 0 <= i < min]
        if len(x) == len(y):
            res = self._parent(low, check=0)
            (<Polynomial_generic_dense>res).__normalize()
            return res
        else:
            return self._parent(low + high, check=0)

    cdef ModuleElement _iadd_c_impl(self, ModuleElement right):
        cdef Py_ssize_t check=0, i, min
        x = (<Polynomial_generic_dense>self).__coeffs
        y = (<Polynomial_generic_dense>right).__coeffs
        if len(x) >= len(y):
            for i from 0 <= i < len(y):
                x[i] += y[i]
        else:
            for i from 0 <= i < len(x):
                x[i] += y[i]
            x += y[len(x):]
        if len(x) == len(y):
            self.__normalize()
        return self

    cdef ModuleElement _sub_c_impl(self, ModuleElement right):
        cdef Py_ssize_t check=0, i, min
        x = (<Polynomial_generic_dense>self).__coeffs
        y = (<Polynomial_generic_dense>right).__coeffs
        if len(x) > len(y):
            min = len(y)
            high = x[min:]
        elif len(x) < len(y):
            min = len(x)
            high = [-y[i] for i from min <= i < len(y)]
        else:
            min = len(x)
        low = [x[i] - y[i] for i from 0 <= i < min]
        if len(x) == len(y):
            res = self._parent(low, check=0)
            (<Polynomial_generic_dense>res).__normalize()
            return res
        else:
            return self._parent(low + high, check=0)

    cdef ModuleElement _isub_c_impl(self, ModuleElement right):
        cdef Py_ssize_t check=0, i, min
        x = (<Polynomial_generic_dense>self).__coeffs
        y = (<Polynomial_generic_dense>right).__coeffs
        if len(x) >= len(y):
            for i from 0 <= i < len(y):
                x[i] -= y[i]
        else:
            for i from 0 <= i < len(x):
                x[i] -= y[i]
            x += [-c for c in y[len(x):]]
        if len(x) == len(y):
            self.__normalize()
        return self

    cdef ModuleElement _rmul_c_impl(self, RingElement c):
        if len(self.__coeffs) == 0:
            return self
        if c._parent is not (<Element>self.__coeffs[0])._parent:
            c = (<Element>self.__coeffs[0])._parent._coerce_c(c)
        v = [c * a for a in self.__coeffs]
        res = self._parent(v, check=0)
        if not v[len(v)-1]:
            (<Polynomial_generic_dense>res).__normalize()
        return res

    cdef ModuleElement _lmul_c_impl(self, RingElement c):
        if len(self.__coeffs) == 0:
            return self
        if c._parent is not (<Element>self.__coeffs[0])._parent:
            c = (<Element>self.__coeffs[0])._parent._coerce_c(c)
        v = [a * c for a in self.__coeffs]
        res = self._parent(v, check=0)
        if not v[len(v)-1]:
            (<Polynomial_generic_dense>res).__normalize()
        return res

    cdef ModuleElement _ilmul_c_impl(self, RingElement c):
        if len(self.__coeffs) == 0:
            return self
        if c._parent is not (<Element>self.__coeffs[0])._parent:
            c = (<Element>self.__coeffs[0])._parent._coerce_c(c)
        cdef Py_ssize_t i, deg = len(self.__coeffs)
        for i from 0 <= i < deg:
            self.__coeffs[i] *= c
        if not self.__coeffs[deg-1]:
            self.__normalize()
        return self

    def list(self, copy=True):
        """
        Return a new copy of the list of the underlying
        elements of self.

        EXAMPLES:
            sage: R.<x> = GF(17)[]
            sage: f = (1+2*x)^3 + 3*x; f
            8*x^3 + 12*x^2 + 9*x + 1
            sage: f.list()
            [1, 9, 12, 8]
        """
        if copy:
            return list(self.__coeffs)
        else:
            return self.__coeffs

    def degree(self):
        """
        EXAMPLES:
            sage: R.<x> = RDF[]
            sage: f = (1+2*x^7)^5
            sage: f.degree()
            35
        """
        return len(self.__coeffs) - 1

    def shift(self, Py_ssize_t n):
        r"""
        Returns this polynomial multiplied by the power $x^n$. If $n$
        is negative, terms below $x^n$ will be discarded. Does not
        change this polynomial.

        EXAMPLES:
            sage: R.<x> = PolynomialRing(PolynomialRing(QQ,'y'), 'x')
            sage: p = x^2 + 2*x + 4
            sage: type(p)
            <type 'sage.rings.polynomial.polynomial_element.Polynomial_generic_dense'>
            sage: p.shift(0)
             x^2 + 2*x + 4
            sage: p.shift(-1)
             x + 2
            sage: p.shift(2)
             x^4 + 2*x^3 + 4*x^2

        AUTHOR:
            -- David Harvey (2006-08-06)
        """
        if n == 0:
            return self
        if n > 0:
            output = [self.base_ring()(0)] * n
            output.extend(self.__coeffs)
            return self.polynomial(output, check=False)
        if n < 0:
            if n > len(self.__coeffs) - 1:
                return self.polynomial([])
            else:
                return self.polynomial(self.__coeffs[-int(n):], check=False)

    def truncate(self, long n):
        r"""
        Returns the polynomial of degree $ < n$ which is equivalent to self
        modulo $x^n$.
        """
        return self._parent(self.__coeffs[:n], check=False)

    def truncate_c(self, long n):
        r"""
        Returns the polynomial of degree $ < n$ which is equivalent to self
        modulo $x^n$.
        """
        return self._parent(self.__coeffs[:n], check=False)

    cdef _inplace_truncate(self, long n):
        self.__coeffs = self.__coeffs[:n]
        return self


def make_generic_polynomial(parent, coeffs):
    return parent(coeffs)<|MERGE_RESOLUTION|>--- conflicted
+++ resolved
@@ -1550,20 +1550,6 @@
                 raise NotImplementedError
 
         elif is_RelativeNumberField(R):
-<<<<<<< HEAD
-
-            M = R.absolute_field('a')
-            from_M, to_M = M.structure()
-            g = M['x']([to_M(x) for x in self.list()])
-            F = g.factor()
-            S = R['x']
-            v = [(S([from_M(x) for x in f.list()]), e) for f, e in g.factor()]
-            return Factorization(v, from_M(F.unit()))
-
-
-        elif is_NumberField(R) or is_FiniteField(R):
-=======
->>>>>>> a55e57b6
 
             M = R.absolute_field('a')
             from_M, to_M = M.structure()
