"""
Univariate Polynomial Rings

SAGE implements sparse and dense polynomials over commutative and
non-commutative rings.  In the non-commutative case, the polynomial
variable commutes with the elements of the base ring.

AUTHOR:
   -- William Stein
   -- Kiran Kedlaya (2006-02-13): added macaulay2 option
   -- Martin Albrecht (2006-08-25): removed it again as it isn't needed anymore

EXAMPLES:
Creating a polynomial ring injects the variable into the interpreter namespace:
    sage: z = QQ['z'].0
    sage: (z^3 + z - 1)^3
    z^9 + 3*z^7 - 3*z^6 + 3*z^5 - 6*z^4 + 4*z^3 - 3*z^2 + 3*z - 1

Saving and loading of polynomial rings works:
    sage: loads(dumps(QQ['x'])) == QQ['x']
    True
    sage: k = PolynomialRing(QQ['x'],'y'); loads(dumps(k))==k
    True
    sage: k = PolynomialRing(ZZ,'y'); loads(dumps(k)) == k
    True
    sage: k = PolynomialRing(ZZ,'y', sparse=True); loads(dumps(k))
    Sparse Univariate Polynomial Ring in y over Integer Ring

The rings of sparse and dense polynomials in the same variable are
canonically isomorphic:
    sage: PolynomialRing(ZZ,'y', sparse=True) == PolynomialRing(ZZ,'y')
    True

    sage: QQ['y'] < QQ['x']
    False
    sage: QQ['y'] < QQ['z']
    True

We create a polynomial ring over a quaternion algebra:
    sage: A.<i,j,k> = QuaternionAlgebra(QQ, -1,-1)
    sage: R.<w> = PolynomialRing(A,sparse=True)
    sage: f = w^3 + (i+j)*w + 1
    sage: f
    w^3 + (i + j)*w + 1
    sage: f^2
    w^6 + (2*i + 2*j)*w^4 + 2*w^3 + (-2)*w^2 + (2*i + 2*j)*w + 1
    sage: f = w + i ; g = w + j
    sage: f * g
    w^2 + (i + j)*w + k
    sage: g * f
    w^2 + (i + j)*w + -k

TESTS:
    sage: K.<x>=FractionField(QQ['x'])
    sage: V.<z> = K[]
    sage: x+z
    z + x
"""


#################################################################################
#       Copyright (C) 2006 William Stein <wstein@gmail.com>
#
#  Distributed under the terms of the GNU General Public License (GPL)
#
#                  http://www.gnu.org/licenses/
#*****************************************************************************

from sage.structure.element import is_Element
import random
import sage.algebras.algebra
import sage.rings.commutative_ring as commutative_ring
import sage.rings.commutative_algebra as commutative_algebra
import sage.rings.ring as ring
import sage.rings.ring_element as ring_element
import sage.rings.field as field
import sage.rings.integral_domain as integral_domain
import sage.rings.principal_ideal_domain as principal_ideal_domain
import polynomial_element_generic
import polynomial_element
import sage.rings.rational_field as rational_field
from sage.rings.integer_ring import is_IntegerRing, IntegerRing
import sage.rings.integer as integer
import sage.rings.integer_mod_ring as integer_mod_ring
from sage.libs.all import pari, pari_gen
import sage.misc.defaults
import sage.misc.latex as latex
import multi_polynomial_element
import padics.polynomial_padic_capped_relative_dense as polynomial_padic_capped_relative_dense
import sage.rings.polynomial.polynomial_integer_dense_ntl as polynomial_integer_dense_ntl
import sage.rings.polynomial.polynomial_modn_dense_ntl as polynomial_modn_dense_ntl
import sage.rings.polynomial.padics.polynomial_padic_flat
from sage.rings.fraction_field_element import FractionFieldElement

ZZ_sage = IntegerRing()

from sage.libs.ntl.all import ZZ as ntl_ZZ, ZZ_pContext as ntl_ZZ_pContext

from sage.interfaces.all import singular as singular_default, is_SingularElement, is_MagmaElement

from polynomial_singular_interface import PolynomialRing_singular_repr

def is_PolynomialRing(x):
    """
    Return True if x is a *univariate* polynomial ring (and not a sparse multivariate
    polynomial ring in one variable).

    EXAMPLES:
        sage: is_PolynomialRing(2)
        False

    This polynomial ring is not univariate.
        sage: is_PolynomialRing(ZZ['x,y,z'])
        False
        sage: is_MPolynomialRing(ZZ['x,y,z'])
        True

        sage: is_PolynomialRing(ZZ['w'])
        True

    Univariate means not only in one variable, but is a specific data
    type.  There is a multivariate (sparse) polynomial ring data type,
    which supports a single variable as a special case.

        sage: is_PolynomialRing(PolynomialRing(ZZ,1,'w'))
        False
        sage: R = PolynomialRing(ZZ,1,'w'); R
        Multivariate Polynomial Ring in w over Integer Ring
        sage: is_PolynomialRing(R)
        False
        sage: type(R)
        <class 'sage.rings.polynomial.multi_polynomial_ring.MPolynomialRing_polydict_domain'>
    """
    return isinstance(x, PolynomialRing_general)

from polynomial_ring_constructor import PolynomialRing

#########################################################################################

class PolynomialRing_general(sage.algebras.algebra.Algebra):
    """
    Univariate polynomial ring over a ring.
    """
    def __init__(self, base_ring, name=None, sparse=False):
        """
        EXAMPLES:
            sage: R.<x> = QQ['x']
            sage: R(-1) + R(1)
            0
            sage: (x - 2/3)*(x^2 - 8*x + 16)
            x^3 - 26/3*x^2 + 64/3*x - 32/3
        """
        sage.algebras.algebra.Algebra.__init__(self, base_ring, names=name, normalize=True)
        self.__is_sparse = sparse
        self.__set_polynomial_class()
        self.__generator = self([0,1], is_gen=True)
        self.__cyclopoly_cache = {}
        self._has_singular = False

    def __reduce__(self):
        import sage.rings.polynomial.polynomial_ring_constructor
        return (sage.rings.polynomial.polynomial_ring_constructor.PolynomialRing,
                (self.base_ring(), self.variable_name(), None, self.is_sparse()))


    def __call__(self, x=None, check=True, is_gen = False, construct=False, absprec = None):
        r"""
        Coerce \code{x} into this univariate polynomial ring, possibly non-canonically.

        Stacked polynomial rings coerce into constants if possible.  First,
        the univariate case:
            sage: R.<x> = QQ[]
            sage: S.<u> = R[]
            sage: S(u + 2)
            u + 2
            sage: S(x + 3)
            x + 3
            sage: S(x + 3).degree()
            0

        Second, the multivariate case:
            sage: R.<x,y> = QQ[]
            sage: S.<u> = R[]
            sage: S(x + 2*y)
            x + 2*y
            sage: S(x + 2*y).degree()
            0
            sage: S(u + 2*x)
            u + 2*x
            sage: S(u + 2*x).degree()
            1

        Foreign polynomial rings coerce into the highest ring; the point here
        is that an element of T could coerce to an element of R or an element
        of S; it is anticipated that an element of T is more likely to be "the
        right thing" and is historically consistent.
            sage: R.<x> = QQ[]
            sage: S.<u> = R[]
            sage: T.<a> = QQ[]
            sage: S(a)
            u

        Coercing in pari elements:
            sage: QQ['x'](pari('[1,2,3/5]'))
            3/5*x^2 + 2*x + 1
            sage: QQ['x'](pari('(-1/3)*x^10 + (2/3)*x - 1/5'))
            -1/3*x^10 + 2/3*x - 1/5
        """
        if is_Element(x):
            P = x.parent()
            if P is self:
                return x
            elif P == self.base_ring():
                return self([x])
        if hasattr(x, '_polynomial_'):
            return x._polynomial_(self)
        if is_SingularElement(x) and self._has_singular:
            self._singular_().set_ring()
            try:
                return x.sage_poly(self)
            except:
                raise TypeError, "Unable to coerce singular object"
        elif isinstance(x , str) and self._has_singular:
            self._singular_().set_ring()
            try:
                return self._singular_().parent(x).sage_poly(self)
            except:
                raise TypeError,"Unable to coerce string"
        elif isinstance(x, FractionFieldElement):
            if x.denominator().is_unit():
                x = x.numerator() * x.denominator().inverse_of_unit()
            else:
                raise TypeError, "denominator must be a unit"

        elif isinstance(x, pari_gen):
            if x.type() != 't_POL':
                x = x.Polrev()

        C = self.__polynomial_class
        if absprec is None:
            return C(self, x, check, is_gen, construct=construct)
        else:
            return C(self, x, check, is_gen, construct=construct, absprec = absprec)

    def is_integral_domain(self):
        """
        EXAMPLES:
            sage: ZZ['x'].is_integral_domain()
            True
            sage: Integers(8)['x'].is_integral_domain()
            False
        """
        return self.base_ring().is_integral_domain()

    def is_noetherian(self):
        return self.base_ring().is_noetherian()

    def construction(self):
        from sage.categories.pushout import PolynomialFunctor
        return PolynomialFunctor(self.variable_name()), self.base_ring()

    def completion(self, p, prec=20, extras=None):
        if str(p) == self._names[0]:
            from sage.rings.power_series_ring import PowerSeriesRing
            return PowerSeriesRing(self.base_ring(), self._names[0], prec)
        else:
            raise TypeError, "Cannot complete %s with respect to %s" % (self, p)

    def _coerce_impl(self, x):
        """
        Return the canonical coercion of x to this polynomial ring, if one is
        defined, or raise a TypeError.

        The rings that canonically coerce to this polynomial ring are:
            * this ring itself
            * any ring that canonically coerces to the base ring of this ring.
            * polynomial rings in the same variable over any base ring that
              canonically coerces to the base ring of this ring
        """
        # handle constants that canonically coerce into self.base_ring()
        # first, if possible
        try:
            y = self.base_ring()._coerce_(x)
            return self([y])
        except TypeError:
            pass

        # polynomial rings in the same variable over a base that canonically
        # coerces into self.base_ring()
        try:
            P = x.parent()
            if is_PolynomialRing(P):
                if P.variable_name() == self.variable_name():
                    if self.has_coerce_map_from(P.base_ring()):
                        return self(x)
                    else:
                        raise TypeError, "no natural map between bases of polynomial rings"
        except AttributeError:
            pass
        raise TypeError

    def _magma_(self, G=None):
        """
        Used in converting this ring to the corresponding ring in MAGMA.

        EXAMPLES:
            sage: R.<y> = PolynomialRing(QQ)
            sage: S = magma(R) #optional
            sage: print S #optional
            Univariate Polynomial Ring in y over Rational Field
            sage: S.1 #optional
            y

            sage: magma(PolynomialRing(GF(7), 'x')) #optional
            Univariate Polynomial Ring in x over GF(7)

            sage: magma(PolynomialRing(GF(49,'a'), 'x')) #optional
            Univariate Polynomial Ring in x over GF(7^2)

            sage: magma(PolynomialRing(PolynomialRing(ZZ,'w'), 'x')) #optional
            Univariate Polynomial Ring in x over Univariate Polynomial Ring over Integer Ring
        """
        if G is None:
            import sage.interfaces.magma
            G = sage.interfaces.magma.magma
        R = G(self._magma_init_())
        R.assign_names(self.variable_names())
        return R

    def _magma_init_(self):
        return 'PolynomialRing(%s)'%(self.base_ring()._magma_init_())

    def _gap_(self, G=None):
        """
        Used in converting this ring to the corresponding ring in GAP.

        EXAMPLES:
            sage: R.<z> = ZZ[]
            sage: gap(R)
            PolynomialRing(..., [ z ])
            sage: gap(z^2 + z)
            z^2+z
        """
        if G is None:
            import sage.interfaces.gap
            G = sage.interfaces.gap.gap
        R = G(self._gap_init_())
        v = self.variable_name()
        G.eval('%s := IndeterminatesOfPolynomialRing(%s)[1]'%(v, R.name()))
        return R

    def _gap_init_(self):
        return 'PolynomialRing(%s, ["%s"])'%(self.base_ring()._gap_init_(), self.variable_name())

    def _is_valid_homomorphism_(self, codomain, im_gens):
        try:
            # all that is needed is that elements of the base ring
            # of the polynomial ring canonically coerce into codomain.
            # Since poly rings are free, any image of the gen
            # determines a homomorphism
            codomain._coerce_(self.base_ring()(1))
        except TypeError:
            return False
        return True

    def __cmp__(left, right):
        c = cmp(type(left),type(right))
        if c: return c
        return cmp((left.base_ring(), left.variable_name()), (right.base_ring(), right.variable_name()))

    def _repr_(self):
        s = "Univariate Polynomial Ring in %s over %s"%(
                self.variable_name(), self.base_ring())
        if self.is_sparse():
            s = "Sparse " + s
        return s

    def _latex_(self):
        return "%s[%s]"%(latex.latex(self.base_ring()), latex.latex(self.variable_name()))

    def __set_polynomial_class(self, cls=None):
        from sage.rings.padics.padic_ring_capped_relative import pAdicRingCappedRelative
        from sage.rings.padics.padic_field_capped_relative import pAdicFieldCappedRelative
        from sage.rings.padics.padic_ring_lazy import pAdicRingLazy
        from sage.rings.padics.padic_field_lazy import pAdicFieldLazy
        from sage.rings.padics.padic_ring_capped_absolute import pAdicRingCappedAbsolute
        from sage.rings.padics.padic_ring_fixed_mod import pAdicRingFixedMod

        if not (cls is None):
            self.__polynomial_class = cls
            return
        R = self.base_ring()
        if isinstance(R, rational_field.RationalField) and not self.is_sparse():
            self.__polynomial_class = polynomial_element_generic.Polynomial_rational_dense
        elif is_IntegerRing(R) and not self.is_sparse():
            self.__polynomial_class = polynomial_integer_dense_ntl.Polynomial_integer_dense_ntl
        elif isinstance(R, pAdicRingLazy):
            self.__polynomial_class = polynomial_element_generic.Polynomial_generic_dense # Fix
        elif isinstance(R, pAdicFieldLazy):
            self.__polynomial_class = polynomial_element_generic.Polynomial_generic_dense # Fix
        elif isinstance(R, pAdicRingCappedRelative):
            self.__polynomial_class = polynomial_padic_capped_relative_dense.Polynomial_padic_capped_relative_dense
        elif isinstance(R, pAdicFieldCappedRelative):
            self.__polynomial_class = polynomial_padic_capped_relative_dense.Polynomial_padic_capped_relative_dense
        elif isinstance(R, pAdicRingCappedAbsolute):
            self.__polynomial_class = sage.rings.polynomial.padics.polynomial_padic_flat.Polynomial_padic_flat # Fix
        elif isinstance(R, pAdicRingFixedMod):
            self.__polynomial_class = sage.rings.polynomial.padics.polynomial_padic_flat.Polynomial_padic_flat # Fix
        elif isinstance(R, field.Field):
            if self.__is_sparse:
                self.__polynomial_class = polynomial_element_generic.Polynomial_generic_sparse_field
            else:
                self.__polynomial_class = polynomial_element_generic.Polynomial_generic_dense_field
        elif self.__is_sparse:
            self.__polynomial_class = polynomial_element_generic.Polynomial_generic_sparse
        else:
            self.__polynomial_class = polynomial_element.Polynomial_generic_dense

    def base_extend(self, R):
        """
        Return the base extension of this polynomial ring to R.

        EXAMPLES:
            sage: R.<x> = RR[]; R
            Univariate Polynomial Ring in x over Real Field with 53 bits of precision
            sage: R.base_extend(CC)
            Univariate Polynomial Ring in x over Complex Field with 53 bits of precision
            sage: R.base_extend(QQ)
            Traceback (most recent call last):
            ...
            TypeError: no such base extension
            sage: R.change_ring(QQ)
            Univariate Polynomial Ring in x over Rational Field
        """
        if R.has_coerce_map_from(self.base_ring()):
            return PolynomialRing(R, names=self.variable_name(), sparse=self.is_sparse())
        else:
            raise TypeError, "no such base extension"

    def change_ring(self, R):
        """
        Return the polynomial ring in the same variable as self over R.

        EXAMPLES:
            sage: R.<ZZZ> = RealIntervalField() []; R
            Univariate Polynomial Ring in ZZZ over Real Interval Field with 53 bits of precision
            sage: R.change_ring(GF(19^2,'b'))
            Univariate Polynomial Ring in ZZZ over Finite Field in b of size 19^2
        """
        return PolynomialRing(R, names=self.variable_name(), sparse=self.is_sparse())

    def change_var(self, var):
        r"""
        Return the polynomial ring in variable var over the same base ring.

        EXAMPLES:
            sage: R.<x> = ZZ[]; R
            Univariate Polynomial Ring in x over Integer Ring
            sage: R.change_var('y')
            Univariate Polynomial Ring in y over Integer Ring
        """
        return PolynomialRing(self.base_ring(), names = var, sparse=self.is_sparse())

    def extend_variables(self, added_names, order = 'degrevlex'):
        r"""
        Returns a multivariate polynomial ring with the same base ring but with added_names as additional variables.

        EXAMPLES:
<<<<<<< HEAD
        sage: R.<x> = ZZ[]; R
        Univariate Polynomial Ring in x over Integer Ring
        sage: R.extend_variables('y, z')
        Multivariate Polynomial Ring in x, y, z over Integer Ring
        sage: R.extend_variables(('y', 'z'))
        Multivariate Polynomial Ring in x, y, z over Integer Ring
=======
            sage: R.<x> = ZZ[]; R
            Univariate Polynomial Ring in x over Integer Ring
            sage: R.extend_variables('y, z')
            Multivariate Polynomial Ring in x, y, z over Integer Ring
            sage: R.extend_variables(('y', 'z'))
            Multivariate Polynomial Ring in x, y, z over Integer Ring
>>>>>>> a55e57b6
        """
        if isinstance(added_names, str):
            added_names = added_names.split(',')
        return PolynomialRing(self.base_ring(), names = self.variable_names() + tuple(added_names), order = order)

    def variable_names_recursive(self, depth=sage.rings.infinity.infinity):
        r"""
        Returns the list of variable names of this and its baserings, as if
        it were a single multi-variate polynomial.

        EXAMPLES:
            sage: R = QQ['x']['y']['z']
            sage: R.variable_names_recursive()
            ('x', 'y', 'z')
            sage: R.variable_names_recursive(2)
            ('y', 'z')

        """
        if depth <= 0:
            return ()
        elif depth == 1:
            return self.variable_names()
        else:
            my_vars = self.variable_names()
            try:
               return self.base_ring().variable_names_recursive(depth - len(my_vars)) + my_vars
            except AttributeError:
                return my_vars

    def _mpoly_base_ring(self, vars=None):
        """
        Returns the basering if this is viewed as a polynomial ring over vars.
        See also Polynomial._mpoly_dict_recursive
        """
        if vars is None:
            vars = self.variable_names_recursive()
        vars = list(vars)
        var = self.variable_name()
        if not var in vars:
            return self
        else:
            try:
                return self.base_ring()._mpoly_base_ring(vars[:vars.index(var)])
            except AttributeError:
                return self.base_ring()


    def characteristic(self):
        """
        Return the characteristic of this polynomial ring, which is the same
        as that of its base ring.

        EXAMPLES:
            sage: R.<ZZZ> = RealIntervalField() []; R
            Univariate Polynomial Ring in ZZZ over Real Interval Field with 53 bits of precision
            sage: R.characteristic()
            0
            sage: S = R.change_ring(GF(19^2,'b')); S
            Univariate Polynomial Ring in ZZZ over Finite Field in b of size 19^2
            sage: S.characteristic()
            19
        """
        return self.base_ring().characteristic()

    def cyclotomic_polynomial(self, n):
        """
        Return the nth cyclotomic polynomial as a polynomial in this polynomial ring.

        EXAMPLES:
            sage: R = QQ['x']
            sage: R.cyclotomic_polynomial(8)
            x^4 + 1
            sage: R.cyclotomic_polynomial(12)
            x^4 - x^2 + 1
            sage: S = PolynomialRing(FiniteField(7), 'x')
            sage: S.cyclotomic_polynomial(12)
            x^4 + 6*x^2 + 1
        """
        if n <= 0:
            raise ArithmeticError, "n=%s must be positive"%n
        f = pari.polcyclo(n)
        C = self.__polynomial_class
        if C == polynomial_element_generic.Polynomial_rational_dense:
            return self(f, construct=True)
        coeffs = str(f.Vec())
        if C == polynomial_integer_dense_ntl.Polynomial_integer_dense_ntl:
            return self(coeffs, construct=True)

        coeffs = eval(coeffs)
        return self(coeffs, check=True)

    def gen(self, n=0):
        """
        Return the indeterminate generator of this polynomial ring.

        EXAMPLES:
            sage: R.<abc> = Integers(8)[]; R
            Univariate Polynomial Ring in abc over Ring of integers modulo 8
            sage: t = R.gen(); t
            abc
            sage: t.is_gen()
            True

        An identical generator is always returned.
            sage: t is R.gen()
            True
        """
        if n != 0:
            raise IndexError, "generator n not defined"
        return self.__generator

    def parameter(self):
        """
        Return the generator of this polynomial ring.

        This is the same as \code{self.gen()}.
        """
        return self.gen()

    def is_finite(self):
        """
        Return False since polynomial rings are not finite (unless
        the base ring is 0.)

        EXAMPLES:
            sage: R = Integers(1)['x']
            sage: R.is_finite()
            True
            sage: R = GF(7)['x']
            sage: R.is_finite()
            False
            sage: R['x']['y'].is_finite()
            False
        """
        R = self.base_ring()
        if R.is_finite() and R.order() == 1:
            return True
        return False

    def is_exact(self):
        return self.base_ring().is_exact()

    def is_field(self):
        """
        Return False, since polynomial rings are never fields.

        EXAMPLES:
            sage: R.<z> = Integers(2)[]; R
            Univariate Polynomial Ring in z over Ring of integers modulo 2
            sage: R.is_field()
            False
        """
        return False

    def is_sparse(self):
        """
        Return true if elements of this polynomial ring have a sparse representation.

        EXAMPLES:
            sage: R.<z> = Integers(8)[]; R
            Univariate Polynomial Ring in z over Ring of integers modulo 8
            sage: R.is_sparse()
            False
            sage: R.<W> = PolynomialRing(QQ, sparse=True); R
            Sparse Univariate Polynomial Ring in W over Rational Field
            sage: R.is_sparse()
            True
        """
        return self.__is_sparse

    def krull_dimension(self):
        """
        Return the Krull dimension of this polynomial ring, which is one more than
        the Krull dimension of the base ring.

        EXAMPLES:
            sage: R.<x> = QQ[]
            sage: R.krull_dimension()
            1
            sage: R.<z> = GF(9,'a')[]; R
            Univariate Polynomial Ring in z over Finite Field in a of size 3^2
            sage: R.krull_dimension()
            1
            sage: S.<t> = R[]
            sage: S.krull_dimension()
            2
            sage: for n in range(10):
            ...    S = PolynomialRing(S,'w')
            sage: S.krull_dimension()
            12
        """
        return self.base_ring().krull_dimension() + 1

    def ngens(self):
        """
        Return the number of generators of this polynomial ring, which is 1 since
        it is a univariate polynomial ring.

        EXAMPLES:
            sage: R.<z> = Integers(8)[]; R
            Univariate Polynomial Ring in z over Ring of integers modulo 8
            sage: R.ngens()
            1
        """
        return 1

    def random_element(self, degree=2, *args, **kwds):
        """
        Return a random polynomial.

        INPUT:
            degree -- an integer
            *args, **kwds -- passed onto the random_element method for the base ring.

        OUTPUT:
            Polynomial -- A polynomial such that the coefficient of x^i,
            for i up to degree, are coercions to the base ring of
            random integers between -bound and bound.

        EXAMPLES:
            sage: R.<x> = ZZ[]
            sage: R.random_element(10, 5,10)
            6*x^10 + 7*x^9 + 8*x^8 + 9*x^7 + 8*x^6 + 9*x^5 + 6*x^4 + 9*x^3 + 5*x^2 + 8*x + 6
            sage: R.random_element(6)
            2*x^5 - 2*x^4 - x^3 + 1
            sage: R.random_element(6)
            2*x^5 + 2*x^3 + x - 1
            sage: R.random_element(6)
            -2*x^6 - x^5 - 2*x^3 - x^2 + 2*x + 1
        """
        R = self.base_ring()
        return self([R.random_element(*args, **kwds) for _ in xrange(degree+1)])

    def _monics_degree( self, of_degree ):
        """
        Refer to monics() for full documentation.
        """
        base = self.base_ring()
        for coeffs in sage.misc.mrange.xmrange_iter([[base(1)]]+[base]*of_degree):
            # Each iteration returns a *new* list!
            # safe to mutate the return
            coeffs.reverse()
            yield self(coeffs)

    def _monics_max( self, max_degree ):
        """
        Refer to monics() for full documentation.
        """
        for degree in xrange(max_degree + 1):
            for m in self._monics_degree( degree ):
                yield m

    def _polys_degree( self, of_degree ):
        """
        Refer to polynomials() for full documentation.
        """
        base = self.base_ring()
        for leading_coeff in base:
            if leading_coeff != base(0):
                for lt1 in sage.misc.mrange.xmrange_iter([base]*(of_degree)):
                    # Each iteration returns a *new* list!
                    # safe to mutate the return
                    coeffs = [leading_coeff] + lt1
                    coeffs.reverse()
                    yield self(coeffs)

    def _polys_max( self, max_degree ):
        """
        Refer to polynomials() for full documentation.
        """
        base = self.base_ring()
        for coeffs in sage.misc.mrange.xmrange_iter([base]*(max_degree+1)):
            # Each iteration returns a *new* list!
            # safe to mutate the return
            coeffs.reverse()
            yield self(coeffs)

    def polynomials( self, of_degree = None, max_degree = None ):
        """
        Return an iterator over the polynomials of specified degree.

        INPUT:
            Pass exactly one of:
            max_degree -- an int; the iterator will generate all polynomials which have degree less than or equal to max_degree
            of_degree -- an int; the iterator will generate all polynomials which have degree of_degree

        OUTPUT:
            an iterator

        EXAMPLES:
            sage: P = PolynomialRing(GF(3),'y')
            sage: for p in P.polynomials( of_degree = 2 ): print p
            y^2
            y^2 + 1
            y^2 + 2
            y^2 + y
            y^2 + y + 1
            y^2 + y + 2
            y^2 + 2*y
            y^2 + 2*y + 1
            y^2 + 2*y + 2
            2*y^2
            2*y^2 + 1
            2*y^2 + 2
            2*y^2 + y
            2*y^2 + y + 1
            2*y^2 + y + 2
            2*y^2 + 2*y
            2*y^2 + 2*y + 1
            2*y^2 + 2*y + 2
            sage: for p in P.polynomials( max_degree = 1 ): print p
            0
            1
            2
            y
            y + 1
            y + 2
            2*y
            2*y + 1
            2*y + 2
            sage: for p in P.polynomials( max_degree = 1, of_degree = 3 ): print p
            Traceback (most recent call last):
            ...
            ValueError: you should pass exactly one of of_degree and max_degree

        AUTHOR:
            Joel B. Mohler
        """

        if self.base_ring().order() is sage.rings.infinity.infinity:
            raise NotImplementedError
        if of_degree is not None and max_degree is None:
            return self._polys_degree( of_degree )
        if max_degree is not None and of_degree is None:
            return self._polys_max( max_degree )
        raise ValueError, "you should pass exactly one of of_degree and max_degree"

    def monics( self, of_degree = None, max_degree = None ):
        """
        Return an iterator over the monic polynomials of specified degree.

        INPUT:
            Pass exactly one of:
            max_degree -- an int; the iterator will generate all monic polynomials which have degree less than or equal to max_degree
            of_degree -- an int; the iterator will generate all monic polynomials which have degree of_degree

        OUTPUT:
            an iterator

        EXAMPLES:
            sage: P = PolynomialRing(GF(4,'a'),'y')
            sage: for p in P.monics( of_degree = 2 ): print p
            y^2
            y^2 + a
            y^2 + a + 1
            y^2 + 1
            y^2 + a*y
            y^2 + a*y + a
            y^2 + a*y + a + 1
            y^2 + a*y + 1
            y^2 + (a + 1)*y
            y^2 + (a + 1)*y + a
            y^2 + (a + 1)*y + a + 1
            y^2 + (a + 1)*y + 1
            y^2 + y
            y^2 + y + a
            y^2 + y + a + 1
            y^2 + y + 1
            sage: for p in P.monics( max_degree = 1 ): print p
            1
            y
            y + a
            y + a + 1
            y + 1
            sage: for p in P.monics( max_degree = 1, of_degree = 3 ): print p
            Traceback (most recent call last):
            ...
            ValueError: you should pass exactly one of of_degree and max_degree

        AUTHOR:
            Joel B. Mohler
        """

        if self.base_ring().order() is sage.rings.infinity.infinity:
            raise NotImplementedError
        if of_degree is not None and max_degree is None:
            return self._monics_degree( of_degree )
        if max_degree is not None and of_degree is None:
            return self._monics_max( max_degree )
        raise ValueError, "you should pass exactly one of of_degree and max_degree"

class PolynomialRing_commutative(PolynomialRing_general, commutative_algebra.CommutativeAlgebra):
    """
    Univariate polynomial ring over a commutative ring.
    """
    def __init__(self, base_ring, name=None, sparse=False):
        if not isinstance(base_ring, commutative_ring.CommutativeRing):
            raise TypeError, "Base ring must be a commutative ring."
        PolynomialRing_general.__init__(self, base_ring, name=name, sparse=sparse)

    def quotient_by_principal_ideal(self, f, names=None):
        """
        Return the quotient of this polynomial ring by the principal
        ideal generated by $f$.

        EXAMPLES:
        """
        import polynomial_quotient_ring
        return polynomial_quotient_ring.PolynomialQuotientRing(self, f, names)




class PolynomialRing_integral_domain(PolynomialRing_commutative, integral_domain.IntegralDomain):
    def __init__(self, base_ring, name="x", sparse=False):
        PolynomialRing_commutative.__init__(self, base_ring, name, sparse)

class PolynomialRing_field(PolynomialRing_integral_domain,
                           PolynomialRing_singular_repr,
                           principal_ideal_domain.PrincipalIdealDomain,
                           ):
    def __init__(self, base_ring, name="x", sparse=False):
        PolynomialRing_commutative.__init__(self, base_ring, name, sparse)
        self._has_singular = self._can_convert_to_singular()

    def lagrange_polynomial(self, points):
        """
        Return the Lagrange interpolation polynomial in self
        associated to the given list of points.

        Given a list of points, i.e. tuples of elements of self's base
        ring, this function returns the interpolation polynomial in
        the Lagrange form.

        INPUT:
            points -- a list of tuples representing points through which
                      the polynomial returned by this function must pass.

        EXAMPLE:
            sage: R = PolynomialRing(QQ, 'x')
            sage: f = R.lagrange_polynomial([(0,1),(2,2),(3,-2),(-4,9)]);f
            -23/84*x^3 - 11/84*x^2 + 13/7*x + 1
            sage: f(0)
            1
            sage: f(2)
            2
            sage: f(3)
            -2
            sage: f(-4)
            9
            sage: R = PolynomialRing(GF(2**3,'a'), 'x')
            sage: a = R.base_ring().gen()
            sage: f = R.lagrange_polynomial([(a^2+a,a),(a,1),(a^2,a^2+a+1)]); f
            a^2*x^2 + a^2*x + a^2
            sage: f(a^2+a)
            a
            sage: f(a)
            1
            sage: f(a^2)
            a^2 + a + 1

        NOTE:  This is a straight forward Lagrange construction and no
        measures were taken to optimize it.   (If you need something
        that is highly optimized, consider implementing it and including
        it with SAGE.)
        """
        var = self.gen()

        def Pj(j):
            denom = 1
            divis = 1
            for i in range(len(points)):
                if i!=j:
                    denom *= (var          - points[i][0])
                    divis *= (points[j][0] - points[i][0])
            return denom/divis

        P = 0
        for j in range(len(points)):
            P += Pj(j)*points[j][1]
        return P

class PolynomialRing_dense_padic_ring_generic(PolynomialRing_integral_domain):
    def __init__(self, base_ring, name=None):
        PolynomialRing_integral_domain.__init__(self, base_ring, name)

class PolynomialRing_dense_padic_field_generic(PolynomialRing_field):
    def __init__(self, base_ring, name=None):
        PolynomialRing_field.__init__(self, base_ring, name)

class PolynomialRing_dense_padic_ring_capped_relative(PolynomialRing_dense_padic_ring_generic):
    pass

class PolynomialRing_dense_padic_ring_capped_absolute(PolynomialRing_dense_padic_ring_generic):
    pass

class PolynomialRing_dense_padic_ring_fixed_mod(PolynomialRing_dense_padic_ring_generic):
    pass

class PolynomialRing_dense_padic_ring_lazy(PolynomialRing_dense_padic_ring_generic):
    pass

class PolynomialRing_dense_padic_field_capped_relative(PolynomialRing_dense_padic_field_generic):
    pass

class PolynomialRing_dense_padic_field_lazy(PolynomialRing_dense_padic_field_generic):
    pass

class PolynomialRing_dense_mod_n(PolynomialRing_commutative):
    def __init__(self, base_ring, name="x"):
        self.__modulus = base_ring.order()
        PolynomialRing_commutative.__init__(self, base_ring, name)

    def modulus(self):
        return self.__modulus
<<<<<<< HEAD

    def _ntl_set_modulus(self):
        set_modulus(self.__modulus)
=======
>>>>>>> a55e57b6

    def __call__(self, x=None, check=True, is_gen = False, construct=False):
        if self.__modulus < ZZ_sage(polynomial_modn_dense_ntl.zz_p_max):
            return polynomial_modn_dense_ntl.Polynomial_dense_modn_ntl_zz(self, x, check, is_gen, construct=construct)
        else:
            return polynomial_modn_dense_ntl.Polynomial_dense_modn_ntl_ZZ(self, x, check, is_gen, construct=construct)

class PolynomialRing_dense_mod_p(PolynomialRing_dense_mod_n,
                                 PolynomialRing_singular_repr,
                                 principal_ideal_domain.PrincipalIdealDomain):
    def __init__(self, base_ring, name="x"):
        self.__modulus = base_ring.order()
        PolynomialRing_dense_mod_n.__init__(self, base_ring, name)
        self._has_singular = self._can_convert_to_singular()

    def __call__(self, x=None, check=True, is_gen = False, construct=False):
        if is_SingularElement(x) and self._has_singular:
            self._singular_().set_ring()
            try:
                return x.sage_poly(self)
            except:
                raise TypeError, "Unable to coerce singular object"
        elif isinstance(x , str) and self._has_singular:
            self._singular_().set_ring()
            try:
                return self._singular_().parent(x).sage_poly(self)
            except:
                raise TypeError,"Unable to coerce string"
        elif hasattr(x, '_polynomial_'):
            return x._polynomial_(self)
        return polynomial_modn_dense_ntl.Polynomial_dense_mod_p(self, x, check, is_gen,construct=construct)


def polygen(ring_or_element, name="x"):
    """
    Return a polynomial indeterminate.

    INPUT:
       * polygen(base_ring, name="x")
       * polygen(ring_element, name="x")

    If the first input is a ring, return a polynomial generator
    over that ring.  If it is a ring element, return a polynomial
    generator over the parent of the element.

    EXAMPLES:
        sage: z = polygen(QQ,'z')
        sage: z^3 + z +1
        z^3 + z + 1
        sage: parent(z)
        Univariate Polynomial Ring in z over Rational Field

    NOTE: If you give a list or comma separated string to polygen, you'll
    get a tuple of indeterminates, exactly as if you called polygens.
    """
    if ring_element.is_RingElement(ring_or_element):
        base_ring = ring_or_element.parent()
    elif ring.is_Ring(ring_or_element):
        base_ring = ring_or_element
    else:
        raise TypeError, "input must be a ring or ring element"
    t = PolynomialRing(base_ring, name)
    if t.ngens() > 1:
        return t.gens()
    return t.gen()

def polygens(base_ring, names="x"):
    """
    Return indeterminates over the given base ring with the given names.

    EXAMPLES:
        sage: x,y,z = polygens(QQ,'x,y,z')
        sage: (x+y+z)^2
        x^2 + 2*x*y + y^2 + 2*x*z + 2*y*z + z^2
        sage: parent(x)
        Multivariate Polynomial Ring in x, y, z over Rational Field
        sage: t = polygens(QQ,['x','yz','abc'])
        sage: t
        (x, yz, abc)
    """
    return PolynomialRing(base_ring, names).gens()<|MERGE_RESOLUTION|>--- conflicted
+++ resolved
@@ -466,21 +466,12 @@
         Returns a multivariate polynomial ring with the same base ring but with added_names as additional variables.
 
         EXAMPLES:
-<<<<<<< HEAD
-        sage: R.<x> = ZZ[]; R
-        Univariate Polynomial Ring in x over Integer Ring
-        sage: R.extend_variables('y, z')
-        Multivariate Polynomial Ring in x, y, z over Integer Ring
-        sage: R.extend_variables(('y', 'z'))
-        Multivariate Polynomial Ring in x, y, z over Integer Ring
-=======
             sage: R.<x> = ZZ[]; R
             Univariate Polynomial Ring in x over Integer Ring
             sage: R.extend_variables('y, z')
             Multivariate Polynomial Ring in x, y, z over Integer Ring
             sage: R.extend_variables(('y', 'z'))
             Multivariate Polynomial Ring in x, y, z over Integer Ring
->>>>>>> a55e57b6
         """
         if isinstance(added_names, str):
             added_names = added_names.split(',')
@@ -996,12 +987,6 @@
 
     def modulus(self):
         return self.__modulus
-<<<<<<< HEAD
-
-    def _ntl_set_modulus(self):
-        set_modulus(self.__modulus)
-=======
->>>>>>> a55e57b6
 
     def __call__(self, x=None, check=True, is_gen = False, construct=False):
         if self.__modulus < ZZ_sage(polynomial_modn_dense_ntl.zz_p_max):
