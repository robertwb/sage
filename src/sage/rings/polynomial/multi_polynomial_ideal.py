--- conflicted
+++ resolved
@@ -313,17 +313,10 @@
             sage: p = z^2 + 1; q = z^3 + 2
             sage: I = (p*q^2, y-z^2)*R
             sage: pd = I.complete_primary_decomposition(); pd
-<<<<<<< HEAD
-            [(Ideal (z^2 + 1, y + 1) of Multivariate Polynomial Ring in x, y, z over Rational Field, Ideal (z^2 + 1, y + 1) of Multivariate Polynomial Ring in x, y, z over Rational Field), (Ideal (z^6 + 4*z^3 + 4, y - z^2) of Multivariate Polynomial Ring in x, y, z over Rational Field, Ideal (z^3 + 2, y - z^2) of Multivariate Polynomial Ring in x, y, z over Rational Field)]
-
-            sage: I.complete_primary_decomposition(algorithm = 'gtz')
-            [(Ideal (z^2 + 1, y - z^2) of Multivariate Polynomial Ring in x, y, z over Rational Field, Ideal (z^2 + 1, y - z^2) of Multivariate Polynomial Ring in x, y, z over Rational Field), (Ideal (z^6 + 4*z^3 + 4, y - z^2) of Multivariate Polynomial Ring in x, y, z over Rational Field, Ideal (z^3 + 2, y - z^2) of Multivariate Polynomial Ring in x, y, z over Rational Field)]
-=======
             [(Ideal (z^6 + 4*z^3 + 4, y - z^2) of Multivariate Polynomial Ring in x, y, z over Rational Field, Ideal (z^3 + 2, y - z^2) of Multivariate Polynomial Ring in x, y, z over Rational Field), (Ideal (z^2 + 1, y + 1) of Multivariate Polynomial Ring in x, y, z over Rational Field, Ideal (z^2 + 1, y + 1) of Multivariate Polynomial Ring in x, y, z over Rational Field)]
 
             sage: I.complete_primary_decomposition(algorithm = 'gtz')
             [(Ideal (z^6 + 4*z^3 + 4, y - z^2) of Multivariate Polynomial Ring in x, y, z over Rational Field, Ideal (z^3 + 2, y - z^2) of Multivariate Polynomial Ring in x, y, z over Rational Field), (Ideal (z^2 + 1, y - z^2) of Multivariate Polynomial Ring in x, y, z over Rational Field, Ideal (z^2 + 1, y - z^2) of Multivariate Polynomial Ring in x, y, z over Rational Field)]
->>>>>>> a55e57b6
         """
         try:
             return self.__complete_primary_decomposition[algorithm]
@@ -351,11 +344,7 @@
             sage: p = z^2 + 1; q = z^3 + 2
             sage: I = (p*q^2, y-z^2)*R
             sage: I.primary_decomposition()
-<<<<<<< HEAD
-            [Ideal (z^2 + 1, y + 1) of Multivariate Polynomial Ring in x, y, z over Rational Field, Ideal (z^6 + 4*z^3 + 4, y - z^2) of Multivariate Polynomial Ring in x, y, z over Rational Field]
-=======
             [Ideal (z^6 + 4*z^3 + 4, y - z^2) of Multivariate Polynomial Ring in x, y, z over Rational Field, Ideal (z^2 + 1, y + 1) of Multivariate Polynomial Ring in x, y, z over Rational Field]
->>>>>>> a55e57b6
 
         """
         return [I for I, _ in self.complete_primary_decomposition(algorithm)]
@@ -492,11 +481,7 @@
             sage: p = z^2 + 1; q = z^3 + 2
             sage: I = (p*q^2, y-z^2)*R
             sage: I.associated_primes()
-<<<<<<< HEAD
-            [Ideal (y + 1, z^2 + 1) of Multivariate Polynomial Ring in x, y, z over Rational Field, Ideal (z^2 - y, y*z + 2, y^2 + 2*z) of Multivariate Polynomial Ring in x, y, z over Rational Field]
-=======
             [Ideal (z^2 - y, y*z + 2, y^2 + 2*z) of Multivariate Polynomial Ring in x, y, z over Rational Field, Ideal (y + 1, z^2 + 1) of Multivariate Polynomial Ring in x, y, z over Rational Field]
->>>>>>> a55e57b6
         """
         return [P for _,P in self.complete_primary_decomposition(algorithm)]
 
@@ -708,11 +693,7 @@
             sage: p = z^2 + 1; q = z^3 + 2
             sage: I = (p*q^2, y-z^2)*R
             sage: I.minimal_associated_primes ()
-<<<<<<< HEAD
-            [Ideal (z^3 + 2, -z^2 + y) of Multivariate Polynomial Ring in x, y, z over Rational Field, Ideal (z^2 + 1, -z^2 + y) of Multivariate Polynomial Ring in x, y, z over Rational Field]
-=======
             [Ideal (z^2 + 1, -z^2 + y) of Multivariate Polynomial Ring in x, y, z over Rational Field, Ideal (z^3 + 2, -z^2 + y) of Multivariate Polynomial Ring in x, y, z over Rational Field]
->>>>>>> a55e57b6
 
         ALGORITHM: Uses Singular.
         """
@@ -1067,8 +1048,6 @@
 
         return R.ideal([f.sage_poly(R) for f in self._singular_().quotient(J._singular_())])
 
-<<<<<<< HEAD
-=======
     def variety(self):
         """
         Return the variety of self.
@@ -1141,7 +1120,6 @@
                 V.append(dict([(P(var),val) for var,val in v.iteritems()]))
         return Sequence(V)
 
->>>>>>> a55e57b6
 class MPolynomialIdeal_macaulay2_repr:
     """
     An ideal in a multivariate polynomial ring, which has an underlying
