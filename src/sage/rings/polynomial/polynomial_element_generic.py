--- conflicted
+++ resolved
@@ -36,11 +36,7 @@
 from sage.rings.polynomial.polynomial_singular_interface import Polynomial_singular_repr
 
 from sage.libs.all import pari, pari_gen
-<<<<<<< HEAD
-from sage.libs.ntl.all import ZZ as ntl_ZZ, ZZX, zero_ZZX, ZZ_p, ZZ_pX, set_modulus
-=======
 from sage.libs.ntl.all import ZZ as ntl_ZZ, ZZX, zero_ZZX
->>>>>>> a55e57b6
 from sage.structure.factorization import Factorization
 
 from sage.rings.infinity import infinity
@@ -1089,368 +1085,4 @@
     pass
 
 class Polynomial_padic_field_lazy_dense(Polynomial_padic_field_dense):
-<<<<<<< HEAD
-    pass
-
-class Polynomial_dense_mod_n(Polynomial):
-    """
-    A dense polynomial over the integers modulo n, where n is composite.
-
-    Much of the underlying arithmetic is done using NTL.
-
-    EXAMPLES:
-
-        sage: R.<x> = PolynomialRing(Integers(16))
-        sage: f = x^3 - x + 17
-        sage: f^2
-        x^6 + 14*x^4 + 2*x^3 + x^2 + 14*x + 1
-
-        sage: loads(f.dumps()) == f
-        True
-
-        sage: R.<x> = Integers(100)[]
-        sage: p = 3*x
-        sage: q = 7*x
-        sage: p+q
-        10*x
-        sage: R.<x> = Integers(8)[]
-        sage: parent(p)
-        Univariate Polynomial Ring in x over Ring of integers modulo 100
-        sage: p + q
-        10*x
-
-    """
-    def __init__(self, parent, x=None, check=True,
-                 is_gen=False, construct=False):
-        Polynomial.__init__(self, parent, is_gen=is_gen)
-
-        if construct:
-            if isinstance(x, ZZ_pX):
-                self.__poly = x
-                return
-            self.__poly = ZZ_pX(x, parent.modulus())
-            return
-
-        self.__poly = ZZ_pX([], parent.modulus())
-
-        if x is None:
-            return         # leave initialized to 0 polynomial.
-
-        if isinstance(x, Polynomial):
-            if x.parent() == self.parent():
-                self.__poly = x.__poly.__copy__()
-                return
-            else:
-                R = parent.base_ring()
-                x = [ZZ(R(a)) for a in x.list()]
-                check = False
-
-        elif isinstance(x, dict):
-            x = self._dict_to_list(x, R(0))
-
-
-        elif isinstance(x, ZZX):
-            self.__poly = x.copy()
-            return
-
-        elif isinstance(x, pari_gen):
-            x = [ZZ(w) for w in x.Vecrev()]
-            check = False
-
-        elif isinstance(x, fraction_field_element.FractionFieldElement) and \
-                 isinstance(x.numerator(), Polynomial_dense_mod_n):
-            if x.denominator() == 1:
-                x = x.numerator().__poly
-                check = False
-
-        elif not isinstance(x, list):
-            x = [x]   # constant polynomials
-
-        if check:
-            R = parent.base_ring()
-            x = [ZZ(R(a)) for a in x]
-
-        self.__poly = ZZ_pX(x, parent.modulus())
-
-    def _ntl_set_modulus(self):
-        self.parent()._ntl_set_modulus()
-
-    def __reduce__(self):
-        return Polynomial_dense_mod_n, \
-               (self.parent(), self.list(), False, self.is_gen())
-
-    def int_list(self):
-        return eval(str(self.__poly).replace(' ',','))
-
-    def _pari_(self, variable=None):
-        """
-        EXAMPLES:
-            sage: t = PolynomialRing(IntegerModRing(17),"t").gen()
-            sage: f = t^3 + 3*t - 17
-            sage: pari(f)
-            Mod(1, 17)*t^3 + Mod(3, 17)*t
-        """
-        if variable is None:
-            variable = self.parent().variable_name()
-        return pari(self.int_list()).Polrev(variable) * \
-               pari(1).Mod(self.parent().base_ring().order())
-
-    def ntl_ZZ_pX(self):
-        r"""
-        Return underlying NTL representation of this polynomial.
-        Additional ``bonus'' functionality is available through this
-        function.
-
-        WARNING:
-        You must call \code{ntl.set_modulus(ntl.ZZ(n))} before doing
-        arithmetic with this object!
-        """
-        return self.__poly
-
-    def __getitem__(self, n):
-        return self.parent().base_ring()(self.__poly[n]._sage_())
-
-    def __getslice__(self, i, j):
-        R = self.base_ring()
-        if i < 0:
-            i = 0
-        if j > self.__poly.degree()+1:
-            j = self.__poly.degree()+1
-        v = [R(self.__poly[k]._sage_()) for k in range(i,j)]
-        return self.parent()([0]*int(i) + v)
-
-    def _unsafe_mutate(self, n, value):
-        n = int(n)
-        if n < 0:
-            raise IndexError, "n must be >= 0"
-        self._ntl_set_modulus()
-        self.__poly[n] = int(value)
-
-    def _pow(self, n):
-        n = int(n)
-        self._ntl_set_modulus()
-        if self.degree() <= 0:
-            return self.parent()(self[0]**n)
-        if n < 0:
-            return (~self)**(-n)
-        return self.parent()(self.__poly**n, construct=True)
-
-    def _add_(self, right):
-        self._ntl_set_modulus()
-        return self.parent()(self.__poly + right.__poly, construct=True)
-
-    def _mul_(self, right):
-        """
-        EXAMPLES:
-            sage: x = PolynomialRing(Integers(100), 'x').0
-            sage: (x - 2)*(x^2 - 8*x + 16)
-            x^3 + 90*x^2 + 32*x + 68
-        """
-        self._ntl_set_modulus()
-        return self.parent()(self.__poly * right.__poly, construct=True)
-
-    def _rmul_(self, c):
-        try:
-            self._ntl_set_modulus()
-            return self.parent()(ZZ_pX([c], self.parent().modulus()) * self.__poly, construct=True)
-        except RuntimeError, msg: # should this realy be a TypeError
-            raise TypeError, msg
-
-    def _lmul_(self, c):
-        try:
-            self._ntl_set_modulus()
-            return self.parent()(ZZ_pX([c], self.parent().modulus()) * self.__poly, construct=True)
-        except RuntimeError, msg: # should this realy be a TypeError
-            raise TypeError, msg
-
-    def quo_rem(self, right):
-        """
-        Returns a tuple (quotient, remainder) where
-            self = quotient*other + remainder.
-        """
-        if not isinstance(right, Polynomial_dense_mod_n):
-            right = self.parent()(right)
-        elif self.parent() != right.parent():
-            raise TypeError
-        self._ntl_set_modulus()
-        v = self.__poly.quo_rem(right.__poly)
-        P = self.parent()
-        return (P(v[0], construct=True), P(v[1], construct=True) )
-
-    def shift(self, n):
-        r"""
-        Returns this polynomial multiplied by the power $x^n$. If $n$ is negative,
-        terms below $x^n$ will be discarded. Does not change this polynomial.
-
-        EXAMPLES:
-            sage: R.<x> = PolynomialRing(Integers(12345678901234567890))
-            sage: p = x^2 + 2*x + 4
-            sage: p.shift(0)
-             x^2 + 2*x + 4
-            sage: p.shift(-1)
-             x + 2
-            sage: p.shift(-5)
-             0
-            sage: p.shift(2)
-             x^4 + 2*x^3 + 4*x^2
-
-        AUTHOR:
-            -- David Harvey (2006-08-06)
-        """
-        if n == 0:
-            return self
-        self._ntl_set_modulus()
-        return self.parent()(self.__poly.left_shift(n),
-                             construct=True)
-
-    def _sub_(self, right):
-        self._ntl_set_modulus()
-        return self.parent()(self.__poly - right.__poly, construct=True)
-
-    def __floordiv__(self, right):
-        if is_Polynomial(right) and right.is_constant() and \
-                         right[0] in self.parent().base_ring():
-            d = right[0]
-        elif (right in self.parent().base_ring()):
-            d = right
-        else:
-            return Polynomial.__floordiv__(self, right)
-        return self.parent()([c // d for c in self.list()], construct=True)
-
-##     def __copy__(self):
-##         self.parent()._ntl_set_modulus()
-##         f = self.parent()()
-##         f.__poly = self.__poly.copy()
-##         return f
-
-    def degree(self):
-        """
-        Return the degree of this polynomial.  The zero polynomial
-        has degree -1.
-        """
-        return max(self.__poly.degree(), -1)
-
-    def is_irreducible(self):
-        return bool(self._pari_().polisirreducible())
-
-    def list(self):
-        """
-        Return a new copy of the list of the underlying
-        elements of self.
-
-        EXAMPLES:
-            sage: _.<x> = Integers(100)[]
-            sage: f = x^3 + 3*x - 17
-            sage: f.list()
-            [83, 3, 0, 1]
-        """
-        R = self.base_ring()
-        return [R(x) for x in self.int_list()]
-
-    def ntl_set_directly(self, v):
-        r"""
-        Set the value of this polynomial directly from a vector or string.
-
-        Polynomials over the integers modulo n are stored internally
-        using NTL's ZZ_pX class.  Use this function to set the value
-        of this polynomial using the NTL constructor, which is
-        potentially \emph{very} fast.  The input v is either a vector
-        of ints or a string of the form '[ n1 n2 n3 ... ]' where the
-        ni are integers and there are no commas between them.  The
-        optimal input format is the string format, since that's what
-        NTL uses by default.
-
-        EXAMPLES:
-            sage: R.<x> = PolynomialRing(Integers(100))
-            sage: R([1,-2,3])
-            3*x^2 + 98*x + 1
-            sage: f = R(0)
-            sage: f.ntl_set_directly([1,-2,3])
-            sage: f
-            3*x^2 + 98*x + 1
-            sage: f.ntl_set_directly('[1 -2 3 4]')
-            sage: f
-            4*x^3 + 3*x^2 + 98*x + 1
-        """
-        if self.is_gen():
-            raise TypeError, "Cannot change the value of the generator."
-        self._ntl_set_modulus()
-        self.__poly = ZZ_pX(v, self.parent().modulus())
-        try:
-            del self.__list
-        except AttributeError:
-            pass
-
-
-class Polynomial_dense_mod_p(Polynomial_dense_mod_n,
-                             Polynomial_singular_repr,
-                             PrincipalIdealDomainElement):
-    """
-    A dense polynomial over the integers modulo p, where p is prime.
-    """
-    def __reduce__(self):
-        return Polynomial_dense_mod_p, \
-               (self.parent(), self.list(), False, self.is_gen())
-
-    def _gcd(self, right):
-        """
-        Return the GCD of self and other, as a monic polynomial.
-        """
-        if not isinstance(right, Polynomial_dense_mod_p):
-            right = self.parent()(right)
-        elif self.parent() != right.parent():
-            raise TypeError
-        g = self.ntl_ZZ_pX().gcd(right.ntl_ZZ_pX())
-        return self.parent()(g, construct=True)
-
-    def _xgcd(self, right):
-        """
-        Return $g, u, v$ such that \code{g = u*self + v*right}.
-        """
-        r, s, t = self.ntl_ZZ_pX().xgcd(right.ntl_ZZ_pX())
-        return self.parent()(r, construct=True), self.parent()(s, construct=True), \
-               self.parent()(t, construct=True)
-
-    def resultant(self, other):
-        """
-        Returns the resultant of self and other, which must lie in the same
-        polynomial ring.
-
-        INPUT:
-            other -- a polynomial
-        OUTPUT:
-            an element of the base ring of the polynomial ring
-
-        EXAMPLES:
-            sage: R.<x> = GF(19)['x']
-            sage: f = x^3 + x + 1;  g = x^3 - x - 1
-            sage: r = f.resultant(g); r
-            11
-            sage: r.parent() is GF(19)
-            True
-        """
-        self.parent()._ntl_set_modulus()
-        other = self.parent()._coerce_(other)
-        return self.base_ring()(str(self.ntl_ZZ_pX().resultant(other.ntl_ZZ_pX())))
-
-    def discriminant(self):
-        """
-        EXAMPLES:
-            sage: _.<x> = PolynomialRing(GF(19))
-            sage: f = x^3 + 3*x - 17
-            sage: f.discriminant()
-            12
-        """
-        self.parent()._ntl_set_modulus()
-        return self.base_ring()(str(self.ntl_ZZ_pX().discriminant()))
-
-    # PARI is way better than NTL for poly factor for certain degrees, and is called
-    # by default in the base class.
-    #def factor(self, verbose=False):
-    #    M = self.monic()
-    #    self.parent()._ntl_set_modulus()
-    #    F = [(self.parent()(f, construct=True), n) for f, n in M.ntl_ZZ_pX().factor(verbose)]
-    #    return factorization.Factorization(F)
-=======
-    pass
->>>>>>> a55e57b6
+    pass