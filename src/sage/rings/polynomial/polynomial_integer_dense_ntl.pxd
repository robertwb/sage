--- conflicted
+++ resolved
@@ -2,10 +2,6 @@
 include "../../libs/ntl/decl.pxi"    # to get ZZX_c etc
 
 from sage.rings.polynomial.polynomial_element cimport Polynomial
-<<<<<<< HEAD
-from sage.libs.ntl.ntl_ZZX cimport ntl_ZZX
-=======
->>>>>>> a55e57b6
 
 cdef class Polynomial_integer_dense_ntl(Polynomial):
     cdef ZZX_c __poly
