--- conflicted
+++ resolved
@@ -81,11 +81,6 @@
 from sage.misc.sage_eval import sage_eval
 from sage.misc.latex import latex
 
-<<<<<<< HEAD
-from sage.interfaces.all import macaulay2
-
-=======
->>>>>>> fcf3c2fd
 import sage.libs.pari.gen
 import polynomial_element
 
