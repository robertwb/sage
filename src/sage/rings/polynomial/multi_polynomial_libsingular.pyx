"""
Multivariate polynomials via libSINGULAR.

AUTHORS:
    -- Martin Albrecht <malb@informatik.uni-bremen.de>

TODO:
   -- implement Real, Complex, NumberFields

TESTS:
    sage: from sage.rings.polynomial.multi_polynomial_libsingular import MPolynomialRing_libsingular
    sage: P.<x,y,z> = MPolynomialRing_libsingular(QQ,3)
    sage: loads(dumps(P)) == P
    True
    sage: loads(dumps(x)) == x
    True
    sage: P.<x,y,z> = MPolynomialRing_libsingular(GF(2^8,'a'),3)
    sage: loads(dumps(P)) == P
    True
    sage: loads(dumps(x)) == x
    True
    sage: P.<x,y,z> = MPolynomialRing_libsingular(GF(127),3)
    sage: loads(dumps(P)) == P
    True
    sage: loads(dumps(x)) == x
    True

"""

include "sage/ext/stdsage.pxi"
include "sage/ext/interrupt.pxi"

import os
import sage.rings.memory

# conversion routines
from sage.libs.singular.singular cimport Conversion
cdef Conversion co
co = Conversion()

# polynomial imports
from sage.rings.polynomial.term_order import TermOrder
from sage.rings.polynomial.polynomial_ring import PolynomialRing
from sage.rings.polynomial.multi_polynomial_ring import MPolynomialRing_polydict_domain
from sage.rings.polynomial.multi_polynomial_element import MPolynomial_polydict
from sage.rings.polynomial.multi_polynomial_ideal import MPolynomialIdeal
from sage.rings.polynomial.polydict import ETuple

# base ring imports
from sage.rings.rational_field import RationalField
from sage.rings.finite_field import FiniteField_prime_modn
from sage.rings.finite_field import FiniteField_generic
from sage.rings.finite_field_givaro cimport FiniteField_givaroElement
from sage.rings.finite_field_givaro cimport FiniteField_givaro
from sage.rings.number_field.number_field import NumberField_generic
from sage.rings.rational cimport Rational
from sage.rings.complex_field import is_ComplexField
from sage.rings.real_mpfr import is_RealField
from sage.rings.integer_ring import is_IntegerRing
from sage.rings.integer_ring import IntegerRing
from sage.rings.integer cimport Integer

from sage.structure.parent cimport Parent
from sage.structure.parent_base cimport ParentWithBase
from sage.structure.parent_gens cimport ParentWithGens

from sage.structure.element cimport EuclideanDomainElement
from sage.structure.element cimport RingElement
from sage.structure.element cimport ModuleElement
from sage.structure.element cimport Element
from sage.structure.element cimport CommutativeRingElement

from sage.structure.factorization import Factorization
from sage.structure.sequence import Sequence

from sage.interfaces.all import macaulay2
from sage.interfaces.singular import singular as singular_default, is_SingularElement, SingularElement
from sage.interfaces.macaulay2 import macaulay2 as macaulay2_default, is_Macaulay2Element

from sage.misc.misc import mul
from sage.misc.sage_eval import sage_eval
from sage.misc.latex import latex

import sage.libs.pari.gen
import polynomial_element


# shared library loading
cdef extern from "dlfcn.h":
    void *dlopen(char *, long)
    char *dlerror()

cdef init_singular():
    """
    This initializes the Singular library. Right now, this is a hack.

    SINGULAR has a concept of compiled extension modules similar to
    SAGE. For this, the compiled modules need to see the symbols from
    the main programm. However, SINGULAR is a shared library in this
    context these symbols are not known globally. The work around so
    far is to load the library again and to specifiy RTLD_GLOBAL.
    """
    cdef void *handle


    for extension in ["so", "dylib", "dll"]:
        lib = os.environ['SAGE_LOCAL']+"/lib/libsingular."+extension
        if os.path.exists(lib):
            handle = dlopen(lib, 256+1)
            break

    if handle == NULL:
        print dlerror()
        raise ImportError, "cannot load libSINGULAR library"

    # load SINGULAR
    siInit(lib)

    # steal memory manager back or weird things may happen
    sage.rings.memory.pmem_malloc()

 # call it
init_singular()


# mapping str --> SINGULAR representation
order_dict = {"dp":ringorder_dp,
              "Dp":ringorder_Dp,
              "lp":ringorder_lp,
              "rp":ringorder_rp,
              "ds":ringorder_ds,
              "Ds":ringorder_Ds,
              "ls":ringorder_ls,
              }

cdef class MPolynomialRing_libsingular(MPolynomialRing_generic):
    """
    A multivariate polynomial ring over QQ or GF(p) implemented using SINGULAR.

    """
    def __init__(self, base_ring, n, names, order='degrevlex'):
        """

        Construct a multivariate polynomial ring subject to the following conditions:

        INPUT:
            base_ring -- base ring (must be either GF(p) (p prime) or QQ)
            n -- number of variables (must be at least 1)
            names -- names of ring variables, may be string of list/tuple
            order -- term order (default: degrevlex)

        EXAMPLES:
            sage: P.<x,y,z> = QQ[]
            sage: P
            Multivariate Polynomial Ring in x, y, z over Rational Field

            sage: f = 27/113 * x^2 + y*z + 1/2; f
            27/113*x^2 + y*z + 1/2

            sage: P.term_order()
            Degree reverse lexicographic term order

            sage: P = MPolynomialRing(GF(127),3,names='abc', order='lex')
            sage: P
            Multivariate Polynomial Ring in a, b, c over Finite Field of size 127

            sage: a,b,c = P.gens()
            sage: f = 57 * a^2*b + 43 * c + 1; f
            57*a^2*b + 43*c + 1

            sage: P.term_order()
            Lexicographic term order

        """
        cdef char **_names
        cdef char *_name
        cdef int i
        cdef int nblcks
        cdef int offset
        cdef int characteristic
        cdef MPolynomialRing_libsingular k
        cdef MPolynomial_libsingular minpoly
        cdef lnumber *nmp

        is_extension = False

        n = int(n)
        if n<1:
            raise ArithmeticError, "number of variables must be at least 1"

        self.__ngens = n

        order = TermOrder(order, n)

        MPolynomialRing_generic.__init__(self, base_ring, n, names, order)

        self._has_singular = True

        _names = <char**>omAlloc0(sizeof(char*)*(len(self._names)+1))

        for i from 0 <= i < n:
            _name = self._names[i]
            _names[i] = omStrDup(_name)

        # from the SINGULAR source code documentation for the rInit function
        ##  characteristic --------------------------------------------------
        ##  input: 0 ch=0 : Q     parameter=NULL    ffChar=FALSE   float_len (done)
        ##         0    1 : Q(a,...)        *names         FALSE             (todo)
        ##         0   -1 : R               NULL           FALSE  0
        ##         0   -1 : R               NULL           FALSE  prec. >6
        ##         0   -1 : C               *names         FALSE  prec. 0..?
        ##         p    p : Fp              NULL           FALSE             (done)
        ##         p   -p : Fp(a)           *names         FALSE             (done)
        ##         q    q : GF(q=p^n)       *names         TRUE              (todo)

        if PY_TYPE_CHECK(base_ring, FiniteField_prime_modn):
            if base_ring.characteristic() <= 2147483629:
                characteristic = base_ring.characteristic()
            else:
                raise TypeError, "p must be <= 2147483629"

        elif PY_TYPE_CHECK(base_ring, RationalField):
            characteristic = 0

        elif PY_TYPE_CHECK(base_ring, FiniteField_generic):
            characteristic = -base_ring.characteristic() # note the negative characteristic
            k = MPolynomialRing_libsingular(base_ring.prime_subfield(), 1, base_ring.variable_name(), 'lex')
            minpoly = base_ring.polynomial()(k.gen())
            is_extension = True

        elif PY_TYPE_CHECK(base_ring, NumberField_generic):
            characteristic = 1
            k = MPolynomialRing_libsingular(RationalField(), 1, base_ring.variable_name(), 'lex')
            minpoly = base_ring.polynomial()(k.gen())
            is_extension = True

        else:
            raise NotImplementedError, "Only GF(q), QQ, and Number Fields are supported."

        self._ring = <ring*>omAlloc0Bin(sip_sring_bin)
        self._ring.ch = characteristic
        self._ring.N = n
        self._ring.names  = _names

        if is_extension:
            rChangeCurrRing(k._ring)
            self._ring.algring = rCopy0(k._ring)
            rComplete(self._ring.algring,1)
            self._ring.P = self._ring.algring.N
            #self._ring.parameter = self._ring.algring.names
            self._ring.parameter = <char**>omAlloc0(sizeof(char*)*2)
            self._ring.parameter[0] = omStrDup(self._ring.algring.names[0])

            nmp = <lnumber*>omAlloc0Bin(rnumber_bin)
            nmp.z= <napoly*>p_Copy(minpoly._poly, self._ring.algring) # fragile?
            nmp.s=2

            self._ring.minpoly=<number*>nmp

        nblcks = len(order.blocks)
        offset = 0

        self._ring.wvhdl  = <int **>omAlloc0((nblcks + 2) * sizeof(int*))
        self._ring.order  = <int *>omAlloc0((nblcks + 2) * sizeof(int *))
        self._ring.block0 = <int *>omAlloc0((nblcks + 2) * sizeof(int *))
        self._ring.block1 = <int *>omAlloc0((nblcks + 2) * sizeof(int *))
        self._ring.OrdSgn = 1


        for i from 0 <= i < nblcks:
            self._ring.order[i] = order_dict.get(order.blocks[i][0], ringorder_lp)
            self._ring.block0[i] = offset + 1
            if order.blocks[i][1] == 0: # may be zero in some cases
                self._ring.block1[i] = offset + n
            else:
                self._ring.block1[i] = offset + order.blocks[i][1]
            offset = self._ring.block1[i]

        self._ring.order[nblcks] = ringorder_C

        rComplete(self._ring, 1)
        self._ring.ShortOut = 0

        self._zero_element = <MPolynomial_libsingular>co.new_MP(self,NULL)

    def __dealloc__(self):
        """
        """
        rChangeCurrRing(self._ring)
        rDelete(self._ring)

    cdef _coerce_c_impl(self, element):
        """

        Coerces elements to self.

        EXAMPLES:
            sage: P.<x,y,z> = QQ[]

            We can coerce elements of self to self

            sage: P._coerce_(x*y + 1/2)
            x*y + 1/2

        We can coerce elements for a ring with the same algebraic properties

            sage: from sage.rings.polynomial.multi_polynomial_libsingular import MPolynomialRing_libsingular
            sage: R.<x,y,z> = MPolynomialRing_libsingular(QQ,3)
            sage: P == R
            True

            sage: P is R
            False

            sage: P._coerce_(x*y + 1)
            x*y + 1

            We can coerce base ring elements

            sage: P._coerce_(3/2)
            3/2

            sage: P._coerce_(ZZ(1))
            1

            sage: P._coerce_(int(1))
            1

            sage: k.<a> = GF(2^8)
            sage: P.<x,y> = PolynomialRing(k,2)
            sage: P._coerce_(a)
            (a)

        """
        cdef poly *_p
        cdef ring *_ring
        cdef number *_n
        cdef poly *mon
        cdef int i

        _ring = self._ring

        if(_ring != currRing): rChangeCurrRing(_ring)

        if PY_TYPE_CHECK(element, MPolynomial_libsingular):
            if element.parent() is <object>self:
                return element
            elif element.parent() == self:
                # is this safe?
                _p = p_Copy((<MPolynomial_libsingular>element)._poly, _ring)
            elif self.base_ring().has_coerce_map_from(element.parent()._mpoly_base_ring(self.variable_names())):
                return self(element._mpoly_dict_recursive(self.variable_names(), self.base_ring()))
            else:
                raise TypeError, "parents do not match"

        elif PY_TYPE_CHECK(element, MPolynomial_polydict):
            if element.parent() == self:
                _p = p_ISet(0, _ring)
                for (m,c) in element.element().dict().iteritems():
                    mon = p_Init(_ring)
                    p_SetCoeff(mon, co.sa2si(c, _ring), _ring)
                    for pos in m.nonzero_positions():
                        p_SetExp(mon, pos+1, m[pos], _ring)
                    p_Setm(mon, _ring)
                    _p = p_Add_q(_p, mon, _ring)
            elif self.base_ring().has_coerce_map_from(element.parent()._mpoly_base_ring(self.variable_names())):
                return self(element._mpoly_dict_recursive(self.variable_names(), self.base_ring()))
            else:
                raise TypeError, "parents do not match"

        elif isinstance(element, polynomial_element.Polynomial):
            if self.base_ring().has_coerce_map_from(element.parent()._mpoly_base_ring(self.variable_names())):
                return self(element._mpoly_dict_recursive(self.variable_names(), self.base_ring()))
            else:
                raise TypeError, "incompatable parents"

        elif PY_TYPE_CHECK(element, CommutativeRingElement):
            # base ring elements
            if  <Parent>element.parent() is self._base:
                # shortcut for GF(p)
                if PY_TYPE_CHECK(self._base, FiniteField_prime_modn):
                    _p = p_ISet(int(element), _ring)
                else:
                    _n = co.sa2si(element,_ring)
                    _p = p_NSet(_n, _ring)

            # also accepting ZZ
            elif element.parent() is IntegerRing():
                if PY_TYPE_CHECK(self._base, RationalField):
                    _n = co.sa2si_ZZ(element,_ring)
                    _p = p_NSet(_n, _ring)
                else: # GF(p)
                    _p = p_ISet(int(element),_ring)
            else:
                # fall back to base ring
                return self._base._coerce_c(element)

        # Accepting int
        elif PY_TYPE_CHECK(element, int):
            _p = p_ISet(int(element), _ring)
        else:
            raise TypeError, "Cannot coerce element"

        return co.new_MP(self,_p)

    def __call__(self, element):
        """
        Construct a new element in self.

        INPUT:
            element -- several types are supported, see below

        EXAMPLE:
            Call supports all conversions _coerce_ supports, plus:

        Coercion from strings:
            sage: P.<x,y,z> = QQ[]
            sage: P('x+y + 1/4')
            x + y + 1/4

        Coercion from SINGULAR elements:
            sage: P._singular_()
            //   characteristic : 0
            //   number of vars : 3
            //        block   1 : ordering dp
            //                  : names    x y z
            //        block   2 : ordering C

            sage: P._singular_().set_ring()
            sage: P(singular('x + 3/4'))
            x + 3/4

        Coercion from symbolic variables:
            sage: x,y,z = var('x,y,z')
            sage: R = QQ[x,y,z]
            sage: R(x)
            x

        Coercion from 'similar' rings:
            sage: P.<x,y,z> = QQ[]
            sage: R.<a,b,c> = MPolynomialRing(ZZ,3)
            sage: P(a)
            x

        Coercion from PARI objects:
            sage: from sage.rings.polynomial.multi_polynomial_libsingular import MPolynomialRing_libsingular
            sage: P.<x,y,z> = MPolynomialRing_libsingular(QQ,3)
            sage: P(pari('x^2 + y'))
            x^2 + y
            sage: P(pari('x*y'))
            x*y

        If everything else fails, we try to coerce to the base ring:
            sage: R.<x,y,z> = GF(3)[]
            sage: R(1/2)
            -1
        """
        cdef poly *_p, *mon
        cdef ring *_ring = self._ring
        cdef unsigned int pos
        rChangeCurrRing(_ring)

        # try to coerce first
        try:
            return self._coerce_c_impl(element)
        except TypeError:
            pass

        if PY_TYPE_CHECK(element, SingularElement) or \
           PY_TYPE_CHECK(element, sage.libs.pari.gen.gen):
            element = str(element)

        if PY_TYPE_CHECK(element, basestring):
            # let python do the the parsing
            d = self.gens_dict()
            if PY_TYPE_CHECK(self._base, FiniteField_givaro):
                d[str(self._base.gen())]=self._base.gen()
            element = sage_eval(element,d)

            # we need to do this, to make sure that we actually get an
            # element in self.
            return self._coerce_c(element)

        if PY_TYPE_CHECK(element, MPolynomial_libsingular):
            if element.parent() is not self and element.parent() != self and  element.parent().ngens() == self.ngens():
                # Map the variables in some crazy way (but in order,
                # of course).  This is here since R(blah) is supposed
                # to be "make an element of R if at all possible with
                # no guarantees that this is mathematically solid."
                # TODO: We can do this faster without the dict
                _p = p_ISet(0, _ring)
                K = self.base_ring()
                for (m,c) in element.dict().iteritems():
                    try:
                        c = K(c)
                    except TypeError, msg:
                        p_Delete(&_p, _ring)
                        raise TypeError, msg
                    mon = p_Init(_ring)
                    p_SetCoeff(mon, co.sa2si(c , _ring), _ring)
                    for pos in m.nonzero_positions():
                        p_SetExp(mon, pos+1, m[pos], _ring)
                    p_Setm(mon, _ring)
                    _p = p_Add_q(_p, mon, _ring)
                return co.new_MP(self, _p)

        if PY_TYPE_CHECK(element, MPolynomial_polydict):
            if element.parent().ngens() == self.ngens():
                # Map the variables in some crazy way (but in order,
                # of course).  This is here since R(blah) is supposed
                # to be "make an element of R if at all possible with
                # no guarantees that this is mathematically solid."
                _p = p_ISet(0, _ring)
                K = self.base_ring()
                for (m,c) in element.element().dict().iteritems():
                    try:
                        c = K(c)
                    except TypeError, msg:
                        p_Delete(&_p, _ring)
                        raise TypeError, msg
                    mon = p_Init(_ring)
                    p_SetCoeff(mon, co.sa2si(c , _ring), _ring)
                    for pos in m.nonzero_positions():
                        p_SetExp(mon, pos+1, m[pos], _ring)
                    p_Setm(mon, _ring)
                    _p = p_Add_q(_p, mon, _ring)
                return co.new_MP(self, _p)

        if PY_TYPE_CHECK(element, dict):
            _p = p_ISet(0, _ring)
            K = self.base_ring()
            for (m,c) in element.iteritems():
                try:
                    c = K(c)
                except TypeError, msg:
                    p_Delete(&_p, _ring)
                    raise TypeError, msg
                mon = p_Init(_ring)
                p_SetCoeff(mon, co.sa2si(c , _ring), _ring)
                if len(m) != self.ngens():
                    raise TypeError, "tuple key must have same length as ngens"
                for pos from 0 <= pos < len(m):
                    if m[pos]:
                        p_SetExp(mon, pos+1, m[pos], _ring)
                p_Setm(mon, _ring)
                _p = p_Add_q(_p, mon, _ring)
            return co.new_MP(self, _p)

        if hasattr(element,'_polynomial_'):
            # SymbolicVariable
            return element._polynomial_(self)

        if is_Macaulay2Element(element):
            return self(repr(element))

        # now try calling the base ring's __call__ methods
        element = self.base_ring()(element)
        _p = p_NSet(co.sa2si(element,_ring), _ring)
        return co.new_MP(self,_p)

    def _repr_(self):
        """
        EXAMPLE:
            sage: P.<x,y> = QQ[]
            sage: P
            Multivariate Polynomial Ring in x, y over Rational Field

        """
        varstr = ", ".join([ rRingVar(i,self._ring)  for i in range(self.__ngens) ])
        return "Multivariate Polynomial Ring in %s over %s"%(varstr,self._base)

    def ngens(self):
        """
        Returns the number of variables in self.

        EXAMPLES:
            sage: P.<x,y> = QQ[]
            sage: P.ngens()
            2

            sage: k.<a> = GF(2^16)
            sage: P = PolynomialRing(k,1000,'x')
            sage: P.ngens()
            1000

        """
        return int(self.__ngens)

    def gens(self):
        """
        Return the tuple of variables in self.

        EXAMPLES:
            sage: P.<x,y,z> = QQ[]
            sage: P.gens()
            (x, y, z)

            sage: P = MPolynomialRing(QQ,10,'x')
            sage: P.gens()
            (x0, x1, x2, x3, x4, x5, x6, x7, x8, x9)

            sage: P.<SAGE,SINGULAR> = MPolynomialRing(QQ,2) # weird names
            sage: P.gens()
            (SAGE, SINGULAR)

        """
        return tuple([self.gen(i) for i in range(self.__ngens)  ])

    def gen(self, int n=0):
        """
        Returns the n-th generator of self.

        EXAMPLES:
            sage: P.<x,y,z> = QQ[]
            sage: P.gen(),P.gen(1)
            (x, y)

            sage: P = MPolynomialRing(GF(127),1000,'x')
            sage: P.gen(500)
            x500

            sage: P.<SAGE,SINGULAR> = MPolynomialRing(QQ,2) # weird names
            sage: P.gen(1)
            SINGULAR

        """
        cdef poly *_p
        cdef ring *_ring = self._ring

        if n < 0 or n >= self.__ngens:
            raise ValueError, "Generator not defined."

        rChangeCurrRing(_ring)
        _p = p_ISet(1,_ring)
        p_SetExp(_p, n+1, 1, _ring)
        p_Setm(_p, _ring);

        return co.new_MP(self,_p)

    def ideal(self, *gens, **kwds):
        """
        Create an ideal in this polynomial ring.

        INPUT:
            *gens -- list or tuple of generators (or several input
                  arguments)
            coerce -- bool (default: True); this must be a keyword
                  argument. Only set it to False if you are certain
                  that each generator is already in the ring.


        EXAMPLE:
            sage: P.<x,y,z> = QQ[]
            sage: sage.rings.ideal.Katsura(P)
            Ideal (x + 2*y + 2*z - 1, x^2 + 2*y^2 + 2*z^2 - x, 2*x*y + 2*y*z - y) of Multivariate Polynomial Ring in x, y, z over Rational Field

            sage: P.ideal([x + 2*y + 2*z-1, 2*x*y + 2*y*z-y, x^2 + 2*y^2 + 2*z^2-x])
            Ideal (x + 2*y + 2*z - 1, 2*x*y + 2*y*z - y, x^2 + 2*y^2 + 2*z^2 - x) of Multivariate Polynomial Ring in x, y, z over Rational Field

        """
        if len(gens) == 1:
            gens = gens[0]
        if is_SingularElement(gens):
            gens = list(gens)
            coerce = True
        elif is_Macaulay2Element(gens):
            gens = list(gens)
            coerce = True
        if not isinstance(gens, (list, tuple)):
            gens = [gens]
        if coerce:
            gens = [self(x) for x in gens]  # this will even coerce from singular ideals correctly!
        return MPolynomialIdeal(self, gens, coerce=False)

    def _macaulay2_(self, macaulay2=macaulay2_default):
        """
        Create a M2 representation of self if Macaulay2 is installed.

        INPUT:
            macaulay2 -- M2 interpreter (default: macaulay2_default)

        EXAMPLES:
            sage: R.<x,y> = ZZ[]
            sage: macaulay2(R)        # optional
            ZZ [x, y, MonomialOrder => GRevLex, MonomialSize => 16]

            sage: R.<x,y> = QQ[]
            sage: macaulay2(R)        # optional
            QQ [x, y, MonomialOrder => GRevLex, MonomialSize => 16]

            sage: R.<x,y> = GF(17)[]
            sage: print macaulay2(R)        # optional
            ZZ
            -- [x, y, MonomialOrder => GRevLex, MonomialSize => 16]
            17
        """
        try:
            R = self.__macaulay2
            if R is None or not (R.parent() is macaulay2):
                raise ValueError
            R._check_valid()
            return R
        except (AttributeError, ValueError):
            self.__macaulay2 = self._macaulay2_set_ring(macaulay2)
        return self.__macaulay2

    def _macaulay2_set_ring(self, macaulay2):
        if not self.__m2_set_ring_cache is None:
            base_str, gens, order = self.__m2_set_ring_cache
        else:
            if self.base_ring().is_prime_field():
                if self.characteristic() == 0:
                    base_str = "QQ"
                else:
                    base_str = "ZZ/" + str(self.characteristic())
            elif is_IntegerRing(self.base_ring()):
                base_str = "ZZ"
            else:
                raise TypeError, "no conversion of to a Macaulay2 ring defined"
            gens = str(self.gens())
            order = self.term_order().macaulay2_str()
            self.__m2_set_ring_cache = (base_str, gens, order)
        return macaulay2.ring(base_str, gens, order)

    def _can_convert_to_singular(self):
        """
        Returns True
        """
        return True

    def _singular_(self, singular=singular_default):
        """
        Create a SINGULAR (as in the CAS) representation of self. The
        result is cached.

        INPUT:
            singular -- SINGULAR interpreter (default: singular_default)

        EXAMPLES:
            sage: P.<x,y,z> = QQ[]
            sage: P._singular_()
            //   characteristic : 0
            //   number of vars : 3
            //        block   1 : ordering dp
            //                  : names    x y z
            //        block   2 : ordering C

            sage: P._singular_() is P._singular_()
            True

            sage: P._singular_().name() == P._singular_().name()
            True

            sage: k.<a> = GF(3^3)
            sage: P.<x,y,z> = PolynomialRing(k,3)
            sage: P._singular_()
            //   characteristic : 3
            //   1 parameter    : a
            //   minpoly        : (a^3-a+1)
            //   number of vars : 3
            //        block   1 : ordering dp
            //                  : names    x y z
            //        block   2 : ordering C

            sage: P._singular_() is P._singular_()
            True

            sage: P._singular_().name() == P._singular_().name()
            True


        TESTS:
            sage: from sage.rings.polynomial.multi_polynomial_libsingular import MPolynomialRing_libsingular
            sage: P.<x> = MPolynomialRing_libsingular(QQ,1)
            sage: P._singular_()
            //   characteristic : 0
            //   number of vars : 1
            //        block   1 : ordering lp
            //                  : names    x
            //        block   2 : ordering C

        """
        try:
            R = self.__singular
            if R is None or not (R.parent() is singular):
                raise ValueError
            R._check_valid()
            if self.base_ring().is_prime_field():
                return R
            if self.base_ring().is_finite():
                R.set_ring() #sorry for that, but needed for minpoly
                if  singular.eval('minpoly') != self.__minpoly:
                    singular.eval("minpoly=%s"%(self.__minpoly))
            return R
        except (AttributeError, ValueError):
            return self._singular_init_(singular)

    def _singular_init_(self, singular=singular_default):
        """
        Create a SINGULAR (as in the CAS) representation of self. The
        result is NOT cached.

        INPUT:
            singular -- SINGULAR interpreter (default: singular_default)

        EXAMPLES:
            sage: P.<x,y,z> = QQ[]
            sage: P._singular_init_()
            //   characteristic : 0
            //   number of vars : 3
            //        block   1 : ordering dp
            //                  : names    x y z
            //        block   2 : ordering C
            sage: P._singular_init_() is P._singular_init_()
            False

            sage: P._singular_init_().name() == P._singular_init_().name()
            False

        TESTS:
            sage: P.<x> = QQ[]
            sage: P._singular_init_()
            //   characteristic : 0
            //   number of vars : 1
            //        block   1 : ordering lp
            //                  : names    x
            //        block   2 : ordering C

        """
        if self.ngens()==1:
            _vars = str(self.gen())
            if "*" in _vars: # 1.000...000*x
                _vars = _vars.split("*")[1]
            order = 'lp'
        else:
            _vars = str(self.gens())
            order = self.term_order().singular_str()

        if is_RealField(self.base_ring()):
            # singular converts to bits from base_10 in mpr_complex.cc by:
            #  size_t bits = 1 + (size_t) ((float)digits * 3.5);
            precision = self.base_ring().precision()
            digits = sage.rings.arith.ceil((2*precision - 2)/7.0)
            self.__singular = singular.ring("(real,%d,0)"%digits, _vars, order=order)

        elif is_ComplexField(self.base_ring()):
            # singular converts to bits from base_10 in mpr_complex.cc by:
            #  size_t bits = 1 + (size_t) ((float)digits * 3.5);
            precision = self.base_ring().precision()
            digits = sage.rings.arith.ceil((2*precision - 2)/7.0)
            self.__singular = singular.ring("(complex,%d,0,I)"%digits, _vars,  order=order)

        elif self.base_ring().is_prime_field():
            self.__singular = singular.ring(self.characteristic(), _vars, order=order)

        elif self.base_ring().is_finite(): #must be extension field
            gen = str(self.base_ring().gen())
            r = singular.ring( "(%s,%s)"%(self.characteristic(),gen), _vars, order=order)
            self.__minpoly = "("+(str(self.base_ring().modulus()).replace("x",gen)).replace(" ","")+")"
            singular.eval("minpoly=%s"%(self.__minpoly) )

            self.__singular = r
        else:
            raise TypeError, "no conversion to a Singular ring defined"

        return self.__singular

    def __hash__(self):
        """
        Return a hash for self, that is, a hash of the string representation of self

        EXAMPLE:
            sage: P.<x,y,z> = QQ[]
            sage: hash(P)      # somewhat random output
            967902441410893180 # 64-bit
            -1767675994        # 32-bit
        """
        return hash(self.__repr__())

    def __richcmp__(left, right, int op):
        return (<Parent>left)._richcmp(right, op)

    cdef int _cmp_c_impl(left, Parent right) except -2:
        """
        Multivariate polynomial rings are said to be equal if:
         * their base rings match
         * their generator names match
         * their term orderings match

        EXAMPLES:
            sage: P.<x,y,z> = QQ[]
            sage: R.<x,y,z> = QQ[]
            sage: P == R
            True

            sage: R.<x,y,z> = MPolynomialRing(GF(127),3)
            sage: P == R
            False

            sage: R.<x,y> = MPolynomialRing(QQ,2)
            sage: P == R
            False

            sage: R.<x,y,z> = MPolynomialRing(QQ,3,order='revlex')
            sage: P == R
            False


        """
        if PY_TYPE_CHECK(right, MPolynomialRing_libsingular) or PY_TYPE_CHECK(right, MPolynomialRing_polydict_domain):
            return cmp( (left.base_ring(), map(str, left.gens()), left.term_order()),
                        (right.base_ring(), map(str, right.gens()), right.term_order())
                        )
        else:
            return cmp(type(left),type(right))

    def __reduce__(self):
        """
        Serializes self.

        EXAMPLES:
            sage: P.<x,y,z> = MPolynomialRing(QQ,3, order='degrevlex')
            sage: P == loads(dumps(P))
            True

            sage: P = MPolynomialRing(GF(127),3,names='abc')
            sage: P == loads(dumps(P))
            True

            sage: P = PolynomialRing(GF(2^8,'F'),3,names='abc')
            sage: P == loads(dumps(P))
            True

            sage: P = PolynomialRing(GF(2^16,'B'),3,names='abc')
            sage: P == loads(dumps(P))
            True

        """
        return sage.rings.polynomial.multi_polynomial_libsingular.unpickle_MPolynomialRing_libsingular, ( self.base_ring(),
                                                                                               map(str, self.gens()),
                                                                                               self.term_order() )


    def __temporarily_change_names(self, names, latex_names):
        """
        This is used by the variable names context manager.
        """
        cdef ring *_ring = (<MPolynomialRing_libsingular>self)._ring
        cdef char **_names, **_orig_names
        cdef char *_name
        cdef int i

        if len(names) != _ring.N:
            raise TypeError, "len(names) doesn't equal self.ngens()"

        old = self._names, self._latex_names
        (self._names, self._latex_names) = names, latex_names

        _names = <char**>omAlloc0(sizeof(char*)*_ring.N)
        for i from 0 <= i < _ring.N:
            _name = names[i]
            _names[i] = omStrDup(_name)

        _orig_names = _ring.names
        _ring.names = _names

        for i from 0 <= i < _ring.N:
            omFree(_orig_names[i])
        omFree(_orig_names)

        return old

    ### The following methods are handy for implementing Groebner
    ### basis algorithms. They do only superficial type/sanity checks
    ### and should be called carefully.

    def monomial_quotient(self, MPolynomial_libsingular f, MPolynomial_libsingular g, coeff=False):
        """
        Return f/g, where both f and g are treated as
        monomials. Coefficients are ignored by default.

        INPUT:
            f -- monomial
            g -- monomial
            coeff -- divide coefficents as well (default: False)

        EXAMPLE:
            sage: P.<x,y,z> = QQ[]
            sage: P.monomial_quotient(3/2*x*y,x)
            y

            sage: P.monomial_quotient(3/2*x*y,x,coeff=True)
            3/2*y

        TESTS:
            sage: R.<x,y,z> = QQ[]
            sage: P.<x,y,z> = QQ[]
            sage: P.monomial_quotient(x*y,x)
            y

            sage: P.monomial_quotient(x*y,R.gen())
            y

            sage: P.monomial_quotient(P(0),P(1))
            0

            sage: P.monomial_quotient(P(1),P(0))
            Traceback (most recent call last):
            ...
            ZeroDivisionError

            sage: P.monomial_quotient(P(3/2),P(2/3), coeff=True)
            9/4

            sage: P.monomial_quotient(x,y) # Note the wrong result
            x*y^1048575*z^1048575 # 64-bit
            x*y^65535*z^65535 # 32-bit

            sage: P.monomial_quotient(x,P(1))
            x

        NOTE: Assumes that the head term of f is a multiple of the
        head term of g and return the multiplicant m. If this rule is
        violated, funny things may happen.

        """
        cdef poly *res
        cdef ring *r = self._ring

        if not <ParentWithBase>self is f._parent:
            f = self._coerce_c(f)
        if not <ParentWithBase>self is g._parent:
            g = self._coerce_c(g)

        if(r != currRing): rChangeCurrRing(r)

        if not f._poly:
            return self._zero_element
        if not g._poly:
            raise ZeroDivisionError

        res = pDivide(f._poly,g._poly)
        if coeff:
            p_SetCoeff(res, n_Div( p_GetCoeff(f._poly, r) , p_GetCoeff(g._poly, r), r), r)
        else:
            p_SetCoeff(res, n_Init(1, r), r)
        return co.new_MP(self, res)

    def monomial_is_divisible_by(self, MPolynomial_libsingular a, MPolynomial_libsingular b):
        """
        Return False if b does not divide a and True otherwise.

        INPUT:
            a -- monomial
            b -- monomial

        EXAMPLES:
            sage: P.<x,y,z> = QQ[]
            sage: P.monomial_is_divisible_by(x^3*y^2*z^4, x*y*z)
            True
            sage: P.monomial_is_divisible_by(x*y*z, x^3*y^2*z^4)
            False

        TESTS:
            sage: P.<x,y,z> = QQ[]
            sage: P.monomial_is_divisible_by(P(0),P(1))
            True
            sage: P.monomial_is_divisible_by(x,P(1))
            True

        """
        cdef poly *_a
        cdef poly *_b
        cdef ring *_r
        if a._parent is not b._parent:
            b = (<MPolynomialRing_libsingular>a._parent)._coerce_c(b)

        _a = a._poly
        _b = b._poly
        _r = (<MPolynomialRing_libsingular>a._parent)._ring

        if _b == NULL:
            raise ZeroDivisionError
        if _a == NULL:
            return True

        if not p_DivisibleBy(_b, _a, _r):
            return False
        else:
            return True


    def monomial_lcm(self, MPolynomial_libsingular f, MPolynomial_libsingular g):
        """
        LCM for monomials. Coefficients are ignored.

        INPUT:
            f -- monomial
            g -- monomial

        EXAMPLE:
            sage: P.<x,y,z> = QQ[]
            sage: P.monomial_lcm(3/2*x*y,x)
            x*y

        TESTS:
            sage: R.<x,y,z> = QQ[]
            sage: P.<x,y,z> = QQ[]
            sage: P.monomial_lcm(x*y,R.gen())
            x*y

            sage: P.monomial_lcm(P(3/2),P(2/3))
            1

            sage: P.monomial_lcm(x,P(1))
            x

        """
        cdef poly *m = p_ISet(1,self._ring)

        if not <ParentWithBase>self is f._parent:
            f = self._coerce_c(f)
        if not <ParentWithBase>self is g._parent:
            g = self._coerce_c(g)

        if f._poly == NULL:
            if g._poly == NULL:
                return self._zero_element
            else:
                raise ArithmeticError, "cannot compute lcm of zero and nonzero element"
        if g._poly == NULL:
            raise ArithmeticError, "cannot compute lcm of zero and nonzero element"

        if(self._ring != currRing): rChangeCurrRing(self._ring)

        pLcm(f._poly, g._poly, m)
        p_Setm(m, self._ring)
        return co.new_MP(self,m)

    def monomial_reduce(self, MPolynomial_libsingular f, G):
        """
        Try to find a g in G where g.lm() divides f. If found (flt,g)
        is returned, (0,0) otherwise, where flt is f/g.lm().

        It is assumed that G is iterable and contains ONLY elements in
        self.

        INPUT:
            f -- monomial
            G -- list/set of mpolynomials

        EXAMPLES:
            sage: P.<x,y,z> = QQ[]
            sage: f = x*y^2
            sage: G = [ 3/2*x^3 + y^2 + 1/2, 1/4*x*y + 2/7, 1/2  ]
            sage: P.monomial_reduce(f,G)
            (y, 1/4*x*y + 2/7)

        TESTS:
            sage: P.<x,y,z> = QQ[]
            sage: f = x*y^2
            sage: G = [ 3/2*x^3 + y^2 + 1/2, 1/4*x*y + 2/7, 1/2  ]

            sage: P.monomial_reduce(P(0),G)
            (0, 0)

            sage: P.monomial_reduce(f,[P(0)])
            (0, 0)

        """
        cdef poly *m = f._poly
        cdef ring *r = self._ring
        cdef poly *flt

        if not m:
            return f,f

        for g in G:
            if PY_TYPE_CHECK(g, MPolynomial_libsingular) \
                   and (<MPolynomial_libsingular>g) \
                   and p_LmDivisibleBy((<MPolynomial_libsingular>g)._poly, m, r):
                flt = pDivide(f._poly, (<MPolynomial_libsingular>g)._poly)
                #p_SetCoeff(flt, n_Div( p_GetCoeff(f._poly, r) , p_GetCoeff((<MPolynomial_libsingular>g)._poly, r), r), r)
                p_SetCoeff(flt, n_Init(1, r), r)
                return co.new_MP(self,flt), g
        return self._zero_element,self._zero_element

    def monomial_pairwise_prime(self, MPolynomial_libsingular g, MPolynomial_libsingular h):
        """
        Return True if h and g are pairwise prime. Both are treated as monomials.

        INPUT:
            h -- monomial
            g -- monomial

        EXAMPLES:
            sage: P.<x,y,z> = QQ[]
            sage: P.monomial_pairwise_prime(x^2*z^3, y^4)
            True

            sage: P.monomial_pairwise_prime(1/2*x^3*y^2, 3/4*y^3)
            False

        TESTS:
            sage: Q.<x,y,z> = QQ[]
            sage: P.<x,y,z> = QQ[]
            sage: P.monomial_pairwise_prime(x^2*z^3, Q('y^4'))
            True

            sage: P.monomial_pairwise_prime(1/2*x^3*y^2, Q(0))
            True

            sage: P.monomial_pairwise_prime(P(1/2),x)
            False


        """
        cdef int i
        cdef ring *r
        cdef poly *p, *q

        if h._parent is not g._parent:
            g = (<MPolynomialRing_libsingular>h._parent)._coerce_c(g)

        r = (<MPolynomialRing_libsingular>h._parent)._ring
        p = g._poly
        q = h._poly

        if p == NULL:
            if q == NULL:
                return False #GCD(0,0) = 0
            else:
                return True #GCD(x,0) = 1

        elif q == NULL:
            return True # GCD(0,x) = 1

        elif p_IsConstant(p,r) or p_IsConstant(q,r): # assuming a base field
            return False

        for i from 1 <= i <= r.N:
            if p_GetExp(p,i,r) and p_GetExp(q,i,r):
                return False
        return True



    def monomial_all_divisors(self, MPolynomial_libsingular t):
        """
        Return a list of all monomials that divide t, coefficients are
        ignored.

        INPUT:
            t -- a monomial

        OUTPUT:
            a list of monomials


        EXAMPLE:
            sage: P.<x,y,z> = QQ[]
            sage: P.monomial_all_divisors(x^2*z^3)
            [x, x^2, z, x*z, x^2*z, z^2, x*z^2, x^2*z^2, z^3, x*z^3, x^2*z^3]

        ALGORITHM: addwithcarry idea by Toon Segers
        """

        M = list()

        cdef ring *_ring = self._ring
        cdef poly *maxvector = t._poly
        cdef poly *tempvector = p_ISet(1, _ring)

        pos = 1

        while not p_ExpVectorEqual(tempvector, maxvector, _ring):
          tempvector = addwithcarry(tempvector, maxvector, pos, _ring)
          M.append(co.new_MP(self, p_Copy(tempvector,_ring)))
        return M



def unpickle_MPolynomialRing_libsingular(base_ring, names, term_order):
    """
    inverse function for MPolynomialRing_libsingular.__reduce__

    """
    from sage.rings.polynomial.polynomial_ring_constructor import _get_from_cache
    key = (base_ring,  tuple(names), len(names), False, term_order)
    R = _get_from_cache(key)
    if not R is None:
        return R

    return MPolynomialRing_libsingular(base_ring, len(names), names, term_order)

cdef inline MPolynomial_libsingular new_MP(MPolynomialRing_libsingular parent, poly *juice):
    """
    Construct a new MPolynomial_libsingular element
    """
    cdef MPolynomial_libsingular p
    p = PY_NEW(MPolynomial_libsingular)
    p._parent = <ParentWithBase>parent
    p._poly = juice
    return p

cdef class MPolynomial_libsingular(sage.rings.polynomial.multi_polynomial.MPolynomial):
    """
    A multivariate polynomial implemented using libSINGULAR.
    """
    def __init__(self, MPolynomialRing_libsingular parent):
        """
        Construct a zero element in parent.
        """
        self._poly = NULL
        self._parent = <ParentWithBase>parent

    def __dealloc__(self):
        # for some mysterious reason, various things may be NULL in some cases
        if self._parent is not <ParentWithBase>None and (<MPolynomialRing_libsingular>self._parent)._ring != NULL and self._poly != NULL:
            p_Delete(&self._poly, (<MPolynomialRing_libsingular>self._parent)._ring)

    def __call__(self, *x, **kwds):
        r"""
        Evaluate this multi-variate polynomial at $x$, where $x$ is
        either the tuple of values to substitute in, or one can use
        functional notation $f(a_0,a_1,a_2, \ldots)$ to evaluate $f$
        with the ith variable replaced by $a_i$.

        INPUT:
            x -- a list of elements in self.parent()
            or **kwds -- a dictionary of variable-name:value pairs.

        EXAMPLES:
            sage: P.<x,y,z> = QQ[]
            sage: f = 3/2*x^2*y + 1/7 * y^2 + 13/27
            sage: f(0,0,0)
            13/27

            sage: f(1,1,1)
            803/378
            sage: 3/2 + 1/7 + 13/27
            803/378

            sage: f(45/2,19/3,1)
            7281167/1512

            sage: f(1,2,3).parent()
            Rational Field

        TESTS:
            sage: P.<x,y,z> = QQ[]
            sage: P(0)(1,2,3)
            0
            sage: P(3/2)(1,2,3)
            3/2

            sage: R.<a,b,y> = QQ[]
            sage: f = a*y^3 + b*y - 3*a*b*y
            sage: f(a=5,b=3,y=10)
            4580
            sage: f(5,3,10)
            4580
        """
        if len(kwds) > 0:
            f = self.subs(**kwds)
            if len(x) > 0:
                return f(*x)
            else:
                return f

        cdef int l = len(x)
        cdef MPolynomialRing_libsingular parent = (<MPolynomialRing_libsingular>self._parent)
        cdef ring *_ring = parent._ring

        cdef poly *_p

        if l == 1 and (PY_TYPE_CHECK(x, tuple) or PY_TYPE_CHECK(x, list)):
            x = x[0]
            l = len(x)

        if l != parent._ring.N:
            raise TypeError, "number of arguments does not match number of variables in parent"

        try:
            x = [parent._coerce_c(e) for e in x]
        except TypeError:
            # give up, evaluate functional
            y = parent.base_ring()(0)
            for (m,c) in self.dict().iteritems():
                y += c*mul([ x[i]**m[i] for i in m.nonzero_positions()])
            return y

        cdef ideal *to_id = idInit(l,1)
        for i from 0 <= i < l:
            to_id.m[i]= p_Copy( (<MPolynomial_libsingular>x[i])._poly, _ring)

        cdef ideal *from_id=idInit(1,1)
        from_id.m[0] = self._poly

        cdef ideal *res_id = fast_map(from_id, _ring, to_id, _ring)
        cdef poly *res = res_id.m[0]

        from_id.m[0] = NULL
        res_id.m[0] = NULL

        id_Delete(&to_id, _ring)
        id_Delete(&from_id, _ring)
        id_Delete(&res_id, _ring)

        if p_IsConstant(res, _ring) and all([e in parent._base for e in x]):
            # I am sure there must be a better way to do this...
            return parent._base(co.new_MP(parent, res))
        else:
            return co.new_MP(parent, res)

    def __richcmp__(left, right, int op):
        return (<Element>left)._richcmp(right, op)

    cdef int _cmp_c_impl(left, Element right) except -2:
        """
        Compare left and right and return -1, 0, and 1 for <,==, and > respectively.

        EXAMPLES:
            sage: P.<x,y,z> = MPolynomialRing(QQ,3, order='degrevlex')
            sage: x == x
            True

            sage: x > y
            True
            sage: y^2 > x
            True

            sage: (2/3*x^2 + 1/2*y + 3) > (2/3*x^2 + 1/4*y + 10)
            True

        TESTS:
            sage: P.<x,y,z> = MPolynomialRing(QQ,3, order='degrevlex')
            sage: x > P(0)
            True

            sage: P(0) == P(0)
            True

            sage: P(0) < P(1)
            True

            sage: x > P(1)
            True

            sage: 1/2*x < 3/4*x
            True

            sage: (x+1) > x
            True

            sage: f = 3/4*x^2*y + 1/2*x + 2/7
            sage: f > f
            False
            sage: f < f
            False
            sage: f == f
            True

            sage: P.<x,y,z> = MPolynomialRing(GF(127),3, order='degrevlex')
            sage: (66*x^2 + 23) > (66*x^2 + 2)
            True


        """
        cdef ring *r
        cdef poly *p, *q
        cdef number *h
        cdef int ret = 0

        r = (<MPolynomialRing_libsingular>left._parent)._ring
        if(r != currRing): rChangeCurrRing(r)
        p = (<MPolynomial_libsingular>left)._poly
        q = (<MPolynomial_libsingular>right)._poly

        # handle special cases first (slight slowdown, as special
        # cases are - well - special
        if p==NULL:
            if q==NULL:
                # compare 0, 0
                return 0
            elif p_IsConstant(q,r):
                # compare 0, const
                return 1-2*n_GreaterZero(p_GetCoeff(q,r), r) # -1: <, 1: > #
        elif q==NULL:
            if p_IsConstant(p,r):
                # compare const, 0
                return -1+2*n_GreaterZero(p_GetCoeff(p,r), r) # -1: <, 1: >
        #else

        while ret==0 and p!=NULL and q!=NULL:
            ret = p_Cmp( p, q, r)

            if ret==0:
                h = n_Sub(p_GetCoeff(p, r),p_GetCoeff(q, r), r)
                # compare coeffs
                ret = -1+n_IsZero(h, r)+2*n_GreaterZero(h, r) # -1: <, 0:==, 1: >
                n_Delete(&h, r)
            p = pNext(p)
            q = pNext(q)

        if ret==0:
            if p==NULL and q != NULL:
                ret = -1
            elif p!=NULL and q==NULL:
                ret = 1

        return ret

    cdef ModuleElement _add_c_impl( left, ModuleElement right):
        """
        Add left and right.

        EXAMPLE:
            sage: P.<x,y,z>=MPolynomialRing(QQ,3)
            sage: 3/2*x + 1/2*y + 1
            3/2*x + 1/2*y + 1

        """
        cdef MPolynomial_libsingular res

        cdef poly *_l, *_r, *_p
        cdef ring *_ring

        _ring = (<MPolynomialRing_libsingular>left._parent)._ring

        if(_ring != currRing): rChangeCurrRing(_ring)

        _l = p_Copy(left._poly, _ring)
        _r = p_Copy((<MPolynomial_libsingular>right)._poly, _ring)

        _p= p_Add_q(_l, _r, _ring)

        p_Normalize(_p,_ring)

        return co.new_MP((<MPolynomialRing_libsingular>left._parent),_p)

    cdef ModuleElement _sub_c_impl( left, ModuleElement right):
        """
        Subtract left and right.

        EXAMPLE:
            sage: P.<x,y,z>=MPolynomialRing(QQ,3)
            sage: 3/2*x - 1/2*y - 1
            3/2*x - 1/2*y - 1

        """
        cdef MPolynomial_libsingular res

        cdef poly *_l, *_r, *_p
        cdef ring *_ring

        _ring = (<MPolynomialRing_libsingular>left._parent)._ring

        _l = p_Copy(left._poly, _ring)
        _r = p_Copy((<MPolynomial_libsingular>right)._poly, _ring)

        if(_ring != currRing): rChangeCurrRing(_ring)
        _p= p_Add_q(_l, p_Neg(_r, _ring), _ring)

        return co.new_MP((<MPolynomialRing_libsingular>left._parent),_p)


    cdef ModuleElement _rmul_c_impl(self, RingElement left):
        """
        Multiply self with a base ring element.

        EXAMPLE:
            sage: P.<x,y,z>=MPolynomialRing(QQ,3)
            sage: 3/2*x
            3/2*x
        """

        cdef number *_n
        cdef ring *_ring
        cdef poly *_p

        _ring = (<MPolynomialRing_libsingular>self._parent)._ring

        if(_ring != currRing): rChangeCurrRing(_ring)

        if not left:
            return (<MPolynomialRing_libsingular>self._parent)._zero_element

        _n = co.sa2si(left,_ring)

        _p = pp_Mult_nn(self._poly,_n,_ring)
        n_Delete(&_n, _ring)
        return co.new_MP((<MPolynomialRing_libsingular>self._parent),_p)

    cdef ModuleElement _lmul_c_impl(self, RingElement right):
        # all currently implemented rings are commutative
        return self._rmul_c_impl(right)

    cdef RingElement  _mul_c_impl(left, RingElement right):
        # all currently implemented rings are commutative
        """
        Multiply left and right.

        EXAMPLE:
            sage: P.<x,y,z>=MPolynomialRing(QQ,3)
            sage: (3/2*x - 1/2*y - 1) * (3/2*x + 1/2*y + 1)
            9/4*x^2 - 1/4*y^2 - y - 1
        """
        cdef poly *_l, *_r, *_p
        cdef ring *_ring

        _ring = (<MPolynomialRing_libsingular>left._parent)._ring

        if(_ring != currRing): rChangeCurrRing(_ring)
        _p = pp_Mult_qq(left._poly, (<MPolynomial_libsingular>right)._poly, _ring)
        return co.new_MP(left._parent,_p)

    cdef RingElement  _div_c_impl(left, RingElement right):
        """
        Divide left by right

        EXAMPLES:
            sage: R.<x,y>=MPolynomialRing(QQ,2)
            sage: f = (x + y)/3
            sage: f.parent()
            Multivariate Polynomial Ring in x, y over Rational Field

        Note that / is still a constructor for elements of the
        fraction field in all cases as long as both arguments have the
        same parent.

            sage: R.<x,y>=PolynomialRing(QQ,2)
            sage: R.<x,y>=MPolynomialRing(QQ,2)
            sage: f = x^3 + y
            sage: g = x
            sage: h = f/g; h
            (x^3 + y)/x
            sage: h.parent()
            Fraction Field of Multivariate Polynomial Ring in x, y over Rational Field

        TESTS:
            sage: R.<x,y>=MPolynomialRing(QQ,2)
            sage: x/0
            Traceback (most recent call last):
            ...
            ZeroDivisionError: Rational division by zero

        """
        cdef poly *p
        cdef ring *r
        cdef number *n
        if (<MPolynomial_libsingular>right).is_constant_c():

            p = (<MPolynomial_libsingular>right)._poly
            if p == NULL:
                raise ZeroDivisionError
            r = (<MPolynomialRing_libsingular>(<MPolynomial_libsingular>left)._parent)._ring
            n = p_GetCoeff(p, r)
            n = nInvers(n)
            p = pp_Mult_nn(left._poly, n,  r)
            n_Delete(&n,r)
            return co.new_MP(left._parent, p)
        else:
            return (<MPolynomialRing_libsingular>left._parent).fraction_field()(left,right)

    def __pow__(MPolynomial_libsingular self,int exp,ignored):
        """
        Return self^(exp).

        EXAMPLE:
            sage: R.<x,y>=MPolynomialRing(QQ,2)
            sage: f = x^3 + y
            sage: f^2
            x^6 + 2*x^3*y + y^2
            sage: g = f^(-1); g
            1/(x^3 + y)
            sage: type(g)
            <class 'sage.rings.fraction_field_element.FractionFieldElement'>
        """
        cdef ring *_ring
        _ring = (<MPolynomialRing_libsingular>self._parent)._ring

        cdef poly *_p
        cdef int _exp

        _exp = exp

        if _exp < 0:
            return 1/(self**(-_exp))
        if _exp > 65535:
            raise TypeError,  "exponent is too large, max. is 65535"

        if(_ring != currRing): rChangeCurrRing(_ring)

        _p = pPower( p_Copy(self._poly,_ring),_exp)

        return co.new_MP((<MPolynomialRing_libsingular>self._parent),_p)


    def __neg__(self):
        """
        Return -self.

        EXAMPLE:
            sage: R.<x,y>=MPolynomialRing(QQ,2)
            sage: f = x^3 + y
            sage: -f
            -x^3 - y
        """
        cdef ring *_ring
        _ring = (<MPolynomialRing_libsingular>self._parent)._ring
        if(_ring != currRing): rChangeCurrRing(_ring)

        return co.new_MP((<MPolynomialRing_libsingular>self._parent),\
                                           p_Neg(p_Copy(self._poly,_ring),_ring))

    def _repr_(self):
        s =  self._repr_short_c()
        s = s.replace("+"," + ").replace("-"," - ")
        if s.startswith(" - "):
            return "-" + s[3:]
        else:
            return s

    def _repr_short(self):
        """
        This is a faster but less pretty way to print polynomials. If available
        it uses the short SINGULAR notation.
        """
        cdef ring *_ring = (<MPolynomialRing_libsingular>self._parent)._ring
        if _ring.CanShortOut:
            _ring.ShortOut = 1
            s = self._repr_short_c()
            _ring.ShortOut = 0
        else:
            s = self._repr_short_c()
        return s

    cdef _repr_short_c(self):
        """
        Raw SINGULAR printing.
        """
        rChangeCurrRing((<MPolynomialRing_libsingular>self._parent)._ring)
        s = p_String(self._poly, (<MPolynomialRing_libsingular>self._parent)._ring, (<MPolynomialRing_libsingular>self._parent)._ring)
        return s

    def _latex_(self):
        r"""
        Return a polynomial latex representation of self.

        EXAMPLE:
            sage: P.<x,y,z> = MPolynomialRing(QQ,3)
            sage: f = - 1*x^2*y - 25/27 * y^3 - z^2
            sage: latex(f)
            - x^{2}y - \frac{25}{27} y^{3} - z^{2}

        """
        cdef ring *_ring = (<MPolynomialRing_libsingular>self._parent)._ring
        cdef int n = _ring.N
        cdef int j, e
        cdef poly *p = self._poly
        poly = ""
        gens = self.parent().latex_variable_names()
        base = self.parent().base()

        while p:
            sign_switch = False

            # First determine the multinomial:
            multi = ""
            for j from 1 <= j <= n:
                e = p_GetExp(p, j, _ring)
                if e > 0:
                    multi += gens[j-1]
                if e > 1:
                    multi += "^{%d}"%e

            # Next determine coefficient of multinomial
            c =  co.si2sa( p_GetCoeff(p, _ring), _ring, base)
            if len(multi) == 0:
                multi = latex(c)
            elif c != 1:
                if  c == -1:
                    if len(poly) > 0:
                        sign_switch = True
                    else:
                        multi = "- %s"%(multi)
                else:
                    multi = "%s %s"%(latex(c),multi)

            # Now add on coefficiented multinomials
            if len(poly) > 0:
                if sign_switch:
                    poly = poly + " - "
                else:
                    poly = poly + " + "
            poly = poly + multi

            p = pNext(p)

        poly = poly.lstrip().rstrip()
        poly = poly.replace("+ -","- ")

        if len(poly) == 0:
            return "0"
        return poly

    def _macaulay2_(self, macaulay2=macaulay2):
        """
        Return corresponding Macaulay2 polynomial.

        WARNING: Two identical rings are not canonically isomorphic in
        M2, so we require the user to explicitly set the ring, since
        there is no way to know if the ring has been set or not, and
        setting it twice screws everything up.

        EXAMPLES:
            sage: R.<x,y> = PolynomialRing(GF(7), 2)   # optional
            sage: f = (x^3 + 2*y^2*x)^7; f          # optional
            x^21 + 2*x^7*y^14

        Always call the Macaulay2 ring conversion on the parent polynomial
        ring before converting a copy of elements to Macaulay2:
            sage: macaulay2(R)                      # optional
            ZZ/7 [x, y, MonomialOrder => GRevLex, MonomialSize => 16]
            sage: h = f._macaulay2_(); h            # optional
            x^21+2*x^7*y^14
            sage: k = (x+y)._macaulay2_()           # optional
            sage: k + h                             # optional
            x^21+2*x^7*y^14+x+y
            sage: R(h)                              # optional
            x^21 + 2*x^7*y^14
            sage: R(h^20) == f^20                   # optional
            True
        """
        try:
            if self.__macaulay2[macaulay2].parent() is macaulay2:
                return self.__macaulay2[macaulay2]
        except (TypeError, AttributeError):
            self.__macaulay2 = {}
        except KeyError:
            pass
        #self.parent()._macaulay2_set_ring(macaulay2)
        z = macaulay2(repr(self))
        self.__macaulay2[macaulay2] = z
        return z

    def _repr_with_changed_varnames(self, varnames):
        """
        Return string representing self but change the variable names
        to varnames.

        EXAMPLE:
            sage: P.<x,y,z> = MPolynomialRing(QQ,3)
            sage: f = - 1*x^2*y - 25/27 * y^3 - z^2
            sage: print f._repr_with_changed_varnames(['FOO', 'BAR', 'FOOBAR'])
            -FOO^2*BAR - 25/27*BAR^3 - FOOBAR^2

        """
        cdef ring *_ring = (<MPolynomialRing_libsingular>self._parent)._ring
        cdef char **_names
        cdef char **_orig_names
        cdef char *_name
        cdef int i

        if len(varnames) != _ring.N:
            raise TypeError, "len(varnames) doesn't equal self.parent().ngens()"


        _names = <char**>omAlloc0(sizeof(char*)*_ring.N)
        for i from 0 <= i < _ring.N:
            _name = varnames[i]
            _names[i] = omStrDup(_name)

        _orig_names = _ring.names
        _ring.names = _names
        s = str(self)
        _ring.names = _orig_names

        for i from 0 <= i < _ring.N:
            omFree(_names[i])
        omFree(_names)

        return s

    def degree(self, MPolynomial_libsingular x=None):
        """
        Return the maximal degree of self in x, where x must be one of the
        generators for the parent of self.

        INPUT:
            x -- multivariate polynmial (a generator of the parent of self)
                 If x is not specified (or is None), return the total degree,
                 which is the maximum degree of any monomial.

        OUTPUT:
            integer

        EXAMPLE:
            sage: R.<x, y> = MPolynomialRing(QQ, 2)
            sage: f = y^2 - x^9 - x
            sage: f.degree(x)
            9
            sage: f.degree(y)
            2
            sage: (y^10*x - 7*x^2*y^5 + 5*x^3).degree(x)
            3
            sage: (y^10*x - 7*x^2*y^5 + 5*x^3).degree(y)
            10

        TESTS:
            sage: P.<x, y> = MPolynomialRing(QQ, 2)
            sage: P(0).degree(x)
            0
            sage: P(1).degree(x)
            0

        """
        cdef ring *r = (<MPolynomialRing_libsingular>self._parent)._ring
        cdef poly *p = self._poly
        cdef int deg, _deg

        deg = 0

        if not x:
            return self.total_degree()

        # TODO: we can do this faster
        if not x in self._parent.gens():
            raise TypeError, "x must be one of the generators of the parent."
        for i from 1 <= i <= r.N:
            if p_GetExp(x._poly, i, r):
                break
        while p:
            _deg =  p_GetExp(p,i,r)
            if _deg > deg:
                deg = _deg
            p = pNext(p)

        return deg

    def newton_polytope(self):
        """
        Return the Newton polytope of this polynomial.

        You should have the optional polymake package installed.

        EXAMPLES:
            sage: R.<x,y> = MPolynomialRing(QQ,2)
            sage: f = 1 + x*y + x^3 + y^3
            sage: P = f.newton_polytope()
            sage: P
            Convex hull of points [[1, 0, 0], [1, 0, 3], [1, 1, 1], [1, 3, 0]]
            sage: P.facets()
            [(0, 1, 0), (3, -1, -1), (0, 0, 1)]
            sage: P.is_simple()
            True

        TESTS:
            sage: R.<x,y> = MPolynomialRing(QQ,2)
            sage: R(0).newton_polytope()
            Convex hull of points []
            sage: R(1).newton_polytope()
            Convex hull of points [[1, 0, 0]]

        """
        from sage.geometry.all import polymake
        e = self.exponents()
        a = [[1] + list(v) for v in e]
        P = polymake.convex_hull(a)
        return P

    def total_degree(self):
        """
        Return the total degree of self, which is the maximum degree
        of all monomials in self.

        EXAMPLES:
            sage: R.<x,y,z> = MPolynomialRing(QQ, 3)
            sage: f=2*x*y^3*z^2
            sage: f.total_degree()
            6
            sage: f=4*x^2*y^2*z^3
            sage: f.total_degree()
            7
            sage: f=99*x^6*y^3*z^9
            sage: f.total_degree()
            18
            sage: f=x*y^3*z^6+3*x^2
            sage: f.total_degree()
            10
            sage: f=z^3+8*x^4*y^5*z
            sage: f.total_degree()
            10
            sage: f=z^9+10*x^4+y^8*x^2
            sage: f.total_degree()
            10

        TESTS:
            sage: R.<x,y,z> = MPolynomialRing(QQ, 3)
            sage: R(0).total_degree()
            0
            sage: R(1).total_degree()
            0
        """
        cdef poly *p = self._poly
        cdef ring *r = (<MPolynomialRing_libsingular>self._parent)._ring
        cdef int l
        if self._poly == NULL:
            return 0
        if(r != currRing): rChangeCurrRing(r)
        return pLDeg(p,&l,r)

    def monomial_coefficient(self, MPolynomial_libsingular mon):
        """
        Return the coefficient of the monomial mon in self, where mon
        must have the same parent as self.

        INPUT:
            mon -- a monomial

        OUTPUT:
            ring element

        EXAMPLE:
            sage: P.<x,y> = MPolynomialRing(QQ, 2)

        The coefficient returned is an element of the base ring of self; in
        this case, QQ.
            sage: f = 2 * x * y
            sage: c = f.monomial_coefficient(x*y); c
            2
            sage: c in QQ
            True

            sage: f = y^2 - x^9 - 7*x + 5*x*y
            sage: f.monomial_coefficient(y^2)
            1
            sage: f.monomial_coefficient(x*y)
            5
            sage: f.monomial_coefficient(x^9)
            -1
            sage: f.monomial_coefficient(x^10)
            0
        """
        cdef poly *p = self._poly
        cdef poly *m = mon._poly
        cdef ring *r = (<MPolynomialRing_libsingular>self._parent)._ring

        if not mon._parent is self._parent:
            raise TypeError, "mon must have same parent as self"

        while(p):
            if p_ExpVectorEqual(p, m, r) == 1:
                return co.si2sa(p_GetCoeff(p, r), r, (<MPolynomialRing_libsingular>self._parent)._base)
            p = pNext(p)

        return (<MPolynomialRing_libsingular>self._parent)._base._zero_element

    def dict(self):
        """
        Return a dictionary representing self. This dictionary is in
        the same format as the generic MPolynomial: The dictionary
        consists of ETuple:coefficient pairs.

        EXAMPLE:
            sage: R.<x,y,z> = MPolynomialRing(QQ, 3)
            sage: f=2*x*y^3*z^2 + 1/7*x^2 + 2/3
            sage: f.dict()
            {(2, 0, 0): 1/7, (0, 0, 0): 2/3, (1, 3, 2): 2}
        """
        cdef poly *p
        cdef ring *r
        cdef int n
        cdef int v
        r = (<MPolynomialRing_libsingular>self._parent)._ring
        if r!=currRing: rChangeCurrRing(r)
        base = (<MPolynomialRing_libsingular>self._parent)._base
        p = self._poly
        pd = dict()
        while p:
            d = dict()
            for v from 1 <= v <= r.N:
                n = p_GetExp(p,v,r)
                if n!=0:
                    d[v-1] = n

            pd[ETuple(d,r.N)] = co.si2sa(p_GetCoeff(p, r), r, base)

            p = pNext(p)
        return pd

    def __iter__(self):
        """
        Facilitates iterating over the monomials of self,
        returning tuples of the form (coeff, mon) for each
        non-zero monomial.

        NOTE: This function creates the entire list upfront because
              Cython doesn't (yet) support iterators.

        EXAMPLES:
            sage: P.<x,y,z> = PolynomialRing(QQ,3)
            sage: f = 3*x^3*y + 16*x + 7
            sage: [(c,m) for c,m in f]
            [(3, x^3*y), (16, x), (7, 1)]
            sage: f = P.random_element(12,14)
            sage: sum(c*m for c,m in f) == f
            True
        """
        # TODO: re-implement actually using yield when yield added to cython
        D = self.dict()
        L = [(c, MPolynomial_polydict(self._parent, {exp: 1})) for exp, c in D.items()]
        return iter(L)

    def __getitem__(self,x):
        """
        same as self.monomial_coefficent but for exponent vectors.

        INPUT:
            x -- a tuple or, in case of a single-variable MPolynomial
                 ring x can also be an integer.

        EXAMPLES:
            sage: R.<x, y> = MPolynomialRing(QQ, 2)
            sage: f = -10*x^3*y + 17*x*y
            sage: f[3,1]
            -10
            sage: f[1,1]
            17
            sage: f[0,1]
            0

            sage: R.<x> = MPolynomialRing(GF(7),1); R
            Multivariate Polynomial Ring in x over Finite Field of size 7
            sage: f = 5*x^2 + 3; f
            -2*x^2 + 3
            sage: f[2]
            5
        """

        cdef poly *m
        cdef poly *p = self._poly
        cdef ring *r = (<MPolynomialRing_libsingular>self._parent)._ring
        cdef int i

        if PY_TYPE_CHECK(x, MPolynomial_libsingular):
            return self.monomial_coefficient(x)
        if not PY_TYPE_CHECK(x, tuple):
            try:
                x = tuple(x)
            except TypeError:
                x = (x,)

        if len(x) != (<MPolynomialRing_libsingular>self._parent).__ngens:
            raise TypeError, "x must have length self.ngens()"

        m = p_ISet(1,r)
        i = 1
        for e in x:
            p_SetExp(m, i, int(e), r)
            i += 1
        p_Setm(m, r)

        while(p):
            if p_ExpVectorEqual(p, m, r) == 1:
                p_Delete(&m,r)
                return co.si2sa(p_GetCoeff(p, r), r, (<MPolynomialRing_libsingular>self._parent)._base)
            p = pNext(p)

        p_Delete(&m,r)
        return (<MPolynomialRing_libsingular>self._parent)._base._zero_element

    def coefficient(self, MPolynomial_libsingular mon):
        """
        Return the coefficient of mon in self, where mon must have the
        same parent as self.  The coefficient is defined as follows.
        If f is this polynomial, then the coefficient is the sum T/mon
        where the sum is over terms T in f that are exactly divisible
        by mon.

        A monomial m(x,y) 'exactly divides' f(x,y) if m(x,y)|f(x,y)
        and neither x*m(x,y) nor y*m(x,y) divides f(x,y).

        INPUT:
            mon -- a monomial

        OUTPUT:
            element of the parent of self

        EXAMPLES:
            sage: P.<x,y> = MPolynomialRing(QQ, 2)

        The coefficient returned is an element of the parent of self; in
        this case, QQ[x, y].

            sage: f = 2 * x * y
            sage: c = f.coefficient(x*y); c
            2
            sage: c.parent()
            Multivariate Polynomial Ring in x, y over Rational Field
            sage: c in P
            True

            sage: f = y^2 - x^9 - 7*x + 5*x*y
            sage: f.coefficient(y)
            5*x
            sage: f = y - x^9*y - 7*x + 5*x*y
            sage: f.coefficient(y)
            -x^9 + 5*x + 1

            sage: f = y^2 - x^9 - 7*x*y^2 + 5*x*y
            sage: f.coefficient(x*y)
            5
            sage: f.coefficient(x*y^2)
            -7
            sage: f.coefficient(y)
            5*x
            sage: f.coefficient(x)
            -7*y^2 + 5*y

        The coefficient of 1 is also an element of the multivariate
        polynomial ring:

            sage: R.<x,y> = MPolynomialRing(GF(389),2)
            sage: parent(R(x*y+5).coefficient(R(1)))
            Multivariate Polynomial Ring in x, y over Finite Field of size 389
        """
        cdef poly *p = self._poly
        cdef poly *m = mon._poly
        cdef ring *r = (<MPolynomialRing_libsingular>self._parent)._ring
        cdef poly *res = p_ISet(0,r)
        cdef poly *t
        cdef int exactly_divisible, i
        if(r != currRing): rChangeCurrRing(r)

        if not mon._parent is self._parent:
            raise TypeError, "mon must have same parent as self"

        while(p):
            exactly_divisible = 1
            for i from 1 <= i <= r.N:
                if (p_GetExp(m,i,r) != 0) and (p_GetExp(p,i,r) != p_GetExp(m,i,r)):
                    exactly_divisible = 0
                    break
            if exactly_divisible:
                t = pDivide(p,m)
                p_SetCoeff(t, n_Div( p_GetCoeff(p, r) , p_GetCoeff(m, r), r), r)
                res = p_Add_q(res, t , r )
            p = pNext(p)

        return co.new_MP(self._parent, res)

    def exponents(self):
        """
        Return the exponents of the monomials appearing in self.

        EXAMPLES:
            sage: R.<a,b,c> = PolynomialRing(QQ, 3)
            sage: R.<a,b,c> = MPolynomialRing(QQ, 3)
            sage: f = a^3 + b + 2*b^2
            sage: f.exponents()
            [(3, 0, 0), (0, 2, 0), (0, 1, 0)]
        """
        cdef poly *p
        cdef ring *r
        cdef int v
        r = (<MPolynomialRing_libsingular>self._parent)._ring

        p = self._poly

        pl = list()
        while p:
            ml = list()
            for v from 1 <= v <= r.N:
                ml.append(p_GetExp(p,v,r))
            pl.append(ETuple(ml))

            p = pNext(p)
        return pl

    def is_unit(self):
        """
        Return True if self is a unit.

        EXAMPLES:
            sage: R.<x,y> = PolynomialRing(QQ, 2)
            sage: R.<x,y> = MPolynomialRing(QQ, 2)
            sage: (x+y).is_unit()
            False
            sage: R(0).is_unit()
            False
            sage: R(-1).is_unit()
            True
            sage: R(-1 + x).is_unit()
            False
            sage: R(2).is_unit()
            True
        """
        return bool(p_IsUnit(self._poly, (<MPolynomialRing_libsingular>self._parent)._ring))

    def inverse_of_unit(self):
        """
        Return the inverse of self if self is a unit.

        EXAMPLES:

            sage: R.<x,y> = MPolynomialRing(QQ, 2)
        """
        cdef ring *_ring = (<MPolynomialRing_libsingular>self._parent)._ring
        if(_ring != currRing): rChangeCurrRing(_ring)

        if not p_IsUnit(self._poly, _ring):
            raise ArithmeticError, "is not a unit"
        else:
            return co.new_MP(self._parent,pInvers(0,self._poly,NULL))

    def is_homogeneous(self):
        """
        Return True if self is a homogeneous polynomial.

        EXAMPLES:
            sage: P.<x,y> = PolynomialRing(RationalField(), 2)
            sage: (x+y).is_homogeneous()
            True
            sage: (x.parent()(0)).is_homogeneous()
            True
            sage: (x+y^2).is_homogeneous()
            False
            sage: (x^2 + y^2).is_homogeneous()
            True
            sage: (x^2 + y^2*x).is_homogeneous()
            False
            sage: (x^2*y + y^2*x).is_homogeneous()
            True

        """
        cdef ring *_ring = (<MPolynomialRing_libsingular>self._parent)._ring
        if(_ring != currRing): rChangeCurrRing(_ring)
        return bool(pIsHomogeneous(self._poly))

    def homogenize(self, var='h'):
        """
        Return self is self is homogeneous.  Otherwise return a
        homogeneous polynomial. If a string is given, return a
        polynomial in one more variable such that setting that
        variable equal to 1 yields self. This variable is added to the
        end of the variables. If either a variable in self.parent() or
        an index is given, this variable is used to homogenize the
        polynomial.

        INPUT:
            var -- either a string (default: 'h'); a variable name for the new variable
                   to be added in when homogenizing or a variable/index to specify the existing
                   variable to be used.

        OUTPUT:
            a multivariate polynomial

        EXAMPLES:
            sage: P.<x,y> = PolynomialRing(QQ,2)
            sage: P.<x,y> = MPolynomialRing(QQ,2)
            sage: f = x^2 + y + 1 + 5*x*y^10
            sage: g = f.homogenize('z'); g
            5*x*y^10 + x^2*z^9 + y*z^10 + z^11
            sage: g.parent()
            Multivariate Polynomial Ring in x, y, z over Rational Field
            sage: f.homogenize(x)
            2*x^11 + x^10*y + 5*x*y^10

        """
        cdef MPolynomialRing_libsingular parent = <MPolynomialRing_libsingular>self._parent
        cdef MPolynomial_libsingular f

        if self.is_homogeneous():
            return self

        if PY_TYPE_CHECK(var, MPolynomial_libsingular):
            if (<MPolynomial_libsingular>var)._parent is self._parent:
                var = var._variable_indices_()
                if len(var) == 1:
                    var = var[0]
                else:
                    raise TypeError, "parameter var must be single variable"

        if PY_TYPE_CHECK(var,str):
            names = [str(e) for e in parent.gens()] + [var]
            P = MPolynomialRing_libsingular(parent.base(),parent.ngens()+1, names, order=parent.term_order())
            f = P(str(self))
            return co.new_MP(P, pHomogen(f._poly,len(names)))
        elif PY_TYPE_CHECK(var,int) or PY_TYPE_CHECK(var,Integer):
            if var < parent._ring.N:
                return co.new_MP(parent, pHomogen(p_Copy(self._poly, parent._ring), var+1))
            else:
                raise TypeError, "var must be < self.parent().ngens()"
        else:
            raise TypeError, "parameter var not understood"

    def is_monomial(self):
        return not self._poly.next

    def subs(self, fixed=None, **kw):
        """
        Fixes some given variables in a given multivariate polynomial and
        returns the changed multivariate polynomials. The polynomial
        itself is not affected.  The variable,value pairs for fixing are
        to be provided as dictionary of the form {variable:value}.

        This is a special case of evaluating the polynomial with some of
        the variables constants and the others the original variables, but
        should be much faster if only few variables are to be fixed.

        INPUT:
            fixed -- (optional) dict with variable:value pairs
            **kw -- names parameters

        OUTPUT:
            new MPolynomial

        EXAMPLES:
            sage: R.<x,y> = QQ[]
            sage: f = x^2 + y + x^2*y^2 + 5
            sage: f(5,y)
            25*y^2 + y + 30
            sage: f.subs({x:5})
            25*y^2 + y + 30
            sage: f.subs(x=5)
            25*y^2 + y + 30

            sage: P.<x,y,z> = PolynomialRing(GF(2),3)
            sage: f = x + y + 1
            sage: f.subs({x:y+1})
            0
            sage: f.subs(x=y)
            1
            sage: f.subs(x=x)
            x + y + 1
            sage: f.subs({x:z})
            y + z + 1
            sage: f.subs(x=z+1)
            y + z

        TESTS:
            sage: P.<x,y,z> = QQ[]
            sage: f = y
            sage: f.subs({y:x}).subs({x:z})
            z

        NOTE: The evaluation is performed by evalutating every
        variable:value pair separately.  This has side effects if
        e.g. x=y, y=z is provided. If x=y is evaluated first, all x
        variables will be replaced by z eventually.

        """
        cdef int mi, i, need_map

        cdef MPolynomialRing_libsingular parent = <MPolynomialRing_libsingular>self._parent
        cdef ring *_ring = parent._ring

        if(_ring != currRing): rChangeCurrRing(_ring)

        cdef poly *_p = p_Copy(self._poly, _ring)
        cdef poly *_f

        cdef ideal *to_id = idInit(_ring.N,1)
        cdef ideal *from_id
        cdef ideal *res_id
        need_map = 0

        if fixed is not None:
            for m,v in fixed.iteritems():
                if PY_TYPE_CHECK(m,int) or PY_TYPE_CHECK(m,Integer):
                    mi = m+1
                elif PY_TYPE_CHECK(m,MPolynomial_libsingular) and <MPolynomialRing_libsingular>m.parent() is parent:
                    for i from 0 < i <= _ring.N:
                        if p_GetExp((<MPolynomial_libsingular>m)._poly, i, _ring) != 0:
                            mi = i
                            break
                    if i > _ring.N:
                        raise TypeError, "key does not match"
                else:
                    raise TypeError, "keys do not match self's parent"
                v = parent._coerce_c(v)
                _f = (<MPolynomial_libsingular>v)._poly
                if _f == NULL or pNext(_f) == NULL:
                    _p = pSubst(_p, mi, _f)
                else:
                    need_map = 1
                    to_id.m[mi-1] = p_Copy(_f, _ring)

        gd = parent.gens_dict()
        for m,v in kw.iteritems():
            m = gd[m]
            for i from 0 < i <= _ring.N:
                if p_GetExp((<MPolynomial_libsingular>m)._poly, i, _ring) != 0:
                    mi = i
                    break
            if i > _ring.N:
                raise TypeError, "key does not match"
            v = parent._coerce_c(v)
            _f = (<MPolynomial_libsingular>v)._poly
            if _f == NULL or pNext(_f) == NULL:
                _p = pSubst(_p, mi, _f)
            else:
                if to_id.m[mi-1] != NULL:
                    p_Delete(&to_id.m[mi-1],_ring)
                to_id.m[mi-1] = p_Copy(_f, _ring)
                need_map = 1
<<<<<<< HEAD

        if need_map:
            for mi from 0 <= mi < _ring.N:
                if to_id.m[mi] == NULL:
                    to_id.m[mi] = p_ISet(1,_ring)
                    p_SetExp(to_id.m[mi], mi+1, 1, _ring)
                    p_Setm(to_id.m[mi], _ring)

            from_id=idInit(1,1)
            from_id.m[0] = _p

=======

        if need_map:
            for mi from 0 <= mi < _ring.N:
                if to_id.m[mi] == NULL:
                    to_id.m[mi] = p_ISet(1,_ring)
                    p_SetExp(to_id.m[mi], mi+1, 1, _ring)
                    p_Setm(to_id.m[mi], _ring)

            from_id=idInit(1,1)
            from_id.m[0] = _p

>>>>>>> a55e57b6
            res_id = fast_map(from_id, _ring, to_id, _ring)
            _p = res_id.m[0]

            from_id.m[0] = NULL
            res_id.m[0] = NULL

            id_Delete(&from_id, _ring)
            id_Delete(&res_id, _ring)

        id_Delete(&to_id, _ring)
        return co.new_MP(parent,_p)

    def monomials(self):
        """
        Return the list of monomials in self. The returned list is
        ordered by the term ordering of self.parent().

        EXAMPLE:
            sage: P.<x,y,z> = MPolynomialRing(QQ,3)
            sage: f = x + 3/2*y*z^2 + 2/3
            sage: f.monomials()
            [y*z^2, x, 1]
            sage: f = P(3/2)
            sage: f.monomials()
            [1]

        TESTS:
            sage: P.<x,y,z> = MPolynomialRing(QQ,3)
            sage: f = x
            sage: f.monomials()
            [x]
            sage: f = P(0)
            sage: f.monomials()
            [0]


        """
        l = list()
        cdef MPolynomialRing_libsingular parent = <MPolynomialRing_libsingular>self._parent
        cdef ring *_ring = parent._ring
        cdef poly *p = p_Copy(self._poly, _ring)
        cdef poly *t

        if p == NULL:
            return [parent._zero_element]

        while p:
            t = pNext(p)
            p.next = NULL
            p_SetCoeff(p, n_Init(1,_ring), _ring)
            p_Setm(p, _ring)
            l.append( co.new_MP(parent,p) )
            p = t

        return l

    def constant_coefficient(self):
        """
        Return the constant coefficient of this multivariate polynomial.

        EXAMPLES:
            sage: P.<x, y> = MPolynomialRing(QQ,2)
            sage: f = 3*x^2 - 2*y + 7*x^2*y^2 + 5
            sage: f.constant_coefficient()
            5
            sage: f = 3*x^2
            sage: f.constant_coefficient()
            0
        """
        cdef poly *p = self._poly
        cdef ring *r = (<MPolynomialRing_libsingular>self._parent)._ring
        if p == NULL:
            return (<MPolynomialRing_libsingular>self._parent)._base._zero_element

        while p.next:
            p = pNext(p)

        if p_LmIsConstant(p, r):
            return co.si2sa( p_GetCoeff(p, r), r, (<MPolynomialRing_libsingular>self._parent)._base )
        else:
            return (<MPolynomialRing_libsingular>self._parent)._base._zero_element

    def is_univariate(self):
        """
        Return True if self is a univariate polynomial, that is if
        self contains only one variable.

        EXAMPLE:
            sage: P.<x,y,z> = MPolynomialRing(GF(2),3)
            sage: f = x^2 + 1
            sage: f.is_univariate()
            True
            sage: f = y*x^2 + 1
            sage: f.is_univariate()
            False
            sage: f = P(0)
            sage: f.is_univariate()
            True
        """
        return bool(len(self._variable_indices_(sort=False))<2)

    def univariate_polynomial(self, R=None):
        """
        Returns a univariate polynomial associated to this
        multivariate polynomial.

        INPUT:
            R -- (default: None) PolynomialRing

        If this polynomial is not in at most one variable, then a
        ValueError exception is raised.  This is checked using the
        is_univariate() method.  The new Polynomial is over the same
        base ring as the given MPolynomial and in the variable 'x' if
        no ring 'ring' is provided.

        EXAMPLES:
            sage: R.<x, y> = MPolynomialRing(QQ,2)
            sage: f = 3*x^2 - 2*y + 7*x^2*y^2 + 5
            sage: f.univariate_polynomial()
            Traceback (most recent call last):
            ...
            TypeError: polynomial must involve at most one variable
            sage: g = f.subs({x:10}); g
            700*y^2 - 2*y + 305
            sage: g.univariate_polynomial ()
            700*x^2 - 2*x + 305
            sage: g.univariate_polynomial(PolynomialRing(QQ,'z'))
            700*z^2 - 2*z + 305
        """
        cdef poly *p = self._poly
        cdef ring *r = (<MPolynomialRing_libsingular>self._parent)._ring
        k = self.base_ring()

        if not self.is_univariate():
            raise TypeError, "polynomial must involve at most one variable"

        #construct ring if none
        if R == None:
            R =  PolynomialRing(k,'x')

        zero = k(0)
        coefficients = [zero] * (self.degree() + 1)

        while p:
            coefficients[pTotaldegree(p, r)] = co.si2sa(p_GetCoeff(p, r), r, k)
            p = pNext(p)

        return R(coefficients)


    def _variable_indices_(self, sort=True):
        """
        Return the indices of all variables occuring in self.
        This index is the index as SAGE uses them (starting at zero), not
        as SINGULAR uses them (starting at one).

        INPUT:
            sort -- specifies whether the indices shall be sorted

        EXAMPLE:
            sage: P.<x,y,z> = MPolynomialRing(GF(2),3)
            sage: f = x*z^2 + z + 1
            sage: f._variable_indices_()
            [0, 2]

        """
        cdef poly *p
        cdef ring *r = (<MPolynomialRing_libsingular>self._parent)._ring
        cdef int i
        s = set()
        p = self._poly
        while p:
            for i from 1 <= i <= r.N:
                if p_GetExp(p,i,r):
                    s.add(i-1)
            p = pNext(p)
        if sort:
            return sorted(s)
        else:
            return list(s)

    def variables(self, sort=True):
        """
        Return a list of all variables occuring in self.

        INPUT:
            sort -- specifies whether the indices shall be sorted

        EXAMPLE:
            sage: P.<x,y,z> = MPolynomialRing(GF(2),3)
            sage: f = x*z^2 + z + 1
            sage: f.variables()
            [z, x]
            sage: f.variables(sort=False)
            [x, z]

        """
        cdef poly *p, *v
        cdef ring *r = (<MPolynomialRing_libsingular>self._parent)._ring
        cdef int i
        l = list()
        si = set()
        p = self._poly
        while p:
            for i from 1 <= i <= r.N:
                if i not in si and p_GetExp(p,i,r):
                    v = p_ISet(1,r)
                    p_SetExp(v, i, 1, r)
                    p_Setm(v, r)
                    l.append(co.new_MP(self._parent, v))
                    si.add(i)
            p = pNext(p)
        if sort:
            return sorted(l)
        else:
            return l

    def variable(self, i=0):
        """
        Return the i-th variable occuring in self. The index i is the
        index in self.variables().

        EXAMPLE:
            sage: P.<x,y,z> = MPolynomialRing(GF(2),3)
            sage: f = x*z^2 + z + 1
            sage: f.variables()
            [z, x]
            sage: f.variable(1)
            x
        """
        return self.variables()[i]

    def nvariables(self):
        """
        """
        return self._variable_indices_(sort=False)

    def is_constant(self):
        """
        """
        return bool(p_IsConstant(self._poly, (<MPolynomialRing_libsingular>self._parent)._ring))

    cdef int is_constant_c(self):
        return p_IsConstant(self._poly, (<MPolynomialRing_libsingular>self._parent)._ring)

    def __hash__(self):
        """
        """
        s = p_String(self._poly, (<MPolynomialRing_libsingular>self._parent)._ring, (<MPolynomialRing_libsingular>self._parent)._ring)
        return hash(s)

    def lm(MPolynomial_libsingular self):
        """
        Returns the lead monomial of self with respect to the term
        order of self.parent(). In SAGE a monomial is a product of
        variables in some power without a coefficient.

        EXAMPLES:
            sage: R.<x,y,z>=PolynomialRing(GF(7),3,order='lex')
            sage: R.<x,y,z>=MPolynomialRing(GF(7),3,order='lex')
            sage: f = x^1*y^2 + y^3*z^4
            sage: f.lm()
            x*y^2
            sage: f = x^3*y^2*z^4 + x^3*y^2*z^1
            sage: f.lm()
            x^3*y^2*z^4

            sage: R.<x,y,z>=MPolynomialRing(QQ,3,order='deglex')
            sage: f = x^1*y^2*z^3 + x^3*y^2*z^0
            sage: f.lm()
            x*y^2*z^3
            sage: f = x^1*y^2*z^4 + x^1*y^1*z^5
            sage: f.lm()
            x*y^2*z^4

            sage: R.<x,y,z>=PolynomialRing(GF(127),3,order='degrevlex')
            sage: f = x^1*y^5*z^2 + x^4*y^1*z^3
            sage: f.lm()
            x*y^5*z^2
            sage: f = x^4*y^7*z^1 + x^4*y^2*z^3
            sage: f.lm()
            x^4*y^7*z

        """
        cdef poly *_p
        cdef ring *_ring
        _ring = (<MPolynomialRing_libsingular>self._parent)._ring
        if self._poly == NULL:
            return (<MPolynomialRing_libsingular>self._parent)._zero_element
        _p = p_Head(self._poly, _ring)
        p_SetCoeff(_p, n_Init(1,_ring), _ring)
        p_Setm(_p,_ring)
        return co.new_MP((<MPolynomialRing_libsingular>self._parent), _p)


    def lc(MPolynomial_libsingular self):
        """
        Leading coefficient of self. See self.lm() for details.
        """

        cdef poly *_p
        cdef ring *_ring
        cdef number *_n
        _ring = (<MPolynomialRing_libsingular>self._parent)._ring

        if self._poly == NULL:
            return (<MPolynomialRing_libsingular>self._parent)._base._zero_element

        if(_ring != currRing): rChangeCurrRing(_ring)

        _p = p_Head(self._poly, _ring)
        _n = p_GetCoeff(_p, _ring)

        return co.si2sa(_n, _ring, (<MPolynomialRing_libsingular>self._parent)._base)

    def lt(MPolynomial_libsingular self):
        """
        Leading term of self. In SAGE a term is a product of variables
        in some power AND a coefficient.

        See self.lm() for details
        """
        if self._poly == NULL:
            return (<MPolynomialRing_libsingular>self._parent)._zero_element

        return co.new_MP((<MPolynomialRing_libsingular>self._parent),
                                           p_Head(self._poly,(<MPolynomialRing_libsingular>self._parent)._ring))

    def is_zero(self):
        if self._poly is NULL:
            return True
        else:
            return False

    def __nonzero__(self):
        if self._poly:
            return True
        else:
            return False

    def __floordiv__(self, right):
        """
        Perform division with remainder and return the quotient.

        INPUT:
            right -- something coercable to an MPolynomial_libsingular in self.parent()

        EXAMPLES:
            sage: R.<x,y,z> = PolynomialRing(GF(32003),3)
            sage: R.<x,y,z> = MPolynomialRing(GF(32003),3)
            sage: f = y*x^2 + x + 1
            sage: f//x
            x*y + 1
            sage: f//y
            x^2
        """
        cdef MPolynomialRing_libsingular parent = <MPolynomialRing_libsingular>(<MPolynomial_libsingular>self)._parent
        cdef ring *r = parent._ring
        if(r != currRing): rChangeCurrRing(r)
        cdef MPolynomial_libsingular _self, _right
        cdef poly *quo

        _self = self

        if not PY_TYPE_CHECK(right, MPolynomial_libsingular) or (<ParentWithBase>parent is not (<MPolynomial_libsingular>right)._parent):
            _right = parent._coerce_c(right)
        else:
            _right = right

        if right.is_zero():
            raise ZeroDivisionError

        quo = singclap_pdivide( _self._poly, _right._poly )
        return co.new_MP(parent, quo)

    def factor(self, param=0):
        """
        Return the factorization of self.

        INPUT:
            param --  0: returns factors and multiplicities, first factor is a constant.
                      1: returns non-constant factors (no multiplicities).
                      2: returns non-constant factors and multiplicities.
        EXAMPLE:
            sage: R.<x,y,z> = PolynomialRing(GF(32003),3)
            sage: R.<x,y,z> = MPolynomialRing(GF(32003),3)
            sage: f = 9*(x-1)^2*(y+z)
            sage: f.factor(0)
            9 * (y + z) * (x - 1)^2
            sage: f.factor(1)
            (y + z) * (x - 1)
            sage: f.factor(2)
            (y + z) * (x - 1)^2

            sage: R.<x,w,v,u> = QQ['x','w','v','u']
            sage: p = (4*v^4*u^2 - 16*v^2*u^4 + 16*u^6 - 4*v^4*u + 8*v^2*u^3 + v^4)
            sage: p.factor()
            (-2*v^2*u + 4*u^3 + v^2)^2
        """
        cdef ring *_ring
        cdef intvec *iv
        cdef int *ivv
        cdef ideal *I
        cdef MPolynomialRing_libsingular parent
        cdef int i

        parent = self._parent
        _ring = parent._ring

        if(_ring != currRing): rChangeCurrRing(_ring)

        iv = NULL
        I = singclap_factorize ( self._poly, &iv , int(param)) #delete iv at some point

        if param==1:
            v = [(co.new_MP(parent, p_Copy(I.m[i],_ring)) , 1)   for i in range(I.ncols)]
        else:
            ivv = iv.ivGetVec()
            v = [(co.new_MP(parent, p_Copy(I.m[i],_ring)) , ivv[i])   for i in range(I.ncols)]
            oo = (co.new_MP(parent, p_ISet(1,_ring)),1)
            if oo in v:
                v.remove(oo)

        F = Factorization(v)
        F.sort()

        delete(iv)
        id_Delete(&I,_ring)

        return F

    def lift(self, I):
        """
        given an ideal I = (f_1,...,f_r) and some g (== self) in I,
        find s_1,...,s_r such that g = s_1 f_1 + ... + s_r f_r

        EXAMPLE:
            sage: A.<x,y> = PolynomialRing(QQ,2,order='degrevlex')
            sage: I = A.ideal([x^10 + x^9*y^2, y^8 - x^2*y^7 ])
            sage: f = x*y^13 + y^12
            sage: M = f.lift(I)
            sage: M
            [y^7, x^7*y^2 + x^8 + x^5*y^3 + x^6*y + x^3*y^4 + x^4*y^2 + x*y^5 + x^2*y^3 + y^4]
            sage: sum( map( mul , zip( M, I.gens() ) ) ) == f
            True
        """

        cdef ideal *fI = idInit(1,1)
        cdef ideal *_I
        cdef MPolynomialRing_libsingular parent = <MPolynomialRing_libsingular>self._parent
        cdef int i = 0
        cdef int j
        cdef ring *r = (<MPolynomialRing_libsingular>self._parent)._ring
        cdef ideal *res

        if PY_TYPE_CHECK(I, MPolynomialIdeal):
            I = I.gens()

        _I = idInit(len(I),1)

        for f in I:
            if not (PY_TYPE_CHECK(f,MPolynomial_libsingular) \
                    and <MPolynomialRing_libsingular>(<MPolynomial_libsingular>f)._parent is parent):
                try:
                    f = parent._coerce_c(f)
                except TypeError, msg:
                    id_Delete(&fI,r)
                    id_Delete(&_I,r)
                    raise TypeError, msg

            _I.m[i] = p_Copy((<MPolynomial_libsingular>f)._poly, r)
            i+=1

        fI.m[0]= p_Copy(self._poly, r)

        res = idLift(_I, fI, NULL, 0, 0, 0)
        l = []
        for i from 0 <= i < IDELEMS(res):
            for j from 1 <= j <= IDELEMS(_I):
                l.append( co.new_MP(parent, pTakeOutComp1(&res.m[i], j)) )

        id_Delete(&fI, r)
        id_Delete(&_I, r)
        id_Delete(&res, r)
        return Sequence(l, check=False, immutable=True)

    def reduce(self,I):
        """
        Return the normal form of self w.r.t. I, i.e. return the
        remainder of self with respect to the polynomials in I. If the
        polynomial set/list I is not a Groebner basis the result is
        not canonical.

        INPUT:
            I -- a list/set of polynomials in self.parent(). If I is an ideal,
                 the generators are used.

        EXAMPLE:

            sage: P.<x,y,z> = MPolynomialRing(QQ,3)
            sage: f1 = -2 * x^2 + x^3
            sage: f2 = -2 * y + x* y
            sage: f3 = -x^2 + y^2
            sage: F = Ideal([f1,f2,f3])
            sage: g = x*y - 3*x*y^2
            sage: g.reduce(F)
            -6*y^2 + 2*y
            sage: g.reduce(F.gens())
            -6*y^2 + 2*y

        """
        cdef ideal *_I
        cdef MPolynomialRing_libsingular parent = <MPolynomialRing_libsingular>self._parent
        cdef int i = 0
        cdef ring *r = (<MPolynomialRing_libsingular>self._parent)._ring
        cdef poly *res

        if(r != currRing): rChangeCurrRing(r)

        if PY_TYPE_CHECK(I, MPolynomialIdeal):
            I = I.gens()

        _I = idInit(len(I),1)
        for f in I:
            if not (PY_TYPE_CHECK(f,MPolynomial_libsingular) \
                   and <MPolynomialRing_libsingular>(<MPolynomial_libsingular>f)._parent is parent):
                try:
                    f = parent._coerce_c(f)
                except TypeError, msg:
                    id_Delete(&_I,r)
                    raise TypeError, msg

            _I.m[i] = p_Copy((<MPolynomial_libsingular>f)._poly, r)
            i+=1

        #the second parameter would be qring!
        res = kNF(_I, NULL, p_Copy(self._poly, r))
        return co.new_MP(parent,res)

    def gcd(self, right, algorithm=None):
        """
        Return the greates common divisor of self and right.

        INPUT:
            right -- polynomial
            algorithm -- 'ezgcd' -- EZGCD algorithm
                         'modular' -- multi-modular algorithm (default)

        EXAMPLES:
            sage: P.<x,y,z> = MPolynomialRing(QQ,3)
            sage: f = (x*y*z)^6 - 1
            sage: g = (x*y*z)^4 - 1
            sage: f.gcd(g)
            x^2*y^2*z^2 - 1
            sage: GCD([x^3 - 3*x + 2, x^4 - 1, x^6 -1])
            x - 1

        TESTS:
            sage: Q.<x,y,z> = MPolynomialRing(QQ,3)
            sage: P.<x,y,z> = MPolynomialRing(QQ,3)
            sage: P(0).gcd(Q(0))
            0
            sage: x.gcd(1)
            1

        """
        cdef MPolynomial_libsingular _right
        cdef poly *_res
        cdef ring *_ring

        if algorithm is None:
            algorithm = "modular"

        if algorithm == "ezgcd":
            Off(SW_USE_CHINREM_GCD)
            On(SW_USE_EZGCD)
        elif algorithm == "modular":
            On(SW_USE_CHINREM_GCD)
            Off(SW_USE_EZGCD)
        else:
            raise TypeError, "algorithm %s not supported"%(algorithm)

        _ring = (<MPolynomialRing_libsingular>self._parent)._ring

        if(_ring != currRing): rChangeCurrRing(_ring)

        if not PY_TYPE_CHECK(right, MPolynomial_libsingular):
            _right = (<MPolynomialRing_libsingular>self._parent)._coerce_c(right)
        else:
            _right = (<MPolynomial_libsingular>right)

        _res = singclap_gcd(p_Copy(self._poly, _ring), p_Copy(_right._poly, _ring))

        return co.new_MP((<MPolynomialRing_libsingular>self._parent), _res)

    def lcm(self, MPolynomial_libsingular g):
        """
        Return the least common multiple of self and g.

        INPUT:
            g -- polynomial

        OUTPUT:
            polynomial

        EXAMPLE:
            sage: P.<x,y,z> = MPolynomialRing(QQ,3)
            sage: p = (x+y)*(y+z)
            sage: q = (z^4+2)*(y+z)
            sage: lcm(p,q)
            x*y*z^4 + y^2*z^4 + x*z^5 + y*z^5 + 2*x*y + 2*y^2 + 2*x*z + 2*y*z

        NOTE: This only works for GF(p) and QQ as base rings
        """
        cdef ring *_ring = (<MPolynomialRing_libsingular>self._parent)._ring
        cdef poly *ret, *prod, *gcd
        if(_ring != currRing): rChangeCurrRing(_ring)

        if self._parent is not g._parent:
            g = (<MPolynomialRing_libsingular>self._parent)._coerce_c(g)

        gcd = singclap_gcd(p_Copy(self._poly, _ring), p_Copy((<MPolynomial_libsingular>g)._poly, _ring))
        prod = pp_Mult_qq(self._poly, (<MPolynomial_libsingular>g)._poly, _ring)
        ret = singclap_pdivide(prod , gcd )
        p_Delete(&prod, _ring)
        p_Delete(&gcd, _ring)
        return co.new_MP(self._parent, ret)

    def is_squarefree(self):
        """
        """
        cdef ring *_ring = (<MPolynomialRing_libsingular>self._parent)._ring
        if(_ring != currRing): rChangeCurrRing(_ring)
        return bool(singclap_isSqrFree(self._poly))

    def quo_rem(self, MPolynomial_libsingular right):
        """
        Returns quotient and remainder of self and right.

        EXAMPLES:
            sage: R.<x,y> = MPolynomialRing(QQ,2)
            sage: f = y*x^2 + x + 1
            sage: f.quo_rem(x)
            (x*y + 1, 1)
            sage: f.quo_rem(y)
            (x^2, x + 1)

        TESTS:
            sage: R.<x,y> = MPolynomialRing(QQ,2)
            sage: R(0).quo_rem(R(1))
            (0, 0)
            sage: R(1).quo_rem(R(0))
            Traceback (most recent call last):
            ...
            ZeroDivisionError

        """
        #cdef ideal *selfI, *rightI, *R, *res
        cdef poly *quo, *rem
        cdef MPolynomialRing_libsingular parent = <MPolynomialRing_libsingular>self._parent
        cdef ring *r = (<MPolynomialRing_libsingular>self._parent)._ring
        if(r != currRing): rChangeCurrRing(r)

        if self._parent is not right._parent:
            right = self._parent._coerce_c(right)

        if right.is_zero():
            raise ZeroDivisionError

        quo = singclap_pdivide( self._poly, right._poly )
        rem = p_Add_q(p_Copy(self._poly, r), p_Neg(pp_Mult_qq(right._poly, quo, r), r), r)
        return co.new_MP(parent, quo), co.new_MP(parent, rem)

    def _magma_(self, magma=None):
        """
        Returns the MAGMA representation of self.

        EXAMPLES:
            sage: R.<x,y> = MPolynomialRing(GF(2),2)
            sage: f = y*x^2 + x +1
            sage: f._magma_() #optional
            x^2*y + x + 1
        """
        if magma is None:
            # TODO: import this globally
            import sage.interfaces.magma
            magma = sage.interfaces.magma.magma

        magma_gens = [e.name() for e in self.parent()._magma_().gens()]
        f = self._repr_with_changed_varnames(magma_gens)
        return magma(f)

    def _singular_(self, singular=singular_default, have_ring=False):
        """
        Return a SINGULAR (as in the CAS) element for this
        element. The result is cached.

        INPUT:
            singular -- interpreter (default: singular_default)
            have_ring -- should the correct ring not be set in SINGULAR first (default:False)

        EXAMPLES:
            sage: P.<x,y,z> = PolynomialRing(GF(127),3)
            sage: x._singular_()
            x
            sage: f =(x^2 + 35*y + 128); f
            x^2 + 35*y + 1
            sage: x._singular_().name() == x._singular_().name()
            True


        TESTS:
            sage: P.<x,y,z> = MPolynomialRing(GF(127),3)
            sage: P.<x,y,z> = PolynomialRing(GF(127),3)
            sage: P(0)._singular_()
            0

        """
        if not have_ring:
            self.parent()._singular_(singular).set_ring() #this is expensive

        try:
            if self.__singular is None:
                return self._singular_init_c(singular, True)

            self.__singular._check_valid()

            if self.__singular.parent() is singular:
                return self.__singular

        except (AttributeError, ValueError):
            pass

        return self._singular_init_c(singular, True)

    def _singular_init_(self,singular=singular_default, have_ring=False):
        """
        Return a new SINGULAR (as in the CAS) element for this element.

        INPUT:
            singular -- interpreter (default: singular_default)
            have_ring -- should the correct ring not be set in SINGULAR first (default:False)

        EXAMPLES:
            sage: P.<x,y,z> = PolynomialRing(GF(127),3)
            sage: x._singular_init_()
            x
            sage: (x^2+37*y+128)._singular_init_()
            x^2+37*y+1
            sage: x._singular_init_().name() == x._singular_init_().name()
            False

        TESTS:
            sage: P(0)._singular_init_()
            0
        """
        return self._singular_init_c(singular, have_ring)

    cdef _singular_init_c(self,singular, have_ring):
        """
        See MPolynomial_libsingular._singular_init_

        """
        if not have_ring:
            self.parent()._singular_(singular).set_ring() #this is expensive

        self.__singular = singular(str(self))
        return self.__singular

    def sub_m_mul_q(self, MPolynomial_libsingular m, MPolynomial_libsingular q):
        """
        Return self - m*q, where m must be a monomial and q a
        polynomial.

        INPUT:
            m -- a monomial
            q -- a polynomial

        EXAMPLE:
            sage: P.<x,y,z>=PolynomialRing(QQ,3)
            sage: x.sub_m_mul_q(y,z)
            -y*z + x

        TESTS:
            sage: from sage.rings.polynomial.multi_polynomial_libsingular import MPolynomialRing_libsingular
            sage: Q.<x,y,z>=MPolynomialRing(QQ,3)
            sage: P.<x,y,z>=MPolynomialRing(QQ,3)
            sage: P(0).sub_m_mul_q(P(0),P(1))
            0
            sage: x.sub_m_mul_q(Q.gen(1),Q.gen(2))
            -y*z + x

         """
        cdef ring *r = (<MPolynomialRing_libsingular>self._parent)._ring

        if not self._parent is m._parent:
            m = self._parent._coerce_c(m)
        if not self._parent is q._parent:
            q = self._parent._coerce_c(q)

        if m._poly and m._poly.next:
            raise ArithmeticError, "m must be a monomial"
        elif not m._poly:
            return self

        return co.new_MP(self._parent, p_Minus_mm_Mult_qq(p_Copy(self._poly, r), m._poly, q._poly, r))

    def add_m_mul_q(self, MPolynomial_libsingular m, MPolynomial_libsingular q):
        """
        Return self + m*q, where m must be a monomial and q a
        polynomial.

       INPUT:
            m -- a monomial
            q -- a polynomial

        EXAMPLE:
            sage: P.<x,y,z>=PolynomialRing(QQ,3)
            sage: x.add_m_mul_q(y,z)
            y*z + x

        TESTS:
            sage: from sage.rings.polynomial.multi_polynomial_libsingular import MPolynomialRing_libsingular
            sage: R.<x,y,z>=MPolynomialRing(QQ,3)
            sage: P.<x,y,z>=MPolynomialRing(QQ,3)
            sage: P(0).add_m_mul_q(P(0),P(1))
            0
            sage: x.add_m_mul_q(R.gen(),R.gen(1))
            x*y + x
         """

        cdef ring *r = (<MPolynomialRing_libsingular>self._parent)._ring

        if not self._parent is m._parent:
            m = self._parent._coerce_c(m)
        if not self._parent is q._parent:
            q = self._parent._coerce_c(q)

        if m._poly and m._poly.next:
            raise ArithmeticError, "m must be a monomial"
        elif not m._poly:
            return self

        return co.new_MP(self._parent, p_Plus_mm_Mult_qq(p_Copy(self._poly, r), m._poly, q._poly, r))


    def __reduce__(self):
        """

        Serialize self.

        EXAMPLES:
            sage: P.<x,y,z> = PolynomialRing(QQ,3, order='degrevlex')
            sage: f = 27/113 * x^2 + y*z + 1/2
            sage: f == loads(dumps(f))
            True

            sage: P = PolynomialRing(GF(127),3,names='abc')
            sage: a,b,c = P.gens()
            sage: f = 57 * a^2*b + 43 * c + 1
            sage: f == loads(dumps(f))
            True

        """
        return sage.rings.polynomial.multi_polynomial_libsingular.unpickle_MPolynomial_libsingular, ( self._parent, self.dict() )

    def _im_gens_(self, codomain, im_gens):
        """

        INPUT:
            codomain
            im_gens

        EXAMPLES:
            sage: R.<x,y> = PolynomialRing(QQ, 2)
            sage: f = R.hom([y,x], R)
            sage: f(x^2 + 3*y^5)
            3*x^5 + y^2

            sage: R.<a,b,c,d> = QQ[]
            sage: S.<u> = QQ[]
            sage: h = R.hom([0,0,0,u], S)
            sage: h((a+d)^3)
            u^3
        """
        #TODO: very slow
        n = self.parent().ngens()
        if n == 0:
            return codomain._coerce_(self)
        y = codomain(0)
        for (m,c) in self.dict().iteritems():
            y += codomain(c)*mul([ im_gens[i]**m[i] for i in range(n) if m[i]])
        return y

    def diff(self, MPolynomial_libsingular variable, have_ring=True):
        """
        Differentiates self with respect to the provided variable. This
        is completely symbolic so it is also defined over e.g. finite
        fields.

        INPUT:
            variable -- the derivative is taken with respect to variable
            have_ring -- ignored, accepted for compatibility reasons

        EXAMPLES:
            sage: R.<x,y> = PolynomialRing(QQ,2)
            sage: f = 3*x^3*y^2 + 5*y^2 + 3*x + 2
            sage: f.diff(x)
            9*x^2*y^2 + 3
            sage: f.diff(y)
            6*x^3*y + 10*y

            The derivate is also defined over finite fields:

            sage: R.<x,y> = PolynomialRing(GF(2**8, 'a'),2)
            sage: f = x^3*y^2 + y^2 + x + 2
            sage: f.diff(x)
            x^2*y^2 + 1

        """
        cdef int i, var_i

        cdef poly *p
        if variable._parent is not self._parent:
            raise TypeError, "provided variable is not in same ring as self"
        cdef ring *_ring = (<MPolynomialRing_libsingular>self._parent)._ring
        if _ring != currRing: rChangeCurrRing(_ring)

        var_i = -1
        for i from 0 <= i <= _ring.N:
            if p_GetExp(variable._poly, i, _ring):
                if var_i == -1:
                    var_i = i
                else:
                    raise TypeError, "provided variable is not univariate"

        if var_i == -1:
            raise TypeError, "provided variable is constant"


        p = pDiff(self._poly, var_i)
        return co.new_MP(self._parent,p)

    def resultant(self, MPolynomial_libsingular other, variable=None):
        """
        computes the resultant of self and the first argument with
        respect to the variable given as the second argument.

        If a second argument is not provide the first variable of
        self.parent() is chosen.

        INPUT:
            other -- polynomial in self.parent()
            variable -- optional variable (of type polynomial) in self.parent() (default: None)

        EXAMPLE:
            sage: P.<x,y> = PolynomialRing(QQ,2)
            sage: a = x+y
            sage: b = x^3-y^3
            sage: c = a.resultant(b); c
            -2*y^3
            sage: d = a.resultant(b,y); d
            2*x^3

            The SINGULAR example:
            sage: R.<x,y,z> = PolynomialRing(GF(32003),3)
            sage: f = 3 * (x+2)^3 + y
            sage: g = x+y+z
            sage: f.resultant(g,x)
            3*y^3 + 9*y^2*z + 9*y*z^2 + 3*z^3 - 18*y^2 - 36*y*z - 18*z^2 + 35*y + 36*z - 24

        TESTS:
            sage: from sage.rings.polynomial.multi_polynomial_libsingular import MPolynomialRing_libsingular
            sage: P.<x,y> = MPolynomialRing_libsingular(QQ,2,order='degrevlex')
            sage: a = x+y
            sage: b = x^3-y^3
            sage: c = a.resultant(b); c
            -2*y^3
            sage: d = a.resultant(b,y); d
            2*x^3

        """
        cdef ring *_ring = (<MPolynomialRing_libsingular>self._parent)._ring
        cdef poly *rt

        if variable is None:
            variable = self.parent().gen(0)

        if not self._parent is other._parent:
            raise TypeError, "first parameter needs to be an element of self.parent()"

        if not variable.parent() is self.parent():
            raise TypeError, "second parameter needs to be an element of self.parent() or None"

        rt =  singclap_resultant(self._poly, other._poly, (<MPolynomial_libsingular>variable)._poly )
        return co.new_MP(self._parent, rt)

    def coefficients(self):
        """
        Return the nonzero coefficients of this polynomial in a list.
        The order the coefficients appear in depends on the ordering used
        on self's parent.

        EXAMPLES:
            sage: R.<x,y,z> = MPolynomialRing(QQ,3,order='degrevlex')
            sage: f=23*x^6*y^7 + x^3*y+6*x^7*z
            sage: f.coefficients()
            [23, 6, 1]

            sage: R.<x,y,z> = MPolynomialRing(QQ,3,order='lex')
            sage: f=23*x^6*y^7 + x^3*y+6*x^7*z
            sage: f.coefficients()
            [6, 23, 1]

        AUTHOR:
            -- didier deshommes
        """
        cdef poly *p
        cdef ring *r
        r = (<MPolynomialRing_libsingular>self._parent)._ring
        if r!=currRing: rChangeCurrRing(r)
        base = (<MPolynomialRing_libsingular>self._parent)._base
        p = self._poly
        coeffs = list()
        while p:
            coeffs.append(co.si2sa(p_GetCoeff(p, r), r, base))
            p = pNext(p)
        return coeffs

    def jacob(self):
        """
        Return a list of partial derivatives of self, ordered by the
        variables of self.parent().

        EXAMPLE:
           sage: P.<x,y,z> = PolynomialRing(QQ,3)
           sage: f= x*y + 1
           sage: f.jacob()
           [y, x, 0]
        """
        cdef ring *r
        cdef int k

        r = (<MPolynomialRing_libsingular>self._parent)._ring
        if r!=currRing: rChangeCurrRing(r)
        i = []
        for k from 0 < k <= r.N:
            i.append( co.new_MP(self._parent, pDiff(self._poly, k)))

        return i

def unpickle_MPolynomial_libsingular(MPolynomialRing_libsingular R, d):
    """
    Deserialize a MPolynomial_libsingular object

    INPUT:
        R -- the base ring
        d -- a Python dictionary as returned by MPolynomial_libsingular.dict

    """
    cdef ring *r = R._ring
    cdef poly *m, *p
    cdef int _i, _e
    p = p_ISet(0,r)
    rChangeCurrRing(r)
    for mon,c in d.iteritems():
        m = p_Init(r)
        for i,e in mon.sparse_iter():
            _i = i
            if _i >= r.N:
                p_Delete(&p,r)
                p_Delete(&m,r)
                raise TypeError, "variable index too big"
            _e = e
            if _e <= 0:
                p_Delete(&p,r)
                p_Delete(&m,r)
                raise TypeError, "exponent too small"
            p_SetExp(m, _i+1,_e, r)
        p_SetCoeff(m, co.sa2si(c, r), r)
        p_Setm(m,r)
        p = p_Add_q(p,m,r)
    return co.new_MP(R,p)


cdef poly *addwithcarry(poly *tempvector, poly *maxvector, int pos, ring *_ring):
    if p_GetExp(tempvector, pos, _ring) < p_GetExp(maxvector, pos, _ring):
      p_SetExp(tempvector, pos, p_GetExp(tempvector, pos, _ring)+1, _ring)
    else:
      p_SetExp(tempvector, pos, 0, _ring)
      tempvector = addwithcarry(tempvector, maxvector, pos + 1, _ring)
    p_Setm(tempvector, _ring)
    return tempvector<|MERGE_RESOLUTION|>--- conflicted
+++ resolved
@@ -2506,7 +2506,6 @@
                     p_Delete(&to_id.m[mi-1],_ring)
                 to_id.m[mi-1] = p_Copy(_f, _ring)
                 need_map = 1
-<<<<<<< HEAD
 
         if need_map:
             for mi from 0 <= mi < _ring.N:
@@ -2518,19 +2517,6 @@
             from_id=idInit(1,1)
             from_id.m[0] = _p
 
-=======
-
-        if need_map:
-            for mi from 0 <= mi < _ring.N:
-                if to_id.m[mi] == NULL:
-                    to_id.m[mi] = p_ISet(1,_ring)
-                    p_SetExp(to_id.m[mi], mi+1, 1, _ring)
-                    p_Setm(to_id.m[mi], _ring)
-
-            from_id=idInit(1,1)
-            from_id.m[0] = _p
-
->>>>>>> a55e57b6
             res_id = fast_map(from_id, _ring, to_id, _ring)
             _p = res_id.m[0]
 
