"""
Rings
"""

#*****************************************************************************
#       Copyright (C) 2005 William Stein <wstein@gmail.com>
#
#  Distributed under the terms of the GNU General Public License (GPL)
#
#    This code is distributed in the hope that it will be useful,
#    but WITHOUT ANY WARRANTY; without even the implied warranty of
#    MERCHANTABILITY or FITNESS FOR A PARTICULAR PURPOSE.  See the GNU
#    General Public License for more details.
#
#  The full text of the GPL is available at:
#
#                  http://www.gnu.org/licenses/
#*****************************************************************************

# Ring base classes
from ring import Ring, is_Ring
from commutative_ring import CommutativeRing, is_CommutativeRing
from integral_domain import IntegralDomain, is_IntegralDomain
from dedekind_domain import DedekindDomain, is_DedekindDomain
from principal_ideal_domain import PrincipalIdealDomain, is_PrincipalIdealDomain
from euclidean_domain import EuclideanDomain, is_EuclideanDomain
from field import Field, is_Field, is_PrimeField

from commutative_algebra_element import CommutativeAlgebraElement, is_CommutativeAlgebraElement

# Ring element base classes
from ring_element import RingElement, is_RingElement
from commutative_ring_element import CommutativeRingElement, is_CommutativeRingElement
from integral_domain_element import IntegralDomainElement, is_IntegralDomainElement
from dedekind_domain_element import DedekindDomainElement, is_DedekindDomainElement
from principal_ideal_domain_element import PrincipalIdealDomainElement, is_PrincipalIdealDomainElement
from euclidean_domain_element import EuclideanDomainElement, is_EuclideanDomainElement
from field_element import FieldElement, is_FieldElement


# Ideals
from ideal import Ideal, is_Ideal

# Quotient
from quotient_ring import QuotientRing

# Class Infinity containing the one element infinity
from infinity import infinity, is_Infinity, InfinityRing

# Rational integers.
from integer_ring import IntegerRing, ZZ, crt_basis
from integer import Integer

# Rational numbers
from rational_field import RationalField, QQ, is_RationalField
from rational import Rational
Rationals = RationalField

# Integers modulo n.
from integer_mod_ring import IntegerModRing, Zmod, is_IntegerModRing
from integer_mod import IntegerMod, Mod, mod, is_IntegerMod
Integers = IntegerModRing

# Finite fields
from finite_field import (FiniteField, is_FiniteField, GF,
                          conway_polynomial, exists_conway_polynomial)
from finite_field_element import FiniteFieldElement

# Number field
from number_field.all import *

# Quotient of polynomial ring
from polynomial_quotient_ring import PolynomialQuotientRing, is_PolynomialQuotientRing
from polynomial_quotient_ring_element import PolynomialQuotientRingElement

# p-adic field
from padic_field import pAdicField, Qp, is_pAdicField
from padic import pAdic

# Real numbers
from real_mpfr import (RealField, is_RealField, is_RealNumber, RR,
                       create_RealNumber as RealNumber)   # this is used by the preparser to wrap real literals -- very important.
Reals = RealField

from real_double import RealDoubleField, RDF, RealDoubleElement, is_RealDoubleElement

# Quad double
<<<<<<< HEAD
#from real_qdrf import QuadDoubleRealField, QuadDoubleElement, QDRF
=======
#from real_qdrf import RealQuadDoubleField, RQDF
>>>>>>> 849d044a

# Intervals
from real_mpfi import (RealIntervalField, is_RealIntervalField,
                       is_RealIntervalFieldElement, RIF,
                       RealInterval)

# Complex numbers
from complex_field import ComplexField, is_ComplexField
from complex_number import ComplexNumber, is_ComplexNumber
Complexes = ComplexField

from complex_double import ComplexDoubleField, ComplexDoubleElement, CDF, is_ComplexDoubleElement

# Univariate Polynomial Rings
from polynomial_ring import PolynomialRing, polygen, polygens, is_PolynomialRing
from polynomial_element import is_Polynomial

# Multivariate Polynomial Rings
from multi_polynomial_ring import MPolynomialRing, is_MPolynomialRing, TermOrder
from multi_polynomial_element import degree_lowest_rational_function, is_MPolynomial

# Power series ring in one variable
from power_series_ring import PowerSeriesRing, is_PowerSeriesRing
from power_series_ring_element import PowerSeries, is_PowerSeries

# Laurent series ring in one variable
from laurent_series_ring import LaurentSeriesRing, is_LaurentSeriesRing
from laurent_series_ring_element import LaurentSeries

# Float interval arithmetic
# (deprecated)
# from interval import IntervalRing, Interval

# Pseudo-ring of PARI objects.
from pari_ring import PariRing, Pari

# Big-oh notation
from big_oh import O

# Fraction field
from fraction_field import FractionField, is_FractionField
Frac = FractionField
from fraction_field_element import is_FractionFieldElement

# Arithmetic
from arith import *

from bernoulli_mod_p import bernoulli_mod_p

from morphism import is_RingHomomorphism

from homset import is_RingHomset

CC = ComplexField()
I = CC.gen()<|MERGE_RESOLUTION|>--- conflicted
+++ resolved
@@ -85,11 +85,7 @@
 from real_double import RealDoubleField, RDF, RealDoubleElement, is_RealDoubleElement
 
 # Quad double
-<<<<<<< HEAD
-#from real_qdrf import QuadDoubleRealField, QuadDoubleElement, QDRF
-=======
 #from real_qdrf import RealQuadDoubleField, RQDF
->>>>>>> 849d044a
 
 # Intervals
 from real_mpfi import (RealIntervalField, is_RealIntervalField,
