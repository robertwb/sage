--- conflicted
+++ resolved
@@ -11,15 +11,8 @@
 
 [ ] Fix cyclotomic conversions.
 
-<<<<<<< HEAD
-[ ] Write relative ideals.
-
-[ ] Fix cyclotomic conversions.
-
-=======
 [ ] morphism.py -- need to change it so morphisms of relative number fields
     are specified in a sensible manner.  This will mean giving the image
     of all the gens.  One *shortcut* will be to give morphism from the
     base field.
->>>>>>> 214eb84b
 """