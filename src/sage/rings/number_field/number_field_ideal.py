"""
Number Field Ideals

AUTHOR:
   -- Steven Sivek (2005-05-16)
   -- Willia Stein (2007-09-06): vastly improved the doctesting

TESTS:
We test that pickling works:
    sage: K.<a> = NumberField(x^2 - 5)
    sage: I = K.ideal(2/(5+a))
    sage: I == loads(dumps(I))
    True
"""

#*****************************************************************************
#       Copyright (C) 2004 William Stein <wstein@gmail.com>
#
#  Distributed under the terms of the GNU General Public License (GPL)
#
#    This code is distributed in the hope that it will be useful,
#    but WITHOUT ANY WARRANTY; without even the implied warranty of
#    MERCHANTABILITY or FITNESS FOR A PARTICULAR PURPOSE.  See the GNU
#    General Public License for more details.
#
#  The full text of the GPL is available at:
#
#                  http://www.gnu.org/licenses/
#*****************************************************************************

import operator

import sage.rings.field_element as field_element
import sage.rings.polynomial.polynomial_element as polynomial
import sage.rings.polynomial.polynomial_ring as polynomial_ring
import sage.rings.rational_field as rational_field
import sage.rings.integer_ring as integer_ring
import sage.rings.rational as rational
import sage.rings.integer as integer
import sage.rings.arith as arith
import sage.misc.misc as misc

import number_field
import number_field_element

from sage.libs.all import pari_gen
from sage.rings.ideal import (Ideal_generic, Ideal_fractional)
from sage.misc.misc import prod
from sage.structure.element import generic_power
from sage.structure.factorization import Factorization

QQ = rational_field.RationalField()
ZZ = integer_ring.IntegerRing()

def is_NumberFieldIdeal(x):
    """
    Return True if x is a fractional ideal of a number field.

    EXAMPLES:
        sage: is_NumberFieldIdeal(2/3)
        False
        sage: is_NumberFieldIdeal(ideal(5))
        False
        sage: k.<a> = NumberField(x^2 + 2)
        sage: I = k.ideal([a + 1]); I
        Fractional ideal (a + 1)
        sage: is_NumberFieldIdeal(I)
        True
    """
    return isinstance(x, NumberFieldIdeal)

def convert_from_zk_basis(field, hnf):
    """
    Used internally in the number field ideal implementation for
    converting from the order basis to the number field basis.

    INPUT:
        field -- a number field
        hnf -- a pari HNF matrix, output by the pari_hnf() function.

    EXAMPLES:
        sage: from sage.rings.number_field.number_field_ideal import convert_from_zk_basis
        sage: k.<a> = NumberField(x^2 + 23)
        sage: I = k.factor_integer(3)[0][0]; I
        Fractional ideal (3, -1/2*a + 1/2)
        sage: hnf = I.pari_hnf(); hnf
        [3, 0; 0, 1]
        sage: convert_from_zk_basis(k, hnf)
        [3, 1/2*x - 1/2]

    """
    return field.pari_nf().getattr('zk') * hnf

class NumberFieldIdeal(Ideal_fractional):
    """
    An ideal of a number field.
    """
    def __init__(self, field, gens, coerce=True):
        """
        INPUT:
            field -- a number field
            x -- a list of NumberFieldElements belonging to the field

        EXAMPLES:
            sage: NumberField(x^2 + 1, 'a').ideal(7)
            Fractional ideal (7)
        """
        if not isinstance(field, number_field.NumberField_generic):
            raise TypeError, "field (=%s) must be a number field."%field

        Ideal_generic.__init__(self, field, gens, coerce)

    def __cmp__(self, other):
        """
        Compare these a fractional ideal of a number field to
        something else.

        EXAMPLES:
            sage: K.<a> = NumberField(x^2 + 3); K
            Number Field in a with defining polynomial x^2 + 3
            sage: f = K.factor_integer(15); f
            (Fractional ideal (1/2*a - 3/2))^2 * (Fractional ideal (5))
            sage: cmp(f[0][0], f[1][0])
            -1
            sage: cmp(f[0][0], f[0][0])
            0
            sage: cmp(f[1][0], f[0][0])
            1
            sage: f[1][0] == 5
            True
            sage: f[1][0] == GF(7)(5)
            False
        """
        if not isinstance(other, NumberFieldIdeal):
            return cmp(type(self), type(other))
        return cmp(self.pari_hnf(), other.pari_hnf())

    def _contains_(self, x):
        """
        Return True if x is an element of this fractional ideal.

        This function is called (indirectly) when the \code{in}
        operator is used.

        EXAMPLES:
            sage: K.<a> = NumberField(x^2 + 23); K
            Number Field in a with defining polynomial x^2 + 23
            sage: I = K.factor_integer(13)[0][0]; I
            Fractional ideal (13, a - 4)
            sage: a in I
            False
            sage: 13 in I
            True
            sage: 13/2 in I
            False
            sage: a + 9 in I
            True

            sage: K.<a> = NumberField(x^4 + 3); K
            Number Field in a with defining polynomial x^4 + 3
            sage: I = K.factor_integer(13)[0][0]
            sage: I  # random sign in output
            Fractional ideal (-2*a^2 - 1)
            sage: 2/3 in I
            False
            sage: 1 in I
            False
            sage: 13 in I
            True
            sage: 1 in I*I^(-1)
            True
            sage: I   # random sign in output
            Fractional ideal (-2*a^2 - 1)
        """
        # For now, $x \in I$ if and only if $\langle x \rangle + I = I$.
        # Is there a better way to do this?
        x_ideal = self.number_field().ideal(x)
        return self + x_ideal == self

    def __elements_from_hnf(self, hnf):
        """
        Convert a PARI Hermite normal form matrix to a list of
        NumberFieldElements.

        EXAMPLES:
            sage: K.<a> = NumberField(x^3 + 389); K
            Number Field in a with defining polynomial x^3 + 389
            sage: I = K.factor_integer(17)[0][0]; I
            Fractional ideal (-100*a^2 + 730*a - 5329)
            sage: hnf = I.pari_hnf(); hnf
            [17, 0, 13; 0, 17, 8; 0, 0, 1]
            sage: I._NumberFieldIdeal__elements_from_hnf(hnf)
            [17, 17*a, a^2 + 8*a + 13]
            sage: I._NumberFieldIdeal__elements_from_hnf(hnf^(-1))
            [1/17, 1/17*a, a^2 - 8/17*a - 13/17]
        """
        K = self.number_field()
        nf = K.pari_nf()
        R = K.polynomial().parent()
        return [ K(R(x)) for x in convert_from_zk_basis(K, hnf) ]

    def __repr__(self):
        return "Fractional ideal %s"%self._repr_short()

    def _repr_short(self):
        """
        Efficient string representation of this fraction ideal.

        EXAMPLES:
            sage: K.<a> = NumberField(x^4 + 389); K
            Number Field in a with defining polynomial x^4 + 389
            sage: I = K.factor_integer(17)[0][0]; I
            Fractional ideal (17, a^2 - 6)
            sage: I._repr_short()
            '(17, a^2 - 6)'
        """
        return '(%s)'%(', '.join([str(x) for x in self.gens_reduced()]))

    def __div__(self, other):
        """
        Return the quotient self / other.

        EXAMPLES:
            sage: R.<x> = PolynomialRing(QQ)
            sage: K.<a> = NumberField(x^2 - 5)
            sage: I = K.ideal(2/(5+a))
            sage: J = K.ideal(17+a)
            sage: I/J
            Fractional ideal (-17/1420*a + 1/284)
            sage: (I/J) * J
            Fractional ideal (-1/5*a)
            sage: (I/J) * J == I
            True
        """
        return self * other.__invert__()

    def __invert__(self):
        """
        Return the multiplicative inverse of self.  Call with ~self.

        EXAMPLES:
            sage: R.<x> = PolynomialRing(QQ)
            sage: K.<a> = NumberField(x^3 - 2)
            sage: I = K.ideal(2/(5+a))
            sage: ~I
            Fractional ideal (1/2*a + 5/2)
            sage: 1/I
            Fractional ideal (1/2*a + 5/2)
            sage: (1/I) * I
            Fractional ideal (1)
        """
        if self.is_zero():
            raise ZeroDivisionError
        nf = self.number_field().pari_nf()
        hnf = nf.idealdiv(self.number_field().ideal(1).pari_hnf(),
                          self.pari_hnf())
        I = self.number_field().ideal(self.__elements_from_hnf(hnf))
        I.__pari_hnf = hnf
        return I

    def __pow__(self, r):
        """
        Return self to the power of right.

        EXAMPLES:
            sage: R.<x> = PolynomialRing(QQ)
            sage: K.<a> = NumberField(x^3 - 2)
            sage: I = K.ideal(2/(5+a))
            sage: J = I^2
            sage: K = I^(-2)
            sage: J*K
            Fractional ideal (1)
        """
        return generic_power(self, r)

    def _pari_(self):
        """
        Returns PARI Hermite Normal Form representations of this
        ideal.

        EXAMPLES:
            sage: K.<w> = NumberField(x^2 + 23)
            sage: I = K.class_group().0.ideal(); I
<<<<<<< HEAD
            Fractional ideal (2, 1/2*w - 1/2) of Number Field in w with defining polynomial x^2 + 23
=======
            Fractional ideal (2, 1/2*w - 1/2)
>>>>>>> a55e57b6
            sage: I._pari_()
            [2, 0; 0, 1]
        """
        return self.pari_hnf()

<<<<<<< HEAD
=======
    def _pari_init_(self):
        return str(self._pari_())

>>>>>>> a55e57b6
    def pari_hnf(self):
        """
        Return PARI's representation of this ideal in Hermite normal form.

        EXAMPLES:
            sage: R.<x> = PolynomialRing(QQ)
            sage: K.<a> = NumberField(x^3 - 2)
            sage: I = K.ideal(2/(5+a))
            sage: I.pari_hnf()
            [2, 0, 50/127; 0, 2, 244/127; 0, 0, 2/127]
        """
        try:
            return self.__pari_hnf
        except AttributeError:
            nf = self.number_field().pari_nf()
            self.__pari_hnf = nf.idealhnf(0)
            hnflist = [ nf.idealhnf(x.polynomial()) for x in self.gens() ]
            for ideal in hnflist:
                self.__pari_hnf = nf.idealadd(self.__pari_hnf, ideal)
            return self.__pari_hnf

    def divides(self, other):
        """
        Returns True if this ideal divides other and False otherwise.

        EXAMPLES:
            sage: K.<a> = CyclotomicField(11); K
            Cyclotomic Field of order 11 and degree 10
            sage: I = K.factor_integer(31)[0][0]; I
            Fractional ideal (-3*a^7 - 4*a^5 - 3*a^4 - 3*a^2 - 3*a - 3)
            sage: I.divides(I)
            True
            sage: I.divides(31)
            True
            sage: I.divides(29)
            False
        """
        if not isinstance(other, NumberFieldIdeal):
            other = self.number_field().ideal(other)
        if self.is_zero():
            return other.is_zero # since 0 \subset 0
        return (other / self).is_integral()

    def factor(self):
        """
        Factorization of this ideal in terms of prime ideals.

        EXAMPLES:
            sage: K.<a> = NumberField(x^4 + 23); K
            Number Field in a with defining polynomial x^4 + 23
            sage: I = K.ideal(19); I
            Fractional ideal (19)
            sage: F = I.factor(); F
            (Fractional ideal (a^2 + 2*a + 2)) * (Fractional ideal (a^2 - 2*a + 2))
            sage: type(F)
            <class 'sage.structure.factorization.Factorization'>
            sage: list(F)
            [(Fractional ideal (a^2 + 2*a + 2), 1), (Fractional ideal (a^2 - 2*a + 2), 1)]
            sage: F.prod()
            Fractional ideal (19)
        """
        try:
            return self.__factorization
        except AttributeError:
            if self.is_zero():
                self.__factorization = Factorization([])
                return self.__factorization
            K = self.number_field()
            F = list(K.pari_nf().idealfactor(self.pari_hnf()))
            P, exps = F[0], F[1]
            A = []
            zk_basis = K.pari_nf().getattr('zk')
            for i, p in enumerate(P):
                prime, alpha = p.getattr('gen')
                I = K.ideal([ZZ(prime), K(zk_basis * alpha)])
                I._pari_prime = p
                A.append((I,ZZ(exps[i])))
            self.__factorization = Factorization(A)
            return self.__factorization

    def reduce_equiv(self):
        """
        Return a small ideal that is equivalent to self in the group
        of fractional ideals modulo principal ideals.  Very often (but
        not always) if self is principal then this function returns
        the unit ideal.

        ALGORITHM: Calls pari's idealred function.

        EXAMPLES:
            sage: K.<w> = NumberField(x^2 + 23)
            sage: I = ideal(w*23^5); I
<<<<<<< HEAD
            Fractional ideal (6436343*w) of Number Field in w with defining polynomial x^2 + 23
            sage: I.reduce_equiv()
            Fractional ideal (1) of Number Field in w with defining polynomial x^2 + 23
            sage: I = K.class_group().0.ideal()^10; I
            Fractional ideal (1024, 1/2*w + 979/2) of Number Field in w with defining polynomial x^2 + 23
            sage: I.reduce_equiv()
            Fractional ideal (2, 1/2*w - 1/2) of Number Field in w with defining polynomial x^2 + 23
=======
            Fractional ideal (6436343*w)
            sage: I.reduce_equiv()
            Fractional ideal (1)
            sage: I = K.class_group().0.ideal()^10; I
            Fractional ideal (1024, 1/2*w + 979/2)
            sage: I.reduce_equiv()
            Fractional ideal (2, 1/2*w - 1/2)
>>>>>>> a55e57b6
        """
        K = self.number_field()
        P = K.pari_nf()
        hnf = P.idealred(self.pari_hnf())
        gens = self.__elements_from_hnf(hnf)
        return K.ideal(gens)

    def gens_reduced(self, proof=None):
        r"""
        Express this ideal in terms of at most two generators, and one
        if possible.

        Note that if the ideal is not principal, then this uses PARI's
        \code{idealtwoelt} function, which takes exponential time, the
        first time it is called for each ideal.  Also, this indirectly
        uses \code{bnfisprincipal}, so set \code{proof=True} if you
        want to prove correctness (which \emph{is} the default).

        EXAMPLE:
            sage: R.<x> = PolynomialRing(QQ)
            sage: K.<i> = NumberField(x^2+1, 'i')
            sage: J = K.ideal([i+1, 2])
            sage: J.gens()
            (i + 1, 2)
            sage: J.gens_reduced()
            (i + 1,)
        """
        from sage.structure.proof.proof import get_flag
        proof = get_flag(proof, "number_field")
        try:
            ## Compute the single generator, if it exists
            dummy = self.is_principal(proof)
            return self.__reduced_generators
        except AttributeError:
            K = self.number_field()
            nf = K.pari_nf()
            R = K.polynomial().parent()
            if self.is_prime():
                a = self.smallest_integer()
                alpha = nf.idealtwoelt(self.pari_hnf(), a)
            else:
                a, alpha = nf.idealtwoelt(self.pari_hnf())
            gens = [ QQ(a), K(R(nf.getattr('zk')*alpha)) ]
            if gens[1] in self.number_field().ideal(gens[0]):
                gens = [ gens[0] ]
            elif gens[0] in self.number_field().ideal(gens[1]):
                gens = [ gens[1] ]
            self.__reduced_generators = tuple(gens)
            return self.__reduced_generators

    def integral_basis(self):
        r"""
        Return a list of generators for this ideal as a $\mathbb{Z}$-module.

        EXAMPLE:
            sage: R.<x> = PolynomialRing(QQ)
            sage: K.<i> = NumberField(x^2 + 1)
            sage: J = K.ideal(i+1)
            sage: J.integral_basis()
            [2, i + 1]
        """
        hnf = self.pari_hnf()
        return self.__elements_from_hnf(hnf)

    def integral_split(self):
        """
        Return a tuple (I, d), where I is an integral ideal, and d is the
        smallest positive integer such that this ideal is equal to I/d.

        EXAMPLE:
            sage: R.<x> = PolynomialRing(QQ)
            sage: K.<a> = NumberField(x^2-5)
            sage: I = K.ideal(2/(5+a))
            sage: I.is_integral()
            False
            sage: J,d = I.integral_split()
            sage: J
            Fractional ideal (-1/2*a + 5/2)
            sage: J.is_integral()
            True
            sage: d
            5
            sage: I == J/d
            True
        """
        try:
            return self.__integral_split
        except AttributeError:
            if self.is_integral():
                self.__integral_split = (self, ZZ(1))
            else:
                factors = self.factor()
                denom_list = filter(lambda (p,e): e < 0 , factors)
                denominator = prod([ p.smallest_integer()**(-e)
                                     for (p,e) in denom_list ])
                ## Get a list of the primes dividing the denominator
                plist = [ p.smallest_integer() for (p,e) in denom_list ]
                for p in plist:
                    while denominator % p == 0 and (self*(denominator/p)).is_integral():
                        denominator //= p
                self.__integral_split = (self*denominator, denominator)
            return self.__integral_split

    def is_integral(self):
        """
        Return True if this ideal is integral.

        EXAMPLES:
           sage: R.<x> = PolynomialRing(QQ)
           sage: K.<a> = NumberField(x^5-x+1)
           sage: K.ideal(a).is_integral()
           True
           sage: (K.ideal(1) / (3*a+1)).is_integral()
           False
        """
        try:
            return self.__is_integral
        except AttributeError:
            one = self.number_field().ideal(1)
            self.__is_integral = (self+one == one)
            return self.__is_integral

    def is_maximal(self):
        """
        Return True if this ideal is maximal.

        EXAMPLES:
            sage: K.<a> = NumberField(x^3 + 3); K
            Number Field in a with defining polynomial x^3 + 3
            sage: K.ideal(5).is_maximal()
            False
            sage: K.ideal(7).is_maximal()
            True
        """
        return self.is_prime() and not self.is_zero()

    def is_prime(self):
        """
        Return True if this ideal is prime.

        EXAMPLES:
            sage: K.<a> = NumberField(x^2 - 17); K
            Number Field in a with defining polynomial x^2 - 17
            sage: K.ideal(5).is_prime()
            True
            sage: K.ideal(13).is_prime()
            False
            sage: K.ideal(17).is_prime()
            False
        """
        try:
            return self._pari_prime is not None
        except AttributeError:
            if self.is_zero():
                self._pari_prime = []
                return True
            K = self.number_field()
            F = list(K.pari_nf().idealfactor(self.pari_hnf()))
            ### We should definitely cache F as the factorization of self
            P, exps = F[0], F[1]
            if len(P) != 1 or exps[0] != 1:
                self._pari_prime = None
            else:
                self._pari_prime = P[0]
            return self._pari_prime is not None

    def is_principal(self, proof=None):
        r"""
        Return True if this ideal is principal.

        Since it uses the PARI method \code{bnfisprincipal}, specify
        \code{proof=True} (this is the default setting) to prove the
        correctness of the output.

        EXAMPLES:
        We create equal ideals in two different ways, and note that
        they are both actually principal ideals.
            sage: K = QuadraticField(-119,'a')
            sage: P = K.ideal([2]).factor()[1][0]
            sage: I = P^5
            sage: I.is_principal()
            True
        """
        from sage.structure.proof.proof import get_flag
        proof = get_flag(proof, "number_field")
        try:
            return self.__is_principal
        except AttributeError:
            if len (self.gens()) <= 1:
                self.__is_principal = True
                self.__reduced_generators = self.gens()
                return self.__is_principal
            bnf = self.number_field().pari_bnf(proof)
            v = bnf.bnfisprincipal(self.pari_hnf())
            self.__is_principal = is_pari_zero_vector(v[0])
            if self.__is_principal:
                K = self.number_field()
                R = K.polynomial().parent()
                g = K(R(bnf.getattr('zk') * v[1]))
                self.__reduced_generators = tuple([g])
            return self.__is_principal

    def is_zero(self):
        """
        Return True if this is the zero ideal.

        EXAMPLES:
            sage: K.<a> = NumberField(x^2 + 2); K
            Number Field in a with defining polynomial x^2 + 2
            sage: K.ideal(3).is_zero()
            False
            sage: K.ideal(0).is_zero()
            True
        """
        return self == self.number_field().ideal(0)

    def norm(self):
        """
        Return the norm of this fractional ideal as a rational number.

        EXAMPLES:
            sage: K.<a> = NumberField(x^4 + 23); K
            Number Field in a with defining polynomial x^4 + 23
            sage: I = K.ideal(19); I
            Fractional ideal (19)
            sage: factor(I.norm())
            19^4
            sage: F = I.factor()
            sage: F[0][0].norm().factor()
            19^2
        """
        return QQ(self.number_field().pari_nf().idealnorm(self.pari_hnf()))

    def number_field(self):
        """
        Return the number field that this is a fractional ideal in.

        EXAMPLES:
            sage: K.<a> = NumberField(x^2 + 2); K
            Number Field in a with defining polynomial x^2 + 2
            sage: K.ideal(3).number_field()
            Number Field in a with defining polynomial x^2 + 2
            sage: K.ideal(0).number_field()
            Number Field in a with defining polynomial x^2 + 2
        """
        return self.ring()

    def ramification_index(self):
        r"""
        Return the ramification index of this ideal, assuming it is prime
        and nonzero.  Otherwise, raise a ValueError.

        The ramification index is the power of this prime appearing in
        the factorization of the prime in $\ZZ$ that this primes lies
        over.

        EXAMPLES:
            sage: K.<a> = NumberField(x^2 + 2); K
            Number Field in a with defining polynomial x^2 + 2
            sage: f = K.factor_integer(2); f
            (Fractional ideal (-a))^2
            sage: f[0][0].ramification_index()
            2
            sage: K.ideal(13).ramification_index()
            1
            sage: K.ideal(17).ramification_index()
            Traceback (most recent call last):
            ...
            ValueError: the ideal (= Fractional ideal (17)) is not prime
        """
        if self.is_zero():
            raise ValueError, "The ideal (=%s) is zero"%self
        if self.is_prime():
            return ZZ(self._pari_prime.getattr('e'))
        raise ValueError, "the ideal (= %s) is not prime"%self

    def residue_class_degree(self):
        r"""
        Return the residue class degree of this ideal, assuming it is
        prime and nonzero.  Otherwise, raise a ValueError.

        The residue class degree of a prime ideal $I$ is the degree of
        the extension $O_K/I$ of its prime subfield.

        EXAMPLES:
            sage: K.<a> = NumberField(x^5 + 2); K
            Number Field in a with defining polynomial x^5 + 2
            sage: f = K.factor_integer(19); f
            (Fractional ideal (a^2 + a - 3)) * (Fractional ideal (-2*a^4 - a^2 + 2*a - 1)) * (Fractional ideal (a^2 + a - 1))
            sage: [i.residue_class_degree() for i, _ in f]
            [2, 2, 1]
        """
        if self.is_zero():
            raise ValueError, "The ideal (=%s) is zero"%self
        if self.is_prime():
            return ZZ(self._pari_prime.getattr('f'))
        raise ValueError, "the ideal (= %s) is not prime"%self

    def smallest_integer(self):
        r"""
        Return the smallest nonnegative integer in $I \cap \mathbb{Z}$,
        where $I$ is this ideal.  If $I = 0$, raise a ValueError.

        EXAMPLE:
            sage: R.<x> = PolynomialRing(QQ)
            sage: K.<a> = NumberField(x^2+6)
            sage: I = K.ideal([4,a])/7
            sage: I.smallest_integer()
            2
        """
        if self.is_zero():
            raise ValueError, "ideal (= %s) must be nonzero"%self
        try:
            return self.__smallest_integer
        except AttributeError:
            if self.is_prime():
                self.__smallest_integer = ZZ(self._pari_prime.getattr('p'))
                return self.__smallest_integer
            if self.is_integral():
                factors = self.factor()
                bound = prod([ p.smallest_integer()**e for (p,e) in factors ])
                plist = [ p.smallest_integer() for (p,e) in factors ]
                plist.sort()
                indices = filter(lambda(i): i==0 or plist[i] != plist[i-1],
                                 range(0,len(plist)))
                plist = [ plist[i] for i in indices ] ## unique list of primes
                for p in plist:
                    while bound % p == 0 and (self/(bound/p)).is_integral():
                        bound /= p
                self.smallest_integer = ZZ(bound)
                return self.__smallest_integer
            I,d = self.integral_split() ## self = I/d
            n = I.smallest_integer()    ## n/d in self
            self.__smallest_integer =  n / arith.gcd(ZZ(n),ZZ(d))
            return self.__smallest_integer

    def valuation(self, p):
        r"""
        Return the valuation of this ideal at the prime $\mathfrak{p}$.
        If $\mathfrak{p}$ is not prime, raise a ValueError.

        INPUT:
            p -- a prime ideal of this number field.

        EXAMPLES:
            sage: K.<a> = NumberField(x^5 + 2); K
            Number Field in a with defining polynomial x^5 + 2
            sage: i = K.ideal(38); i
            Fractional ideal (38)
            sage: i.valuation(K.factor_integer(19)[0][0])
            1
            sage: i.valuation(K.factor_integer(2)[0][0])
            5
            sage: i.valuation(K.factor_integer(3)[0][0])
            0
            sage: i.valuation(0)
            Traceback (most recent call last):
            ...
            ValueError: p (= Fractional ideal (0)) must be a nonzero prime
        """
        if not isinstance(p, NumberFieldIdeal):
            p = self.number_field().ideal(p)
        if p.is_zero() or not p.is_prime():
            raise ValueError, "p (= %s) must be a nonzero prime"%p
        if p.ring() != self.number_field():
            raise ValueError, "p (= %s) must be an ideal in %s"%self.number_field()
        nf = self.number_field().pari_nf()
        return ZZ(nf.idealval(self.pari_hnf(), p._pari_prime))



def is_pari_zero_vector(z):
    """
    Return True if each entry of the PARI matrix row or vector z is 0.

    EXAMPLES:
        sage: from sage.rings.number_field.number_field_ideal import is_pari_zero_vector
        sage: is_pari_zero_vector(pari('[]~'))
        True
        sage: is_pari_zero_vector(pari('[0,0]~'))
        True
        sage: is_pari_zero_vector(pari('[0,0,0,0,0]~'))
        True
        sage: is_pari_zero_vector(pari('[0,0,0,1,0]~'))
        False
    """
    for a in z:
        if a:
            return False
    return True<|MERGE_RESOLUTION|>--- conflicted
+++ resolved
@@ -281,22 +281,15 @@
         EXAMPLES:
             sage: K.<w> = NumberField(x^2 + 23)
             sage: I = K.class_group().0.ideal(); I
-<<<<<<< HEAD
-            Fractional ideal (2, 1/2*w - 1/2) of Number Field in w with defining polynomial x^2 + 23
-=======
             Fractional ideal (2, 1/2*w - 1/2)
->>>>>>> a55e57b6
             sage: I._pari_()
             [2, 0; 0, 1]
         """
         return self.pari_hnf()
 
-<<<<<<< HEAD
-=======
     def _pari_init_(self):
         return str(self._pari_())
 
->>>>>>> a55e57b6
     def pari_hnf(self):
         """
         Return PARI's representation of this ideal in Hermite normal form.
@@ -389,15 +382,6 @@
         EXAMPLES:
             sage: K.<w> = NumberField(x^2 + 23)
             sage: I = ideal(w*23^5); I
-<<<<<<< HEAD
-            Fractional ideal (6436343*w) of Number Field in w with defining polynomial x^2 + 23
-            sage: I.reduce_equiv()
-            Fractional ideal (1) of Number Field in w with defining polynomial x^2 + 23
-            sage: I = K.class_group().0.ideal()^10; I
-            Fractional ideal (1024, 1/2*w + 979/2) of Number Field in w with defining polynomial x^2 + 23
-            sage: I.reduce_equiv()
-            Fractional ideal (2, 1/2*w - 1/2) of Number Field in w with defining polynomial x^2 + 23
-=======
             Fractional ideal (6436343*w)
             sage: I.reduce_equiv()
             Fractional ideal (1)
@@ -405,7 +389,6 @@
             Fractional ideal (1024, 1/2*w + 979/2)
             sage: I.reduce_equiv()
             Fractional ideal (2, 1/2*w - 1/2)
->>>>>>> a55e57b6
         """
         K = self.number_field()
         P = K.pari_nf()
