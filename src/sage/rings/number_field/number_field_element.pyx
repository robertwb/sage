--- conflicted
+++ resolved
@@ -260,11 +260,7 @@
         """
         # Right now, I'm a little confused why quadratic extension fields have a zeta_order function
         # I would rather they not have this function since I don't want to do this isinstance check here.
-<<<<<<< HEAD
-        if not isinstance(self.parent(), number_field.NumberField_cyclotomic) or not isinstance(new_parent, number_field.NumberField_cyclotomic):
-=======
         if not isinstance(self.number_field(), number_field.NumberField_cyclotomic) or not isinstance(new_parent, number_field.NumberField_cyclotomic):
->>>>>>> a55e57b6
             raise TypeError, "The field and the new parent field must both be cyclotomic fields."
 
         try:
@@ -291,11 +287,7 @@
         for i from 0 <= i <= ZZX_deg(self.__numerator):
             tmp = ZZX_coeff(self.__numerator, i)
             ZZX_SetCoeff(result, i*rel, tmp)
-<<<<<<< HEAD
-        rem_ZZX(x.__numerator, result, _num.x)
-=======
         ZZX_rem(x.__numerator, result, _num.x)
->>>>>>> a55e57b6
         return x
 
     def __reduce__(self):
@@ -310,11 +302,7 @@
             True
         """
         return __create__NumberFieldElement_version1, \
-<<<<<<< HEAD
-               (self.parent(), type(self), self.polynomial())
-=======
                (self.number_field(), type(self), self.polynomial())
->>>>>>> a55e57b6
 
     def __repr__(self):
         """
@@ -555,11 +543,7 @@
             ...
             ArithmeticError: vector is not in free module
         """
-<<<<<<< HEAD
-        K = self.parent()
-=======
         K = self.number_field()
->>>>>>> a55e57b6
         V, from_V, to_V = K.absolute_vector_space()
         h = K(1)
         B = [to_V(h)]
@@ -701,15 +685,9 @@
         cdef ZZ_c gcd
         cdef ZZ_c t1
         cdef ZZX_c t2
-<<<<<<< HEAD
-        content(t1, self.__numerator)
-        GCD_ZZ(gcd, t1, self.__denominator)
-        if sign(gcd) != sign(self.__denominator):
-=======
         ZZX_content(t1, self.__numerator)
         ZZ_GCD(gcd, t1, self.__denominator)
         if ZZ_sign(gcd) != ZZ_sign(self.__denominator):
->>>>>>> a55e57b6
             ZZ_negate(t1, gcd)
             gcd = t1
         ZZX_div_ZZ(t2, self.__numerator, gcd)
@@ -894,13 +872,6 @@
         x.__denominator = self.__denominator
         return x
 
-    def __copy__(self):
-        cdef NumberFieldElement x
-        x = self._new()
-        x.__numerator = self.__numerator
-        x.__denominator = self.__denominator
-        return x
-
     def __int__(self):
         """
         Attempt to convert this number field element to a Python integer,
@@ -952,28 +923,6 @@
 
     cdef void _parent_poly_c_(self, ZZX_c *num, ZZ_c *den):
         raise NotImplementedError, "NumberFieldElement subclasses must override _parent_poly_c_()"
-<<<<<<< HEAD
-        cdef long i
-        cdef ZZ_c coeff
-        cdef ntl_ZZX _num
-        cdef ntl_ZZ _den
-        if isinstance(self.parent(), number_field.NumberField_relative):
-            # ugly temp code
-            f = self.parent().absolute_polynomial()
-
-            __den = f.denominator()
-            (<Integer>ZZ(__den))._to_ZZ(den)
-
-            __num = f * __den
-            for i from 0 <= i <= __num.degree():
-                (<Integer>ZZ(__num[i]))._to_ZZ(&coeff)
-                ZZX_SetCoeff( num[0], i, coeff )
-        else:
-            _num, _den = self.parent().polynomial_ntl()
-            num[0] = _num.x
-            den[0] = _den.x
-=======
->>>>>>> a55e57b6
 
     cdef void _invert_c_(self, ZZX_c *num, ZZ_c *den):
         """
@@ -1103,11 +1052,7 @@
             [a, (-zeta3 - 1)*a, zeta3*a]
         """
         if K is None:
-<<<<<<< HEAD
-            L = self.parent()
-=======
             L = self.number_field()
->>>>>>> a55e57b6
             K = L.galois_closure()
         f = self.absolute_minpoly()
         g = K['x'](f)
@@ -1145,11 +1090,7 @@
                 return self.polynomial()(-gen)
             else:
                 return self
-<<<<<<< HEAD
-        elif isinstance(self.parent(), number_field.NumberField_cyclotomic):
-=======
         elif isinstance(self.number_field(), number_field.NumberField_cyclotomic):
->>>>>>> a55e57b6
             # We are in a cyclotomic field
             # Replace the generator zeta_n with (zeta_n)^(n-1)
             gen = self.number_field().gen()
@@ -1271,11 +1212,7 @@
             self.__multiplicative_order = self._rational_().multiplicative_order()
             return self.__multiplicative_order
 
-<<<<<<< HEAD
-        if isinstance(self.parent(), number_field.NumberField_cyclotomic):
-=======
         if isinstance(self.number_field(), number_field.NumberField_cyclotomic):
->>>>>>> a55e57b6
             t = self.parent()._multiplicative_order_table()
             f = self.polynomial()
             if t.has_key(f):
@@ -1372,20 +1309,6 @@
             sage: (a+b+c).norm()
             121
             sage: (a+b+c).norm(L)
-<<<<<<< HEAD
-            2*c*b + -7
-            sage: (a+b+c).norm(M)
-            -11
-
-        We illustrate that norm is compatible with towers:
-            sage: z = (a+b+c).norm(L); z.norm(M)
-            -11
-        """
-        if K is None:
-            return QQ(self._pari_('x').norm())
-        return self.matrix(K).determinant()
-
-=======
             2*c*b - 7
             sage: (a+b+c).norm(M)
             -11
@@ -1423,7 +1346,6 @@
         """
         return self.number_field().vector_space()[2](self)
 
->>>>>>> a55e57b6
     def charpoly(self, var='x'):
         raise NotImplementedError, "Subclasses of NumberFieldElement must override charpoly()"
 
@@ -1438,11 +1360,7 @@
             sage: R.<X> = K['X']
             sage: L.<b> = K.extension(X^2-(22 + a))
             sage: b.minpoly('t')
-<<<<<<< HEAD
-            t^2 + -a - 22
-=======
             t^2 - a - 22
->>>>>>> a55e57b6
             sage: b.absolute_minpoly('t')
             t^4 - 44*t^2 + 487
             sage: b^2 - (22+a)
@@ -1491,17 +1409,10 @@
         self, in which case this function returns the matrix of
         multiplication by self on the power basis, where we view the
         parent field as a field over base.
-<<<<<<< HEAD
 
         INPUT:
             base -- field or morphism
 
-=======
-
-        INPUT:
-            base -- field or morphism
-
->>>>>>> a55e57b6
         EXAMPLES:
         Regular number field:
             sage: K.<a> = NumberField(QQ['x'].0^3 - 5)
@@ -1533,11 +1444,7 @@
 
         More complicated relative number field:
             sage: L.<b> = K.extension(K['x'].0^2 - a); L
-<<<<<<< HEAD
-            Number Field in b with defining polynomial x^2 + -a over its base field
-=======
             Number Field in b with defining polynomial x^2 - a over its base field
->>>>>>> a55e57b6
             sage: M = b.matrix(); M
             [0 1]
             [a 0]
@@ -1587,10 +1494,6 @@
             self.__matrix = M(v)
         return self.__matrix
 
-<<<<<<< HEAD
-    def _matrix_over_base(self, L):
-        K = self.parent()
-=======
     def valuation(self, P):
         """
         Returns the valuation of self at a given prime ideal P.
@@ -1619,7 +1522,6 @@
 
     def _matrix_over_base(self, L):
         K = self.number_field()
->>>>>>> a55e57b6
         E = L.embeddings(K)
         if len(E) == 0:
             raise ValueError, "no way to embed L into parent's base ring K"
@@ -1631,11 +1533,7 @@
         alpha = L.primitive_element()
         beta = phi(alpha)
         K = phi.codomain()
-<<<<<<< HEAD
-        if K != self.parent():
-=======
         if K != self.number_field():
->>>>>>> a55e57b6
             raise ValueError, "codomain of phi must be parent of self"
 
         # Construct a relative extension over L (= QQ(beta))
@@ -1714,15 +1612,9 @@
         except TypeError:
             self.__pari = {}
         if var is None:
-<<<<<<< HEAD
-            var = self.parent().variable_name()
-        f = self.polynomial()._pari_()
-        gp = self.parent().polynomial()
-=======
             var = self.number_field().variable_name()
         f = self.polynomial()._pari_()
         gp = self.number_field().polynomial()
->>>>>>> a55e57b6
         if gp.name() != 'x':
             gp = gp.change_variable_name('x')
         g = gp._pari_()
@@ -1738,11 +1630,7 @@
     cdef void _parent_poly_c_(self, ZZX_c *num, ZZ_c *den):
         cdef ntl_ZZX _num
         cdef ntl_ZZ _den
-<<<<<<< HEAD
-        _num, _den = self.parent().polynomial_ntl()
-=======
         _num, _den = self.number_field().polynomial_ntl()
->>>>>>> a55e57b6
         num[0] = _num.x
         den[0] = _den.x
 
@@ -1779,11 +1667,7 @@
             x^3 - 2
 
         """
-<<<<<<< HEAD
-        R = self.parent().base_ring()[var]
-=======
         R = self.number_field().base_ring()[var]
->>>>>>> a55e57b6
         return R(self._pari_('x').charpoly())
 
     def list(self):
@@ -1799,11 +1683,7 @@
             sage: K(3).list()
             [3, 0]
         """
-<<<<<<< HEAD
-        n = self.parent().degree()
-=======
         n = self.number_field().degree()
->>>>>>> a55e57b6
         v = self._coefficients()
         z = sage.rings.rational.Rational(0)
         return v + [z]*(n - len(v))
@@ -1821,11 +1701,7 @@
             sage: a.list()
             [0, 1, 0]
             sage: v = (K.base_field().0 + a)^2 ; v
-<<<<<<< HEAD
-            a^2 + 2*b*a + -1
-=======
             a^2 + 2*b*a - 1
->>>>>>> a55e57b6
             sage: v.list()
             [-1, 2*b, 1]
         """
@@ -1854,17 +1730,10 @@
         except TypeError:
             self.__pari = {}
         if var is None:
-<<<<<<< HEAD
-            var = self.parent().variable_name()
-        f = self.polynomial()._pari_()
-        g = str(self.parent().pari_polynomial())
-        base = self.parent().base_ring()
-=======
             var = self.number_field().variable_name()
         f = self.polynomial()._pari_()
         g = str(self.number_field().pari_polynomial())
         base = self.number_field().base_ring()
->>>>>>> a55e57b6
         gsub = base.gen()._pari_()
         gsub = str(gsub).replace('x', 'y')
         g = g.replace('y', gsub)
@@ -1873,42 +1742,16 @@
         return h
 
     cdef void _parent_poly_c_(self, ZZX_c *num, ZZ_c *den):
-<<<<<<< HEAD
-        cdef long i
-        cdef ZZ_c coeff
-        cdef ntl_ZZX _num
-        cdef ntl_ZZ _den
-        # ugly temp code
-        f = self.parent().absolute_polynomial()
-
-        __den = f.denominator()
-        (<Integer>ZZ(__den))._to_ZZ(den)
-
-        __num = f * __den
-        for i from 0 <= i <= __num.degree():
-            (<Integer>ZZ(__num[i]))._to_ZZ(&coeff)
-            ZZX_SetCoeff( num[0], i, coeff )
-
-    def __repr__(self):
-        K = self.parent()
-=======
         f = self.number_field().absolute_polynomial()
         _ntl_poly(f, num, den)
 
     def __repr__(self):
         K = self.number_field()
->>>>>>> a55e57b6
         # Compute representation of self in terms of relative vector space.
         w = self.vector()
         R = K.base_field()[K.variable_name()]
         return repr(R(w.list()))
 
-<<<<<<< HEAD
-    def vector(self):
-        return self.parent().vector_space()[2](self)
-
-=======
->>>>>>> a55e57b6
     def charpoly(self, var='x'):
         r"""
         The characteristic polynomial of this element over its base field.
@@ -1944,11 +1787,7 @@
         """
         g = self.polynomial()  # in QQ[x]
         R = g.parent()
-<<<<<<< HEAD
-        f = self.parent().pari_polynomial()  # # field is QQ[x]/(f)
-=======
         f = self.number_field().pari_polynomial()  # # field is QQ[x]/(f)
->>>>>>> a55e57b6
         return R( (g._pari_().Mod(f)).charpoly() ).change_variable_name(var)
 
     def absolute_minpoly(self, var='x'):
@@ -1963,13 +1802,8 @@
 ## BUT -- currently I don't even know how to view elements
 ## as being in terms of the right thing, i.e., this code
 ## below as is lies.
-<<<<<<< HEAD
-##             nf = self.parent()._pari_base_nf()
-##             prp = self.parent().pari_relative_polynomial()
-=======
 ##             nf = self.number_field()._pari_base_nf()
 ##             prp = self.number_field().pari_relative_polynomial()
->>>>>>> a55e57b6
 ##             elt = str(self.polynomial()._pari_())
 ##             return R(nf.rnfcharpoly(prp, elt))
 ##         # return self.matrix().charpoly('x')
@@ -1980,23 +1814,16 @@
     Element of an order in an absolute number field.
 
     EXAMPLES:
-<<<<<<< HEAD
-        sage: k.<a> = NumberField(x^2 + 1)
-=======
         sage: K.<a> = NumberField(x^2 + 1)
         sage: O2 = K.order(2*a)
         sage: w = O2.1; w
         2*a
         sage: parent(w)
         Order in Number Field in a with defining polynomial x^2 + 1
->>>>>>> a55e57b6
     """
     def __init__(self, order, f):
         K = order.number_field()
         NumberFieldElement_absolute.__init__(self, K, f)
-<<<<<<< HEAD
-        self._order = order
-=======
         self._number_field = K
         (<Element>self)._parent = order
 
@@ -2020,13 +1847,10 @@
     cdef number_field(self):
         return self._number_field
 
->>>>>>> a55e57b6
 
 cdef class OrderElement_relative(NumberFieldElement_relative):
     """
     Element of an order in a relative number field.
-<<<<<<< HEAD
-=======
 
     EXAMPLES:
         sage: O = EquationOrder([x^2 + x + 1, x^3 - 2],'a,b')
@@ -2034,24 +1858,10 @@
         (-2*b^2 - 2)*a - 2*b^2 - b
         sage: type(c)
         <type 'sage.rings.number_field.number_field_element.OrderElement_relative'>
->>>>>>> a55e57b6
     """
     def __init__(self, order, f):
         K = order.number_field()
         NumberFieldElement_relative.__init__(self, K, f)
-<<<<<<< HEAD
-        self._order = order
-
-
-
-
-class CoordinateFunction:
-    def __init__(self, alpha, W, to_V):
-        self.__alpha = alpha
-        self.__W = W
-        self.__to_V = to_V
-        self.__K = alpha.parent()
-=======
         (<Element>self)._parent = order
         self._number_field = K
 
@@ -2083,7 +1893,6 @@
         self.__W = W
         self.__to_V = to_V
         self.__K = alpha.number_field()
->>>>>>> a55e57b6
 
     def __repr__(self):
         return "Coordinate function that writes elements in terms of the powers of %s"%self.__alpha
@@ -2092,9 +1901,6 @@
         return self.__alpha
 
     def __call__(self, x):
-<<<<<<< HEAD
-        return self.__W.coordinates(self.__to_V(self.__K(x)))
-=======
         return self.__W.coordinates(self.__to_V(self.__K(x)))
 
 
@@ -2114,5 +1920,4 @@
     __num = f * __den
     for i from 0 <= i <= __num.degree():
         (<Integer>ZZ(__num[i]))._to_ZZ(&coeff)
-        ZZX_SetCoeff( num[0], i, coeff )
->>>>>>> a55e57b6
+        ZZX_SetCoeff( num[0], i, coeff )