include "../../ext/cdefs.pxi"
include "../../libs/ntl/decl.pxi"

import sage.structure.element
cimport sage.structure.element
from sage.rings.integer cimport Integer
from sage.rings.polynomial.polynomial_element cimport Polynomial
from sage.structure.element cimport FieldElement, RingElement, ModuleElement
from sage.structure.parent_base cimport ParentWithBase

cdef class NumberFieldElement(FieldElement):
    cdef ZZX_c __numerator
    cdef ZZ_c __denominator
    cdef object __multiplicative_order
    cdef object __pari
    cdef object __matrix

    cdef _new(self)

    cdef number_field(self)

    cdef void _ntl_coeff_as_mpz(self, mpz_t* z, long i)
    cdef void _ntl_denom_as_mpz(self, mpz_t* z)

    cdef void _ntl_coeff_as_mpz(self, mpz_t* z, long i)
    cdef void _ntl_denom_as_mpz(self, mpz_t* z)

    cdef void _parent_poly_c_(self, ZZX_c *num, ZZ_c *den)
    cdef void _invert_c_(self, ZZX_c *num, ZZ_c *den)
    cdef void _reduce_c_(self)
    cdef ModuleElement _add_c_impl(self, ModuleElement right)
    cdef ModuleElement _sub_c_impl(self, ModuleElement right)
    cdef ModuleElement _neg_c_impl(self)

    cdef bint is_rational_c(self)


cdef class NumberFieldElement_absolute(NumberFieldElement):
    pass

cdef class NumberFieldElement_relative(NumberFieldElement):
    pass

# TODO: cyclotomic and/or quadratic classes? (Both for differing implementations and speed).

cdef class OrderElement_absolute(NumberFieldElement_absolute):
<<<<<<< HEAD
    cdef object _order

cdef class OrderElement_relative(NumberFieldElement_relative):
    cdef object _order
=======
    cdef object _number_field

cdef class OrderElement_relative(NumberFieldElement_relative):
    cdef object _number_field
>>>>>>> a55e57b6
<|MERGE_RESOLUTION|>--- conflicted
+++ resolved
@@ -22,9 +22,6 @@
     cdef void _ntl_coeff_as_mpz(self, mpz_t* z, long i)
     cdef void _ntl_denom_as_mpz(self, mpz_t* z)
 
-    cdef void _ntl_coeff_as_mpz(self, mpz_t* z, long i)
-    cdef void _ntl_denom_as_mpz(self, mpz_t* z)
-
     cdef void _parent_poly_c_(self, ZZX_c *num, ZZ_c *den)
     cdef void _invert_c_(self, ZZX_c *num, ZZ_c *den)
     cdef void _reduce_c_(self)
@@ -44,14 +41,7 @@
 # TODO: cyclotomic and/or quadratic classes? (Both for differing implementations and speed).
 
 cdef class OrderElement_absolute(NumberFieldElement_absolute):
-<<<<<<< HEAD
-    cdef object _order
-
-cdef class OrderElement_relative(NumberFieldElement_relative):
-    cdef object _order
-=======
     cdef object _number_field
 
 cdef class OrderElement_relative(NumberFieldElement_relative):
-    cdef object _number_field
->>>>>>> a55e57b6
+    cdef object _number_field