--- conflicted
+++ resolved
@@ -58,9 +58,6 @@
 
 cdef sage.ext.arith.arith_int ai
 ai = sage.ext.arith.arith_int()
-
-import sys
-MAX_UNSIGNED_LONG = 2 * sys.maxint  #TODO: this was copied from integer.pyx -- should this be defined somewhere more general?
 
 cdef extern from "mpz_pylong.h":
     cdef mpz_get_pylong(mpz_t src)
@@ -975,16 +972,6 @@
             Traceback (most recent call last):
             ...
             ArithmeticError: 0^0 is undefined.
-<<<<<<< HEAD
-            sage: s = (1/2)^(2^100)
-            Traceback (most recent call last):
-            ...
-            RuntimeError: exponent must be at most 4294967294  # 32-bit
-            RuntimeError: exponent must be at most 18446744073709551614 # 64-bit
-        """
-        cdef Rational _self = self, x
-        cdef unsigned int _n
-=======
 
         The exponent must fit in a long unless the base is -1, 0, or 1.
             sage: s = (1/2)^(2^100)
@@ -1002,22 +989,16 @@
         """
         if dummy is not None:
             raise ValueError, "__pow__ dummy variable not used"
->>>>>>> 214eb84b
 
         if not PY_TYPE_CHECK(self, Rational):  #this is here for no good reason apparent to me... should be removed in the future.
             assert False, "BUG:  Rational.__pow__ called on a non-Rational"
             return self.__pow__(float(n)) #whose idea was it to float(n)?
 
-<<<<<<< HEAD
-        try:
-            _n = PyNumber_Index(n)
-=======
         cdef Rational _self = <Rational>self
         cdef long nn
 
         try:
             nn = PyNumber_Index(n)
->>>>>>> 214eb84b
         except TypeError:
             if PY_TYPE_CHECK(n, Rational):
                 # this is the only sensible answer that avoids rounding and
@@ -1034,12 +1015,6 @@
                 except:
                     raise TypeError, "exponent (=%s) must be an integer.\nCoerce your numbers to real or complex numbers first."%n
 
-<<<<<<< HEAD
-        if n > MAX_UNSIGNED_LONG:
-            raise RuntimeError, "exponent must be at most %s"%MAX_UNSIGNED_LONG
-        elif not (n or mpq_sgn(_self.value)):
-            raise ArithmeticError, "0^0 is undefined."
-=======
         except OverflowError:
             if mpz_cmp_si(mpq_denref(_self.value), 1) == 0:
                 if mpz_cmp_si(mpq_numref(_self.value), 1) == 0:
@@ -1083,25 +1058,14 @@
         if n < 0:  # this doesn't make sense unless n is an integer.
             x = _self**(-n)
             return x.__invert__()
->>>>>>> 214eb84b
 
         cdef mpz_t num, den
 
         _sig_on
         mpz_init(num)
         mpz_init(den)
-<<<<<<< HEAD
-        if n < 0:  # we used to call (self**(-n)).__invert__()) -- this should be loads faster
-            _n = PyNumber_Index(-n)
-            mpz_pow_ui(den, mpq_numref(_self.value), _n) #we switch den and num to invert
-            mpz_pow_ui(num, mpq_denref(_self.value), _n)
-        else:
-            mpz_pow_ui(num, mpq_numref(_self.value), _n)
-            mpz_pow_ui(den, mpq_denref(_self.value), _n)
-=======
         mpz_pow_ui(num, mpq_numref(_self.value), nn)
         mpz_pow_ui(den, mpq_denref(_self.value), nn)
->>>>>>> 214eb84b
         mpq_set_num(x.value, num)
         mpq_set_den(x.value, den)
         mpz_clear(num)
