r"""
Rational Numbers

AUTHORS:
    -- William Stein (2005): first version
    -- William Stein (2006-02-22): floor and ceil (pure fast GMP versions).
    -- Gonzalo Tornaria and William Stein (2006-03-02): greatly improved
                    python/GMP conversion; hashing
    -- William Stein and Naqi Jaffery (2006-03-06): height, sqrt examples,
          and improve behavior of sqrt.
    -- David Harvey (2006-09-15): added nth_root
    -- Pablo De Napoli (2007-04-01): corrected the implementations of
       multiplicative_order, is_one; optimzed __nonzero__ ; documented: lcm,gcd

TESTS:
    sage: a = -2/3
    sage: a == loads(dumps(a))
    True


"""


###########################################################################
#       Copyright (C) 2004, 2006 William Stein <wstein@gmail.com>
#
#  Distributed under the terms of the GNU General Public License (GPL)
#                  http://www.gnu.org/licenses/
###########################################################################

include "../ext/interrupt.pxi"  # ctrl-c interrupt block support
include "../ext/gmp.pxi"
include "../ext/stdsage.pxi"


import operator

from sage.misc.mathml import mathml

import sage.misc.misc as misc
import sage.rings.rational_field
import sage.libs.pari.all

cimport integer
import integer

from sage.structure.element cimport RingElement, ModuleElement
from sage.structure.element import bin_op

import sage.rings.real_mpfr

cimport sage.ext.arith
import  sage.ext.arith

cdef sage.ext.arith.arith_int ai
ai = sage.ext.arith.arith_int()

cdef extern from "../ext/mpz_pylong.h":
    cdef mpz_get_pylong(mpz_t src)
    cdef int mpz_set_pylong(mpz_t dst, src) except -1
    cdef long mpz_pythonhash(mpz_t src)

cdef class Rational(sage.structure.element.FieldElement)

cdef public void set_from_mpq(Rational self, mpq_t value):
    mpq_set(self.value, value)

cdef public void set_from_Rational(Rational self, Rational other):
    mpq_set(self.value, other.value)

cdef public void set_from_Integer(Rational self, integer.Integer other):
    mpq_set_z(self.value, other.value)

cdef object Rational_mul_(Rational a, Rational b):
    cdef Rational x
    x = <Rational> PY_NEW(Rational)

    _sig_on
    mpq_mul(x.value, a.value, b.value)
    _sig_off

    return x

cdef object Rational_div_(Rational a, Rational b):
    cdef Rational x
    x = <Rational> PY_NEW(Rational)

    _sig_on
    mpq_div(x.value, a.value, b.value)
    _sig_off

    return x

cdef Rational_add_(Rational self, Rational other):
    cdef Rational x
    x = <Rational> PY_NEW(Rational)
    _sig_on
    mpq_add(x.value, self.value, other.value)
    _sig_off
    return x

cdef Rational_sub_(Rational self, Rational other):
    cdef Rational x
    x = <Rational> PY_NEW(Rational)

    _sig_on
    mpq_sub(x.value, self.value, other.value)
    _sig_off

    return x

cdef object the_rational_ring
the_rational_ring = sage.rings.rational_field.Q

cdef class Rational(sage.structure.element.FieldElement):
    """
    A Rational number.

    Rational numbers are implemented using the GMP C library.

    EXAMPLES:
        sage: a = -2/3
        sage: type(a)
        <type 'sage.rings.rational.Rational'>
        sage: parent(a)
        Rational Field
        sage: Rational('1/0')
        Traceback (most recent call last):
        ...
        TypeError: unable to convert 1/0 to a rational
        sage: Rational(1.5)
        3/2
        sage: Rational('9/6')
        3/2
        sage: Rational((2^99,2^100))
        1/2
        sage: Rational(("2", "10"), 16)
        1/8

    """
    def __new__(self, x=None, int base=0):
        global the_rational_ring
        mpq_init(self.value)
        self._parent = the_rational_ring

    def __init__(self, x=None, unsigned int base=0):
        if not (x is None):
            self.__set_value(x, base)

    def __reduce__(self):
        return sage.rings.rational.make_rational, (self.str(32),)

    def __index__(self):
        """
        Needed so integers can be used as list indices.

        EXAMPLES:
            sage: v = [1,2,3,4,5]
            sage: v[3/1]
            4
            sage: v[3/2]
            Traceback (most recent call last):
            ...
            TypeError: rational is not an integer
        """
        if self.denominator() == 1:
            return int(self)
        raise TypeError, "rational is not an integer"

    def _reduce_set(self, s):
        mpq_set_str(self.value, s, 32)

    def __set_value(self, x, unsigned int base):
        cdef int n
        cdef Rational temp_rational

        if isinstance(x, Rational):
            set_from_Rational(self, x)

        elif isinstance(x, int):
            i = x
            mpq_set_si(self.value, i, 1)

        elif isinstance(x, long):
            mpz_set_pylong(mpq_numref(self.value), x)

        elif isinstance(x, integer.Integer):
            set_from_Integer(self, x)

        elif isinstance(x, sage.rings.real_mpfr.RealNumber):

            if x == 0:
                mpq_set_si(self.value, 0, 1)
                return
            if not base:
                set_from_Rational(self, x.simplest_rational())
            else:
                xstr = x.str(base)
                if '.' in xstr:
                    exp = (len(xstr) - (xstr.index('.') +1))
                    p = base**exp
                    pstr = '1'+'0'*exp
                    s = xstr.replace('.','') +'/'+pstr
                    n = mpq_set_str( self.value, s, base)
                    if n or mpz_cmp_si(mpq_denref(self.value), 0) == 0:
                        raise TypeError, "unable to convert %s to a rational"%x
                    mpq_canonicalize(self.value)
                else:
                    n = mpq_set_str(self.value, xstr, base)
                    if n or mpz_cmp_si(mpq_denref(self.value), 0) == 0:
                        raise TypeError, "unable to convert %s to a rational"%x
                    mpq_canonicalize(self.value)

        elif isinstance(x, str):
            n = mpq_set_str(self.value, x, base)
            if n or mpz_cmp_si(mpq_denref(self.value), 0) == 0:
                raise TypeError, "unable to convert %s to a rational"%x
            mpq_canonicalize(self.value)

        elif hasattr(x, "_rational_"):
            set_from_Rational(self, x._rational_())

        elif isinstance(x, tuple) and len(x) == 2:
            num = x[0]
            denom = x[1]
            if isinstance(num, int) and isinstance(denom, int):
                mpq_set_si(self.value, num, denom)
            else:
                if not isinstance(num, integer.Integer):
                    num = integer.Integer(num, base)
                if not isinstance(denom, integer.Integer):
                    denom = integer.Integer(denom, base)
                mpz_set(mpq_numref(self.value), (<integer.Integer>num).value)
                mpz_set(mpq_denref(self.value), (<integer.Integer>denom).value)
            if mpz_sgn(mpq_denref(self.value)) == 0:
                raise ValueError, "denominator must not be 0"
            mpq_canonicalize(self.value)

        elif isinstance(x, list) and len(x) == 1:
            self.__set_value(x[0], base)

        elif isinstance(x, sage.libs.pari.all.pari_gen):
            # TODO: figure out how to convert to pari integer in base 16
            s = str(x)
            n = mpq_set_str(self.value, s, 0)
            if n or mpz_cmp_si(mpq_denref(self.value), 0) == 0:
                raise TypeError, "Unable to coerce %s (%s) to Rational"%(x,type(x))

        elif hasattr(x, 'rational_reconstruction'):
            temp_rational = x.rational_reconstruction()
            mpq_set(self.value, temp_rational.value)

        else:

            raise TypeError, "Unable to coerce %s (%s) to Rational"%(x,type(x))

    cdef void set_from_mpq(Rational self, mpq_t value):
        mpq_set(self.value, value)


    def list(self):
        """
        Return a list with the rational element in it, to be
        compatible with the method for number fields.

        EXAMPLES:
        sage: m = 5/3
        sage: m.list()
        [5/3]
        """
        return [ self ]


    def __richcmp__(left, right, int op):
        """
        EXAMPLES:
            sage: 1/3 < 2/3
            True
            sage: 2/3 < 1/3
            False
            sage: 4/5 < 2.0
            True
            sage: 4/5 < 0.8
            False
        """
        return (<sage.structure.element.Element>left)._richcmp(right, op)

    cdef int _cmp_c_impl(left, sage.structure.element.Element right) except -2:
        cdef int i
        i = mpq_cmp((<Rational>left).value, (<Rational>right).value)
        if i < 0: return -1
        elif i == 0: return 0
        else: return 1

    def copy(self):
        cdef Rational z
        z = <Rational> PY_NEW(Rational)
        mpq_set(z.value, self.value)
        return z

    def  __dealloc__(self):
        mpq_clear(self.value)

    def __repr__(self):
        return self.str()

    def _latex_(self):
        if self.denom() == 1:
            return str(self.numer())
        else:
            if self < 0:
                return "-\\frac{%s}{%s}"%(-self.numer(), self.denom())
            else:
               return "\\frac{%s}{%s}"%(self.numer(), self.denom())

    def _mathml_(self):
        if self.denom() == 1:
            return '<mn>%s</mn>'%(self.numer())
        else:
            t = ''
            if self < 0:
                t = t + '<mo>-</mo>'
            t = t + '<mfrac><mrow>%s</mrow><mrow>%s</mrow></mfrac>'%(
                mathml(abs(self.numer())), mathml(self.denom()))
            return t

    def _im_gens_(self, codomain, im_gens):
        return codomain._coerce_(self)

    def lcm(self, Rational other):
        r"""
        Return the least common multiple of self and other.

        One way to define this notion is the following:

        Note that each rational positive rational number can be written
        as a product of primes with integer (positive or negative)
        powers in a unique way.

        Then, the LCM of two rational numbers x,y can be defined by
        specifying that the  exponent of every prime p in lcm(x,y)
        is the supremum of the exponents of p in x,
        and the exponent of p  in y
        (The primes that does not appear in the decomposition of x
        or y are considered to have exponent zero).

        This definition  is consistent with the definition of the LCM
        in the rational integers. Our hopefully interesting notion of LCM
        for rational numbers is illustrated in the examples below.

        EXAMPLES:

            sage: lcm(2/3,1/5)
            2

            This is consistent with the definition above, since:
            2/3 = 2^1 * 3^{-1}*5^0
            1/5 = 2^0 * 3^0   *5^{-1}
            and hence,
            lcm(2/3,1/5)= 2^1*3^0*5^0 = 2

            sage: lcm(2/3,7/5)
            14

            In this example:
            2/3 = 2^1*3^{-1}*5^0    * 7^0
            7/5 = 2^0*3^0   *5^{-1} * 7^1
            lcm(2/3,7/5) = 2^1*3^0*5^0*7^1 = 14

            sage: lcm(1/3,1/5)
            1

            In this example:
            1/3 = 3^{-1}*5^0
            1/5 = 3^0 * 5^{-1}
            lcm(1/3,1/5)=3^0*5^0=1

            sage: lcm(1/3,1/6)
            1/3

            In this example:
            1/3 = 2^0*3^{-1}
            1/6 = 2^{-1}*3^{-1}
            lcm(1/3,1/6)=2^0*3^{-1}=1/3

        """
        d = self.denom()*other.denom()
        self_d = self.numer()*other.denom()
        other_d = other.numer()*self.denom()
        return self_d.lcm(other_d) / d

    def gcd(self, Rational other):
        """
        Return the least common multiple of self and other.

        One way to define this notion is the following:

        Note that each rational positive rational number can be written
        as a product of primes  with integer (positive or negative)
        powers in a unique way.

        Then, the GCD of two rational numbers x,y can be defined by
        specifying that the exponent of every prime p in gcd(x,y) is
        the infimum of the exponents of p in x,
        and  the exponent of p  in y
        (The primes that does not appear in the decomposition of x or y
        are considered to have exponent zero).

        This definition is consistent with the definition of the GCD
        in the rational integers.  Our hopefully interesting notion of GCD
        for rational numbers is illustrated in the examples below.

        EXAMPLES:

            sage: gcd(2/3,1/5)
            1/15

            This is consistent with the definition above, since:
            2/3 = 2^1 * 3^{-1}*5^0
            1/5 = 2^0 * 3^0   *5^{-1}
            and hence,
            gcd(2/3,1/5)= 2^0*3^{-1}*5^{-1} = 1/15

            sage: gcd(2/3,7/5)
            1/15

            In this example:
            2/3 = 2^1*3^{-1}*5^0    * 7^0
            7/5 = 2^0*3^0   *5^{-1} * 7^1
            gcd(2/3,7/5) = 2^0*3^{-1}*5^{-1}*7^0 = 1/15

            sage: gcd(1/3,1/6)
            1/6

            In this example:
            1/3 = 2^0*3^{-1}
            1/6 = 2^{-1}*3^{-1}
            gcd(1/3,1/6)=2^{-1}*3^{-1}=1/6

            sage: gcd(6/7,9/7)
            3/7

            In this example:
            6/7 = 2^1*3^1*7^{-1}
            9/7 = 2^0*3^2*7^{-1}
            gcd(6/7,9/7)=2^0*3^1*7^{-1}=3/7
        """
        d = self.denom()*other.denom()
        self_d = self.numer()*other.denom()
        other_d = other.numer()*self.denom()
        return self_d.gcd(other_d) / d

    def valuation(self, p):
        return self.numerator().valuation(p) - self.denominator().valuation(p)

<<<<<<< HEAD
    def sqrt_approx(self, bits=None):
=======
    def is_square(self):
        """
        EXAMPLES:
            sage: x = 9/4
            sage: x.is_square()
            True
            sage: x = (7/53)^100
            sage: x.is_square()
            True
            sage: x = 4/3
            sage: x.is_square()
            False
            sage: x = -1/4
            sage: x.is_square()
            False
        """
        return bool(mpq_sgn(self.value) >= 0 and mpz_perfect_square_p(mpq_numref(self.value)) and mpz_perfect_square_p(mpq_denref(self.value)))

    def sqrt(self, bits=None):
>>>>>>> f1affb14
        r"""
        Returns the positive square root of self as a real number to
        the given number of bits of precision if self is nonnegative,
        and raises a \exception{ValueError} exception otherwise.

        INPUT:
            bits -- number of bits of precision.
                    If bits is not specified, the number of
                    bits of precision is at least twice the
                    number of bits of self (the precision
                    is always at least 53 bits if not specified).
        OUTPUT:
            integer, real number, or complex number.

        EXAMPLES:
            sage: x = 23/2
            sage: x.sqrt_approx()
            3.39116499156263
            sage: x = 32/5
            sage: x.sqrt_approx()
            2.52982212813470
            sage: x = 16/9
            sage: x.sqrt_approx()
            1.33333333333333
            sage: x.sqrt_approx(100)
            1.3333333333333333333333333333
            sage: x = 9837/2
            sage: x.sqrt_approx()
            70.1320183653658
            sage: x = 645373/45
            sage: x.sqrt_approx()
            119.756512233040
            sage: x = -12/5
            sage: x.sqrt_approx()
            1.54919333848297*I

        AUTHOR:
            -- Naqi Jaffery (2006-03-05): examples
        """
        if bits is None:
            bits = max(53, 2*(mpz_sizeinbase(self.value, 2)+2))

        if self < 0:
            x = sage.rings.complex_field.ComplexField(bits)(self)
            return x.sqrt()
        else:
            R = sage.rings.real_mpfr.RealField(bits)
            return R(self).sqrt()

    def sqrt(self):
        r"""
        Return the positive rational square root of self, or raises a
        \exception{ValueError} if self is not a perfect square.

        EXAMPLES:
<<<<<<< HEAD
            sage: x = 125/5
            sage: x.sqrt()
            5
=======
            sage: x = 25/9
            sage: x.square_root()
            5/3
>>>>>>> f1affb14
            sage: x = 64/4
            sage: x.sqrt()
            4
            sage: x = 1000/10
            sage: x.sqrt()
            10
<<<<<<< HEAD
            sage: x = 81/3
            sage: x.sqrt()
            3*sqrt(3)
            sage: x = -81/3
            sage: x.sqrt()
            3*sqrt(3)*I
=======
            sage: x = 81/5
            sage: x.square_root()
            Traceback (most recent call last):
            ...
            ValueError: self (=81/5) is not a perfect square
>>>>>>> f1affb14

        AUTHOR:
            -- Naqi Jaffery (2006-03-05): some examples
        """
<<<<<<< HEAD
        if self < 0:
            from sage.calculus.calculus import sqrt
            return sqrt(self)
        # TODO -- this could be quicker, by using GMP directly.
        return self.numerator().sqrt() / self.denominator().sqrt()

    def period(self):
        r"""
        Return the period of the repeating part of the decimal
        expansion of this rational number.

        ALGORITHM: When a rational number $n/d$ with $(n,d)==1$ is
        expanded, the period begins after $s$ terms and has length
        $t$, where $s$ and $t$ are the smallest numbers satisfying
        $10^s=10^(s+t) (mod d)$.  When $d$ is coprime to 10, this
        becomes a purely periodic decimal with $10^t=1 (mod d)$.
        (Lehmer 1941 and Mathworld).

        EXAMPLES:
            sage: (1/7).period()
            6
            sage: RR(1/7)
            0.142857142857143
            sage: (1/8).period()
            1
            sage: RR(1/8)
            0.125000000000000
            sage: RR(1/6)
            0.166666666666667
            sage: (1/6).period()
            1
            sage: x = 333/106
            sage: x.period()
            13
            sage: RealField(200)(x)
            3.1415094339622641509433962264150943396226415094339622641509
        """
        cdef unsigned int alpha, beta
        d = self.denominator()
        alpha = d.valuation(2)
        beta = d.valuation(5)
        P = d.parent()
        if alpha > 0 or beta > 0:
            d = d//(P(2)**alpha * P(5)**beta)
        from sage.rings.integer_mod import Mod
        a = Mod(P(10),d)
        return a.multiplicative_order()
=======
        if mpq_sgn(self.value) < 0:
            raise ValueError, "self (=%s) is not a perfect square"%self
        cdef Rational z = <Rational> PY_NEW(Rational)
        cdef mpz_t tmp
        _sig_on
        mpz_init(tmp)
        mpz_sqrtrem(mpq_numref(z.value), tmp, mpq_numref(self.value))
        if mpz_sgn(tmp) != 0:
            mpz_clear(tmp)
            _sig_off
            raise ValueError, "self (=%s) is not a perfect square"%self
        mpz_sqrtrem(mpq_denref(z.value), tmp, mpq_denref(self.value))
        if mpz_sgn(tmp) != 0:
            mpz_clear(tmp)
            _sig_off
            raise ValueError, "self (=%s) is not a perfect square"%self
        mpz_clear(tmp)
        _sig_off
        return z
>>>>>>> f1affb14

    def nth_root(self, int n):
        r"""
        Computes the nth root of self, or raises a \exception{ValueError}
        if self is not a perfect nth power.

        INPUT:
            n -- integer (must fit in C int type)

        AUTHOR:
           -- David Harvey (2006-09-15)

        EXAMPLES:
          sage: (25/4).nth_root(2)
          5/2
          sage: (125/8).nth_root(3)
          5/2
          sage: (-125/8).nth_root(3)
          -5/2
          sage: (25/4).nth_root(-2)
          2/5

          sage: (9/2).nth_root(2)
          Traceback (most recent call last):
          ...
          ValueError: not a perfect nth power

          sage: (-25/4).nth_root(2)
          Traceback (most recent call last):
          ...
          ValueError: cannot take even root of negative number

        """
        # TODO -- this could be quicker, by using GMP directly.
        cdef integer.Integer num
        cdef integer.Integer den
        cdef int negative

        if n > 0:
            negative = 0
        elif n < 0:
            n = -n
            negative = 1
        else:
            raise ValueError, "n cannot be zero"

        num, exact = self.numerator().nth_root(n, 1)
        if not exact:
            raise ValueError, "not a perfect nth power"

        den, exact = self.denominator().nth_root(n, 1)
        if not exact:
            raise ValueError, "not a perfect nth power"

        if negative:
            return den / num
        else:
            return num / den


    def str(self, int base=10):
        if base < 2 or base > 36:
            raise ValueError, "base (=%s) must be between 2 and 36"%base
        cdef size_t n
        cdef char *s

        n = mpz_sizeinbase (mpq_numref(self.value), base) \
            + mpz_sizeinbase (mpq_denref(self.value), base) + 3
        s = <char *>PyMem_Malloc(n)
        if s == NULL:
            raise MemoryError, "Unable to allocate enough memory for the string representation of an integer."

        _sig_on
        mpq_get_str(s, base, self.value)
        _sig_off
        k = <object> PyString_FromString(s)
        PyMem_Free(s)
        return k

    def __float__(self):
        return mpq_get_d(self.value)

    def __hash__(self):
        cdef long n, d
        n = mpz_pythonhash(mpq_numref(self.value))
        d = mpz_pythonhash(mpq_denref(self.value))
        if d == 1:
            return n
        n = n ^ d
        if n == -1:
            return -2
        return n

##         cdef char *s
##         cdef int h

##         s = mpz_get_str(NULL, 16, mpq_numref(self.value))
##         h = hash(long(s,16))
##         free(s)
##         if mpz_cmp_si(mpq_denref(self.value), 1) == 0:
##             return h
##         else:
##             s = mpz_get_str(NULL, 16, mpq_denref(self.value))
##             h = h ^ hash(long(s,16))     # xor
##             if h == -1:    # -1 is not a valid return value
##                 h = -2
##             free(s)
##         return h

        #cdef int n
        #n = mpz_get_si(mpq_numref(self.value)) * \
        #    mpz_get_si(mpq_denref(self.value))
        #if n == -1:
        #    return -2     # since -1 is not an allowed Python hash for C ext -- it's an error indicator.


    def __getitem__(self, int n):
        if n == 0:
            return self
        raise IndexError, "index n (=%s) out of range; it must be 0"%n

    def set_si(self, signed long int n):
        mpq_set_si(self.value, n, 1)

    def set_str(self, s, base=10):
        valid = mpq_set_str(self.value, s, base)
        if valid != 0 or mpz_cmp_si(mpq_denref(self.value), 0) == 0:
            mpq_set_si(self.value, 0, 1)  # so data is valid -- but don't waste time making backup.
            raise ValueError, "invalid literal (%s); object set to 0"%s
        mpq_canonicalize(self.value)

    ################################################################
    # Optimized arithmetic
    ################################################################
    cdef ModuleElement _add_c_impl(self, ModuleElement right):
        cdef Rational x
        x = <Rational> PY_NEW(Rational)
        mpq_add(x.value, self.value, (<Rational>right).value)
        return x

    cdef ModuleElement _sub_c_impl(self, ModuleElement right):
        # self and right are guaranteed to be Integers
        cdef Rational x
        x = <Rational> PY_NEW(Rational)
        mpq_sub(x.value, self.value, (<Rational>right).value)
        return x

    cdef ModuleElement _neg_c_impl(self):
        cdef Rational x
        x = <Rational> PY_NEW(Rational)
        mpq_neg(x.value, self.value)
        return x

    cdef RingElement _mul_c_impl(self, RingElement right):
        cdef Rational x
        x = <Rational> PY_NEW(Rational)
        if mpz_sizeinbase (mpq_numref(self.value), 2)  > 100000 or \
             mpz_sizeinbase (mpq_denref(self.value), 2) > 100000:
            # We only use the signal handler (to enable ctrl-c out) in case
            # self is huge, so the product might actually take a while to compute.
            _sig_on
            mpq_mul(x.value, self.value, (<Rational>right).value)
            _sig_off
        else:
            mpq_mul(x.value, self.value, (<Rational>right).value)
        return x

    cdef RingElement _div_c_impl(self, RingElement right):
        """
        EXAMPLES:
            sage: 2/3
            2/3
            sage: 3/0
            Traceback (most recent call last):
            ...
            ZeroDivisionError: Rational division by zero
        """
        if mpq_cmp_si((<Rational> right).value, 0, 1) == 0:
            raise ZeroDivisionError, "Rational division by zero"
        cdef Rational x
        x = <Rational> PY_NEW(Rational)
        mpq_div(x.value, self.value, (<Rational>right).value)
        return x

    ################################################################
    # Other arithmetic operations.
    ################################################################

    def __invert__(self):
        if self.is_zero():
            raise ZeroDivisionError, "rational division by zero"
        cdef Rational x
        x = <Rational> PY_NEW(Rational)
        mpq_inv(x.value, self.value)
        return x

    def __pow__(self, n, dummy):
        """
        Raise self to the integer power n.

        EXAMPLES:
            sage: (2/3)^5
            32/243
            sage: (-1/1)^(1/3)
            -1

        We raise to some interesting powers:
            sage: (2/3)^I
            2^I/3^I
            sage: (2/3)^sqrt(2)
            2^sqrt(2)/3^sqrt(2)
            sage: (2/3)^(x^n + y^n + z^n)
            3^(-z^n - y^n - x^n)*2^(z^n + y^n + x^n)
            sage: (-7/11)^(tan(x)+exp(x))
            11^(-tan(x) - e^x)*-7^(tan(x) + e^x)
            sage: (2/3)^(3/4)
            2^(3/4)/3^(3/4)
        """
        cdef Rational _self, x
        if not isinstance(self, Rational):
            return self.__pow__(float(n))
        _self = self
        cdef unsigned int _n
        try:
            _n = integer.Integer(n)
        except TypeError:
            if isinstance(n, Rational):
                # this is the only sensible answer that avoids rounding and
                # an infinite recursion.
                from sage.calculus.calculus import SR
                return SR(self)**SR(n)
            try:
                s = n.parent()(self)
                return s**n
            except AttributeError:
                raise TypeError, "exponent (=%s) must be an integer.\nCoerce your numbers to real or complex numbers first."%n

        if n < 0:  # this doesn't make sense unless n is an integer.
            x = _self**(-n)
            return x.__invert__()

        x = <Rational> PY_NEW(Rational)
        cdef mpz_t num, den

        _sig_on
        mpz_init(num)
        mpz_init(den)
        mpz_pow_ui(num, mpq_numref(_self.value), _n)
        mpz_pow_ui(den, mpq_denref(_self.value), _n)
        mpq_set_num(x.value, num)
        mpq_set_den(x.value, den)
        mpz_clear(num)
        mpz_clear(den)
        _sig_off

        return x

    def __pos__(self):
        return self

    def __neg__(self):
        cdef Rational x
        x = <Rational> PY_NEW(Rational)
        mpq_neg(x.value, self.value)
        return x

    def __nonzero__(self):
        # A rational number is zero iff its numerator is zero.
        return bool(mpz_cmp_si(mpq_numref(self.value), 0) != 0)
    def __abs__(self):
        cdef Rational x
        x = <Rational> PY_NEW(Rational)
        mpq_abs(x.value, self.value)
        return x

    def mod_ui(Rational self, unsigned long int n):
        cdef unsigned int num, den, a

        # Documentation from GMP manual:
        # "For the ui variants the return value is the remainder, and
        # in fact returning the remainder is all the div_ui functions do."
        _sig_on
        num = mpz_fdiv_ui(mpq_numref(self.value), n)
        den = mpz_fdiv_ui(mpq_denref(self.value), n)
        _sig_off
        return int((num * ai.inverse_mod_int(den, n)) % n)

    def __mod__(Rational self, other):
        other = integer.Integer(other)
        if not other:
            raise ZeroDivisionError, "Rational modulo by zero"
        n = self.numer() % other
        d = self.denom() % other
        _sig_on
        d = d.inverse_mod(other)
        _sig_off
        return (n*d)%other

    def norm(self):
        """
        Returns the norm from Q to Q of x (which is just x). This was
        added for compatibility with NumberFields.

        EXAMPLES:
            sage: (1/3).norm()
             1/3

        AUTHOR:
          -- Craig Citro
        """
        return self

    def trace(self):
        """
        Returns the trace from Q to Q of x (which is just x). This was
        added for compatibility with NumberFields.

        EXAMPLES:
            sage: (1/3).trace()
             1/3

        AUTHOR:
          -- Craig Citro
        """
        return self

    def charpoly(self, var):
        """
        Return the characteristic polynomial of this rational number.
        This will always be just x - self; this is really here
        so that code written for number fields won't crash when
        applied to rational numbers.

        EXAMPLES:
            sage: (1/3).charpoly('x')
             x - 1/3

        AUTHOR:
          -- Craig Citro
        """
        QQ = self.parent()
        return QQ[var]([-self,1])

    def minpoly(self):
        """
        Return the minimal polynomial of this rational number.
        This will always be just x - self; this is really here
        so that code written for number fields won't crash when
        applied to rational numbers.

        EXAMPLES:
            sage: (1/3).minpoly()
             x - 1/3

        AUTHOR:
          -- Craig Citro
        """
        QQ = self.parent()
        return QQ['x']([-self,1])

    cdef integer.Integer _integer_c(self):
        if not mpz_cmp_si(mpq_denref(self.value), 1) == 0:
            raise TypeError, "no coercion of this rational to integer"
        cdef integer.Integer n
        n = PY_NEW(integer.Integer)
        n.set_from_mpz(mpq_numref(self.value))
        return n

    def _integer_(self):
        return self._integer_c()

    def numer(self):
        """
        Return the numerator of this rational number.

        EXAMPLE:
            sage: x = -5/11
            sage: x.numer()
            -5
        """
        cdef integer.Integer n
        n = PY_NEW(integer.Integer)
        n.set_from_mpz(mpq_numref(self.value))
        return n

    def numerator(self):
        """
        Return the numerator of this rational number.

        EXAMPLE:
            sage: x = 5/11
            sage: x.numerator()
            5

            sage: x = 9/3
            sage: x.numerator()
            3
        """
        cdef integer.Integer n
        n = PY_NEW(integer.Integer)
        n.set_from_mpz(mpq_numref(self.value))
        return n


    def __int__(self):
        """
        Return coercion of self to Python int.

        This takes the floor of self if self has a denominator (which
        is consistent with Python's long(floats)).

        EXAMPLES:
            sage: int(7/3)
            2
            sage: int(-7/3)
            -3
        """
        return int(self.__long__())

    def __long__(self):
        """
        Return coercion of self to Python long.

        This takes the floor of self if self has a denominator (which
        is consistent with Python's long(floats)).

        EXAMPLES:
            sage: long(7/3)
            2L
            sage: long(-7/3)
            -3L
        """
        cdef mpz_t x
        if mpz_cmp_si(mpq_denref(self.value),1) != 0:
            mpz_init(x)
            mpz_fdiv_q(x, mpq_numref(self.value), mpq_denref(self.value))
            n = mpz_get_pylong(x)
            mpz_clear(x)
            return n
        else:
            return mpz_get_pylong(mpq_numref(self.value))

    def denom(self):
        """
        self.denom(): Return the denominator of this rational number.

        EXAMPLES:
            sage: x = 5/13
            sage: x.denom()
            13
            sage: x = -9/3
            sage: x.denom()
            1
        """
        cdef integer.Integer n
        n = PY_NEW(integer.Integer)
        n.set_from_mpz(mpq_denref(self.value))
        return n

    def denominator(self):
        """
        self.denominator(): Return the denominator of this rational number.

        EXAMPLES:
            sage: x = -5/11
            sage: x.denominator()
            11
            sage: x = 9/3
            sage: x.denominator()
            1
        """
        cdef integer.Integer n
        n = PY_NEW(integer.Integer)
        n.set_from_mpz(mpq_denref(self.value))
        return n

    def factor(self):
        return sage.rings.rational_field.factor(self)

    def floor(self):
        """
        self.floor(): Return the floor of this rational number as an integer.

        EXAMPLES:
            sage: n = 5/3; n.floor()
            1
            sage: n = -17/19; n.floor()
            -1
            sage: n = -7/2; n.floor()
            -4
            sage: n = 7/2; n.floor()
            3
            sage: n = 10/2; n.floor()
            5
        """
        cdef integer.Integer n
        n = integer.Integer()
        mpz_fdiv_q(n.value, mpq_numref(self.value), mpq_denref(self.value))
        return n

    def ceil(self):
        """
        self.ceil(): Return the ceiling of this rational number.

        If this rational number is an integer, this returns this
        number, otherwise it returns the floor of this number +1.

        EXAMPLES:
            sage: n = 5/3; n.ceil()
            2
            sage: n = -17/19; n.ceil()
            0
            sage: n = -7/2; n.ceil()
            -3
            sage: n = 7/2; n.ceil()
            4
            sage: n = 10/2; n.ceil()
            5
        """
        cdef integer.Integer n
        n = integer.Integer()
        mpz_cdiv_q(n.value, mpq_numref(self.value), mpq_denref(self.value))
        return n

    def height(self):
        """
        The max absolute value of the numerator and denominator of self,
        as an Integer.

        EXAMPLES:
            sage: a = 2/3
            sage: a.height()
            3
            sage: a = 34/3
            sage: a.height()
            34
            sage: a = -97/4
            sage: a.height()
            97

        AUTHOR:
            -- Naqi Jaffery (2006-03-05): examples
        """
        x = abs(self.numer())
        if x > self.denom():
            return x
        return self.denom()

    def _lcm(self, Rational other):
        """
        Returns the least common multiple, in the rational numbers,
        of self and other.  This function returns either 0 or 1 (as
        a rational number).
        """
        if mpz_cmp_si(mpq_numref(self.value), 0) == 0 and \
               mpz_cmp_si(mpq_numref(other.value), 0) == 0:
            return Rational(0)
        return Rational(1)

    def _gcd(self, Rational other):
        """
        Returns the least common multiple, in the rational numbers,
        of self and other.  This function returns either 0 or 1 (as
        a rational number).
        """
        if mpz_cmp_si(mpq_numref(self.value), 0) == 0 and \
               mpz_cmp_si(mpq_numref(other.value), 0) == 0:
            return Rational(0)
        return Rational(1)


    def additive_order(self):
        """
        Return the additive order of self.

        EXAMPLES:
            sage: QQ(0).additive_order()
            1
            sage: QQ(1).additive_order()
            +Infinity
        """
        import sage.rings.infinity
        if self.is_zero():
            return integer.Integer(1)
        else:
            return sage.rings.infinity.infinity


    def multiplicative_order(self):
        """
        Return the multiplicative order of self.

        EXAMPLES:
            sage: QQ(1).multiplicative_order()
            1
            sage: QQ('1/-1').multiplicative_order()
            2
            sage: QQ(0).multiplicative_order()
            +Infinity
            sage: QQ('2/3').multiplicative_order()
            +Infinity
            sage: QQ('1/2').multiplicative_order()
            +Infinity
        """
        import sage.rings.infinity
        if self.is_one():
            return integer.Integer(1)
        elif bool(mpz_cmpabs(mpq_numref(self.value),mpq_denref(self.value))==0):
	    # if the numerator and the denominator are equal in absolute value,
	    # then the rational number is -1
            return integer.Integer(2)
        else:
            return sage.rings.infinity.infinity

    def is_square(self):
        return self.numerator().is_square() and self.denominator().is_square()

    def is_one(self):
        r"""
        Determine if a rational number is one.

        EXAMPLES:
            sage: QQ(1/2).is_one()
            False
            sage: QQ(4/4).is_one()
            True
        """
        # A rational number is equal to 1 iff its numerator and denominator are equal
        return bool(mpz_cmp(mpq_numref(self.value),mpq_denref(self.value))==0)
        r"""Test if a rational number is zero

        EXAMPLES:

        sage: QQ(1/2).is_zero()
        False
        sage: QQ(0/4).is_zero()
        True
        """
        # A rational number is zero iff its numerator is zero.

    cdef _lshift(self, long int exp):
        r"""
        Return $self*2^exp$
        """
        cdef Rational x
        x = <Rational> PY_NEW(Rational)
        _sig_on
        if exp < 0:
            mpq_div_2exp(x.value,self.value,-exp)
        else:
            mpq_mul_2exp(x.value,self.value,exp)
        _sig_off
        return x

    def __lshift__(x,y):
        if isinstance(x, Rational) and isinstance(y, (int, long, integer.Integer)):
            return (<Rational>x)._lshift(y)
        return bin_op(x, y, operator.lshift)

    cdef _rshift(self, long int exp):
        r"""
        Return $self/2^exp$
        """
        cdef Rational x
        x = <Rational> PY_NEW(Rational)
        _sig_on
        if exp < 0:
            mpq_mul_2exp(x.value,self.value,-exp)
        else:
            mpq_div_2exp(x.value,self.value,exp)
        _sig_off
        return x

    def __rshift__(x,y):
        if isinstance(x, Rational) and isinstance(y, (int, long, integer.Integer)):
            return (<Rational>x)._rshift(y)
        return bin_op(x, y, operator.rshift)

    ##################################################
    # Support for interfaces
    ##################################################

    def _pari_(self):
        return self.numerator()._pari_()/self.denominator()._pari_()

    def _interface_init_(self):
        """
        EXAMPLES:
            sage: kash(3/1).Type()              # optional
            elt-fld^rat
            sage: magma(3/1).Type()             # optional
            FldRatElt
        """
        return '%s/%s'%(self.numerator(), self.denominator())



def pyrex_rational_reconstruction(integer.Integer a, integer.Integer m):
    """
    Find the rational reconstruction of a mod m, if it exists.
    INPUT:
        a -- Integer
        m -- Integer
    OUTPUT:
        x -- rings.rational.Rational
    """
    cdef Rational x
    x = <Rational> PY_NEW(Rational)
    mpq_rational_reconstruction(x.value, a.get_value()[0], m.get_value()[0])
    return x

# def test(n):
#     cdef mpz_t a, m
#     mpz_init(a); mpz_init(m)
#     mpz_set_str(a, "133173434946179363436783721312585228097", 0)
#     mpz_set_str(m, "10000000000000000000000000000000000000000", 0)
#     cdef int k
#     cdef mpq_t x
#     mpq_init(x)
#     import time
#     t = time.clock()
#     for k from 0 <= k < n:
#         mpq_rational_reconstruction(x, a, m)
#     print time.clock() - t


def make_rational(s):
    r = Rational()
    r._reduce_set(s)
    return r<|MERGE_RESOLUTION|>--- conflicted
+++ resolved
@@ -453,9 +453,6 @@
     def valuation(self, p):
         return self.numerator().valuation(p) - self.denominator().valuation(p)
 
-<<<<<<< HEAD
-    def sqrt_approx(self, bits=None):
-=======
     def is_square(self):
         """
         EXAMPLES:
@@ -474,8 +471,6 @@
         """
         return bool(mpq_sgn(self.value) >= 0 and mpz_perfect_square_p(mpq_numref(self.value)) and mpz_perfect_square_p(mpq_denref(self.value)))
 
-    def sqrt(self, bits=None):
->>>>>>> f1affb14
         r"""
         Returns the positive square root of self as a real number to
         the given number of bits of precision if self is nonnegative,
@@ -531,88 +526,25 @@
         \exception{ValueError} if self is not a perfect square.
 
         EXAMPLES:
-<<<<<<< HEAD
-            sage: x = 125/5
+            sage: x = 25/9
             sage: x.sqrt()
-            5
-=======
-            sage: x = 25/9
-            sage: x.square_root()
             5/3
->>>>>>> f1affb14
             sage: x = 64/4
             sage: x.sqrt()
             4
             sage: x = 1000/10
             sage: x.sqrt()
             10
-<<<<<<< HEAD
-            sage: x = 81/3
+            sage: x = 81/5
             sage: x.sqrt()
             3*sqrt(3)
             sage: x = -81/3
             sage: x.sqrt()
             3*sqrt(3)*I
-=======
-            sage: x = 81/5
-            sage: x.square_root()
-            Traceback (most recent call last):
-            ...
-            ValueError: self (=81/5) is not a perfect square
->>>>>>> f1affb14
 
         AUTHOR:
             -- Naqi Jaffery (2006-03-05): some examples
         """
-<<<<<<< HEAD
-        if self < 0:
-            from sage.calculus.calculus import sqrt
-            return sqrt(self)
-        # TODO -- this could be quicker, by using GMP directly.
-        return self.numerator().sqrt() / self.denominator().sqrt()
-
-    def period(self):
-        r"""
-        Return the period of the repeating part of the decimal
-        expansion of this rational number.
-
-        ALGORITHM: When a rational number $n/d$ with $(n,d)==1$ is
-        expanded, the period begins after $s$ terms and has length
-        $t$, where $s$ and $t$ are the smallest numbers satisfying
-        $10^s=10^(s+t) (mod d)$.  When $d$ is coprime to 10, this
-        becomes a purely periodic decimal with $10^t=1 (mod d)$.
-        (Lehmer 1941 and Mathworld).
-
-        EXAMPLES:
-            sage: (1/7).period()
-            6
-            sage: RR(1/7)
-            0.142857142857143
-            sage: (1/8).period()
-            1
-            sage: RR(1/8)
-            0.125000000000000
-            sage: RR(1/6)
-            0.166666666666667
-            sage: (1/6).period()
-            1
-            sage: x = 333/106
-            sage: x.period()
-            13
-            sage: RealField(200)(x)
-            3.1415094339622641509433962264150943396226415094339622641509
-        """
-        cdef unsigned int alpha, beta
-        d = self.denominator()
-        alpha = d.valuation(2)
-        beta = d.valuation(5)
-        P = d.parent()
-        if alpha > 0 or beta > 0:
-            d = d//(P(2)**alpha * P(5)**beta)
-        from sage.rings.integer_mod import Mod
-        a = Mod(P(10),d)
-        return a.multiplicative_order()
-=======
         if mpq_sgn(self.value) < 0:
             raise ValueError, "self (=%s) is not a perfect square"%self
         cdef Rational z = <Rational> PY_NEW(Rational)
@@ -632,7 +564,53 @@
         mpz_clear(tmp)
         _sig_off
         return z
->>>>>>> f1affb14
+        if self < 0:
+            from sage.calculus.calculus import sqrt
+            return sqrt(self)
+        # TODO -- this could be quicker, by using GMP directly.
+        return self.numerator().sqrt() / self.denominator().sqrt()
+
+    def period(self):
+        r"""
+        Return the period of the repeating part of the decimal
+        expansion of this rational number.
+
+        ALGORITHM: When a rational number $n/d$ with $(n,d)==1$ is
+        expanded, the period begins after $s$ terms and has length
+        $t$, where $s$ and $t$ are the smallest numbers satisfying
+        $10^s=10^(s+t) (mod d)$.  When $d$ is coprime to 10, this
+        becomes a purely periodic decimal with $10^t=1 (mod d)$.
+        (Lehmer 1941 and Mathworld).
+
+        EXAMPLES:
+            sage: (1/7).period()
+            6
+            sage: RR(1/7)
+            0.142857142857143
+            sage: (1/8).period()
+            1
+            sage: RR(1/8)
+            0.125000000000000
+            sage: RR(1/6)
+            0.166666666666667
+            sage: (1/6).period()
+            1
+            sage: x = 333/106
+            sage: x.period()
+            13
+            sage: RealField(200)(x)
+            3.1415094339622641509433962264150943396226415094339622641509
+        """
+        cdef unsigned int alpha, beta
+        d = self.denominator()
+        alpha = d.valuation(2)
+        beta = d.valuation(5)
+        P = d.parent()
+        if alpha > 0 or beta > 0:
+            d = d//(P(2)**alpha * P(5)**beta)
+        from sage.rings.integer_mod import Mod
+        a = Mod(P(10),d)
+        return a.multiplicative_order()
 
     def nth_root(self, int n):
         r"""
@@ -1247,9 +1225,6 @@
         else:
             return sage.rings.infinity.infinity
 
-    def is_square(self):
-        return self.numerator().is_square() and self.denominator().is_square()
-
     def is_one(self):
         r"""
         Determine if a rational number is one.
