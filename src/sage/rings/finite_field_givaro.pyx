--- conflicted
+++ resolved
@@ -1304,7 +1304,6 @@
         cdef FiniteField_givaro field = <FiniteField_givaro>self._parent
         if field.objectptr.characteristic() == 2:
             return True
-<<<<<<< HEAD
         elif self.element == field.objectptr.one:
             return True
         else:
@@ -1334,11 +1333,6 @@
         ALGORITHM:
             Self is stored as $a^k$ for some generator $a$.
             Return $a^(k/2)$ for even $k$.
-=======
-        n = K.order_c() - 1
-        a = self**(n / 2)
-        return a == 1 or a == 0
->>>>>>> 830e63b0
 
         TESTS:
             sage: K = GF(49, 'a')
