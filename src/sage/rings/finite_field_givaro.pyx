--- conflicted
+++ resolved
@@ -2043,12 +2043,8 @@
             sage: k(v)
             2*a^2 + 1
 
-<<<<<<< HEAD
-        You can also compute the vector in the other order:
-=======
             You can also compute the vector in the other order:
 
->>>>>>> a55e57b6
             sage: e.vector(reverse=True)
             (0, 2, 0, 1)
         """
