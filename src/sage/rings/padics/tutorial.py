r"""
p-adic Numbers in SAGE.

This tutorial outlines what you need to know in order to use $p$-adics
in SAGE  effectively.

The $p$-adics in SAGE are currently undergoing a transformation.
Prior to SAGE-2.1, SAGE included a single class representing $\Qp$,
and a single class representing elements of $\Qp$.  Our goal is to
create a rich structure of different options that will reflect the
mathematical structures of the $p$-adics.  This is very much a work in
progress: some of the classes that we eventually intend to include
have not yet been written, and some of the functionality for classes
in existence has not yet been implemented.  In addition, while we
strive for perfect code, bugs (both subtle and not-so-subtle) continue
to evade our clutches.  As a user, you serve an important role.  By
writing non-trivial code that uses the $p$-adics, you both give us
insight into what features are actually used and also expose problems
in the code for us to fix.

Our design philosophy has been to create a robust, usable interface
working first, with simple-minded implementations underneath.  We want
this interface to stabilize rapidly, so that users' code does not have
to change.  Once we get the framework in place, we can go back and
work on the algorithms and implementations underneath.  All of the
current $p$-adic code is currently written in pure Python, which means
that it does not have the speed advantage of compiled code.  Thus our
$p$-adics can be painfully slow at times when you're doing real
computations.  However, finding and fixing bugs in Python code is
\emph{far} easier than finding and fixing errors in the compiled
alternative within SAGE (SageX), and Python code is also faster and
easier to write.  We thus have significantly more functionality
implemented and working than we would have if we had chosen to focus
initially on speed.  And at some point in the future, we will go back
and improve the speed.  Any code you have written on top of our
$p$-adics will then get an immediate performance enhancement.

If you do find bugs, have feature requests or general comments, please
email {\tt sage-support@groups.google.com} or
{\tt roed@math.harvard.edu}.

\section{Terminology and types of $p$-adics}

To write down a general $p$-adic element completely would require an infinite
amount of data.  Since computers do not have infinite storage space,
we must instead store finite approximations to elements.  Thus, just
as in the case of floating point numbers for representing reals, we
have to store an element to a finite precision level.  The different
ways of doing this account for the different types of $p$-adics.

We can think of $p$-adics in two ways.  First, as a projective limit
of finite groups: $$\Zp = \lim_{\leftarrow n} \Zpn.$$ Secondly, as
Cauchy sequences of rationals (or integers, in the case of $\Zp$)
under the $p$-adic metric.  Since we only need to consider these
sequences up to equivalence, this second way of thinking of the
$p$-adics is the same as considering power series in $p$ with integral
coefficients in the range $0$ to $p-1$.  If we only allow nonnegative
powers of $p$ then these power series converge to elements of $\Zp$,
and if we allow bounded negative powers of $p$ then we get $\Qp$.

Both of these representations give a natural way of thinking about
finite approximations to a $p$-adic element.  In the first
representation, we can just stop at some point in the projective
limit, giving an element of $\Zpn$.  As $\Zp / p^n\Zp \cong \Zpn$,
this is is equivalent to specifying our element modulo $p^n\Zp$.

The \emph{absolute precision} of a finite approximation $\bar{x} \in
\Zpn$ to $x \in \Zp$ is the non-negative integer $n$.

In the second representation, we can achieve the same thing by
truncating a series
$$
 a_0 + a_1 p + a_2 p^2 + \cdots
$$
at $p^n$, yielding
$$
a_0 + a_1 p + \cdots + a_{n-1} p^{n-1} + O(p^n).
$$
As above, we call this $n$ the absolute precision of our element.

Given any $x \in \Qp$ with $x \ne 0$, we can write $x = p^v u$ where
$v \in \ZZ$ and $u \in \Zpx$.  We could thus also store an element of
$\Qp$ (or $\Zp$) by storing $v$ and a finite approximation of $u$.
This motivates the following definition:

The
\emph{relative precision} of an approximation to $x$ is defined as the
absolute precision of the approximation minus the valuation of $x$.

 For example, if $x = a_k p^k + a_{k+1} p^{k+1} +
\cdots + a_{n-1} p^{n-1} + O(p^n)$ then the absolute precision of $x$
is $n$, the valuation of $x$ is $k$ and the relative precision of $x$
is $n-k$.

There are four different representations of $\Zp$ in SAGE and two
representations of $\Qp$:
\begin{itemize}
\item the fixed modulus ring
\item the capped absolute precision ring
\item the capped relative precision ring
\item the capped relative precision field
\item the lazy ring, and
\item the lazy field.
\end{itemize}

\subsection{Fixed Modulus Rings}

The first, and simplest, type of $\Zp$ is basically a wrapper around
$\Zpn$, providing a unified interface with the rest of the $p$-adics.
You specify a precision, and all elements are stored to that absolute
precision.  If you perform an operation that would normally lose
precision, the element does not track that it no longer has full
precision.

The fixed modulus ring provides the lowest level of convenience, but
it is also the one that has the lowest computational overhead.  Once
we have ironed out some bugs, the fixed modulus elements will be those
most optimized for speed.

As with all of the implementations of $\Zp$, one creates a new ring using the constructor
\verb/Zp/, and passing in \verb/'fixed-mod'/ for the \verb/type/ parameter.  For example,

sage: R = Zp(5, prec = 10, type = 'fixed-mod', print_mode = 'series')
sage: R
5-adic Ring of fixed modulus 5^10


One can create elements as follows:

sage: a = R(375)
sage: a
3*5^3 + O(5^10)
sage: b = R(105)
sage: b
5 + 4*5^2 + O(5^10)


Now that we have some elements, we can do arithmetic in the ring.

sage: a + b
5 + 4*5^2 + 3*5^3 + O(5^10)
sage: a * b
3*5^4 + 2*5^5 + 2*5^6 + O(5^10)


Floor division (//) divides even though the result
isn't really known to the claimed precision; note that
division isn't defined:

sage: a // 5
3*5^2 + O(5^10)

sage: a / 5
Traceback (most recent call last):
...
ValueError: cannot invert non-unit





Since elements don't actually store their actual precision, one can only divide by units:

sage: a / 2
4*5^3 + 2*5^4 + 2*5^5 + 2*5^6 + 2*5^7 + 2*5^8 + 2*5^9 + O(5^10)
sage: a / b
Traceback (most recent call last):
...
ValueError: cannot invert non-unit


If you want to divide by a non-unit, do it using the \verb@//@ operator:

sage: a // b
3*5^2 + 3*5^3 + 2*5^5 + 5^6 + 4*5^7 + 2*5^8 + O(5^10)


\subsection{Capped Absolute Rings}
The second type of implementation of $\Zp$ is similar to the fixed modulus implementation,
except that individual elements track their known precision.
The absolute precision of each element is limited to be less than the precision cap of the ring,
even if mathematically the precision of the element would be known to greater precision
(see Appendix A for the reasons for the existence of a precision cap).

Once again, use \verb/Zp/ to create a capped absolute $p$-adic ring.

sage: R = Zp(5, prec = 10, type = 'capped-abs', print_mode = 'series')
sage: R
5-adic Ring with capped absolute precision 10


We can do similar things as in the fixed modulus case:

sage: a = R(375)
sage: a
3*5^3 + O(5^10)
sage: b = R(105)
sage: b
5 + 4*5^2 + O(5^10)
sage: a + b
5 + 4*5^2 + 3*5^3 + O(5^10)
sage: a * b
3*5^4 + 2*5^5 + 2*5^6 + O(5^10)
sage: c = a // 5
sage: c
3*5^2 + O(5^9)


Note that when we divided by 5, the precision of \verb/c/ dropped.  This lower precision is now reflected in arithmetic.

sage: c + b
5 + 2*5^2 + 5^3 + O(5^9)


Division is allowed: the element that results is a capped relative field element, which is discussed in the next section:

sage: 1 / (c + b)
5^-1 + 3 + 2*5 + 5^2 + 4*5^3 + 4*5^4 + 3*5^6 + O(5^7)


\subsection{Capped Relative Rings and Fields}
Instead of restricting the absolute precision of elements (which doesn't make much sense when elements have negative
valuations), one can cap the relative precision of elements.  This is analogous to floating point representations
of real numbers.  As in the reals, multiplication works very well: the valuations add and the relative precision of
the product is the minimum of the relative precisions of the inputs.   Addition, however, faces similar issues as
floating point addition: relative precision is lost when lower order terms cancel.

To create a capped relative precision ring, use \verb/Zp/ as before.  To create capped relative precision fields, use
\verb/Qp/.

sage: R = Zp(5, prec = 10, type = 'capped-rel', print_mode = 'series')
sage: R
5-adic Ring with capped relative precision 10
sage: K = Qp(5, prec = 10, type = 'capped-rel', print_mode = 'series')
sage: K
5-adic Field with capped relative precision 10


We can do all of the same operations as in the other two cases, but precision works a bit differently:
the maximum precision of an element is limited by the precision cap of the ring.

sage: a = R(375)
sage: a
3*5^3 + O(5^13)
sage: b = K(105)
sage: b
5 + 4*5^2 + O(5^11)
sage: a + b
5 + 4*5^2 + 3*5^3 + O(5^11)
sage: a * b
3*5^4 + 2*5^5 + 2*5^6 + O(5^14)
sage: c = a // 5
sage: c
3*5^2 + O(5^12)
sage: c + 1
1 + 3*5^2 + O(5^10)


As with the capped absolute precision rings, we can divide, yielding a capped relative precision field element.

sage: 1 / (c + b)
5^-1 + 3 + 2*5 + 5^2 + 4*5^3 + 4*5^4 + 3*5^6 + 2*5^7 + 5^8 + O(5^9)


\subsection{Lazy Rings and Fields}

The model for lazy elements is quite different from any of the other
types of $p$-adics.  In addition to storing a finite approximation,
one also stores a method for increasing the precision.  The interface
supports two ways to do this: \verb/set_precision_relative/ and
\verb/set_precision_absolute/.


sage: R = Zp(5, prec = 10, type = 'lazy', print_mode = 'series', halt = 30)
sage: R
Lazy 5-adic Ring
sage: R.precision_cap()
10
sage: R.halting_parameter()
30
sage: K = Qp(5, type = 'lazy')
sage: K.precision_cap()
20
sage: K.halting_parameter()
40

There are two parameters that are set at the creation of a lazy ring
or field.  The first is \verb/prec/, which controls the precision to
which elements are initially computed.  When computing with lazy
rings, sometimes situations arise where the insolvability of the
halting problem gives us problems.  For example,


sage: a = R(16)
sage: b = a.log().exp() - a
sage: b
O(5^10)
sage: b.valuation()
Traceback (most recent call last):
...
HaltingError: Stopped computing sum: set halting parameter higher if you want computation to continue

<<<<<<< HEAD

The second is \code{halt}.
"""
=======
\end{verbatim}

Setting the halting parameter controls to what absolute precision one computes in such a situation.
\begin{verbatim}

The interesting feature of lazy elements is that one can perform
computations with them, discover that the answer does not have the
desired precision, and then ask for more precision.  For example,

\begin{verbatim}
sage: a = R(6).log() * 15
sage: b = a.exp()
sage: c = b / R(15).exp()
sage: c
1 + 2*5 + 4*5^2 + 3*5^3 + 2*5^4 + 3*5^5 + 5^6 + 5^10 + O(5^11)
sage: c.set_precision_absolute(15)
sage: c
1 + 2*5 + 4*5^2 + 3*5^3 + 2*5^4 + 3*5^5 + 5^6 + 5^10 + 4*5^11 + 2*5^12 + 4*5^13 + 3*5^14 + O(5^15)

\end{verbatim}

There can be a performance penalty to using lazy $p$-adics in this
way.  When one does computations with them, the computer construct an
expression tree.  As you compute, values of these elements are cached,
and the overhead is reasonably low (though obviously higher than for a
fixed modulus element for example).  But when you set the precision,
the computer has to reset precision throughout the expression tree for
that element, and thus setting precision can take the same order of
magnitude of time as doing the initial computation.  However, lazy
$p$-adics can be quite useful when experimenting.

\subsection{Unramified Extensions}

One can create unramified extensions of $\Zp$ and $\Qp$ using the
functions \verb/Zq/ and \verb/Qq/.  These extensions are still in a
relatively primitive state, so I would suggest the following options
when creating such extensions (more are available but may not
currently work as well).

In addition to requiring a prime power as the first argument,
\verb/Zq/ also requires a name for the generator of the residue field.
One can specify this name as follows:

\begin{verbatim}
sage: R.<c> = Zq(125, prec = 20)
sage: R
Unramified Extension of 5-adic Ring with capped absolute precision 20 in c
defined by (1 + O(5^20))*x^3 + O(5^20)*x^2 + (3 + O(5^20))*x + 3 + O(5^20)

\end{verbatim}

\section{New Versions of the $p$-adics}

The code for $p$-adics is fairly rapidly changing.  If there's a bug
you want fixed, let me know and I'll try to fix it.  Once I do, you'll
need to get the latest version of $p$-adics with the bug fixed.  If
you don't want to wait for the next version of SAGE to come out, you
can do the following to get the most recent version:

\begin{verbatim}
sage.: hg_sage.pull()
sage.: hg_sage.apply('http://sage.math.washington.edu/home/padicgroup/development-version.hg')
sage.: quit

localhost:~$ sage
sage.: run code that generated bug.

\end{verbatim}
If you want a slightly more stable but older version, use \verb/semistable-version.hg/ instead.
"""

F = None
def _tex():
    import os
    import tutorial
    from sage.misc.misc import tmp_filename
    global F
    if F is None:
        F = tmp_filename('tutorial')
    T = """
\\documentclass{article}
\\newtheorem{theorem}{Theorem}[section]
\\newtheorem{definition}[theorem]{Definition}

\\title{Tutorial for p-adics in SAGE}
\usepackage{amssymb, amsmath}
\\author{David Roe}
\\date{\\today}
\\def\\ZZ{\\mathbb{Z}}
\\def\\QQ{\\mathbb{Q}}
\\def\\Qp{\\mathbb{Q}_p}
\\def\\Zp{\\mathbb{Z}_p}
\\def\\Zpx{\\mathbb{Z}_p^{\\times}}
\\def\\Zpn{\\mathbb{Z} / p^n\\mathbb{Z}}
\\def\\OK{\\mathcal{O}_K}
\\begin{document}
\\maketitle
%s
\\end{document}
"""%tutorial.__doc__
    os.chdir(os.path.split(F)[0])
    open(F + '.tex', 'w').write(T)
    os.system('latex %s.tex'%F)
    print F + '.dvi'


def _view():
    _tex()
    global F
    import os
    os.system('xdvi %s.dvi &'%F)
>>>>>>> 796ee174
<|MERGE_RESOLUTION|>--- conflicted
+++ resolved
@@ -1,5 +1,5 @@
 r"""
-p-adic Numbers in SAGE.
+\section{Warning}
 
 This tutorial outlines what you need to know in order to use $p$-adics
 in SAGE  effectively.
@@ -64,8 +64,10 @@
 limit, giving an element of $\Zpn$.  As $\Zp / p^n\Zp \cong \Zpn$,
 this is is equivalent to specifying our element modulo $p^n\Zp$.
 
-The \emph{absolute precision} of a finite approximation $\bar{x} \in
-\Zpn$ to $x \in \Zp$ is the non-negative integer $n$.
+\begin{definition}
+The \emph{absolute precision} of a finite approximation $\bar{x} \in \Zpn$ to $x \in \Zp$
+is the non-negative integer $n$.
+\end{definition}
 
 In the second representation, we can achieve the same thing by
 truncating a series
@@ -81,13 +83,10 @@
 Given any $x \in \Qp$ with $x \ne 0$, we can write $x = p^v u$ where
 $v \in \ZZ$ and $u \in \Zpx$.  We could thus also store an element of
 $\Qp$ (or $\Zp$) by storing $v$ and a finite approximation of $u$.
-This motivates the following definition:
-
-The
+This motivates the following definition: \begin{definition} The
 \emph{relative precision} of an approximation to $x$ is defined as the
 absolute precision of the approximation minus the valuation of $x$.
-
- For example, if $x = a_k p^k + a_{k+1} p^{k+1} +
+\end{definition} For example, if $x = a_k p^k + a_{k+1} p^{k+1} +
 \cdots + a_{n-1} p^{n-1} + O(p^n)$ then the absolute precision of $x$
 is $n$, the valuation of $x$ is $k$ and the relative precision of $x$
 is $n-k$.
@@ -119,14 +118,15 @@
 
 As with all of the implementations of $\Zp$, one creates a new ring using the constructor
 \verb/Zp/, and passing in \verb/'fixed-mod'/ for the \verb/type/ parameter.  For example,
-
+\begin{verbatim}
 sage: R = Zp(5, prec = 10, type = 'fixed-mod', print_mode = 'series')
 sage: R
 5-adic Ring of fixed modulus 5^10
 
+\end{verbatim}
 
 One can create elements as follows:
-
+\begin{verbatim}
 sage: a = R(375)
 sage: a
 3*5^3 + O(5^10)
@@ -134,19 +134,21 @@
 sage: b
 5 + 4*5^2 + O(5^10)
 
+\end{verbatim}
 
 Now that we have some elements, we can do arithmetic in the ring.
-
+\begin{verbatim}
 sage: a + b
 5 + 4*5^2 + 3*5^3 + O(5^10)
 sage: a * b
 3*5^4 + 2*5^5 + 2*5^6 + O(5^10)
 
+\end{verbatim}
 
 Floor division (//) divides even though the result
 isn't really known to the claimed precision; note that
 division isn't defined:
-
+\begin{verbatim}
 sage: a // 5
 3*5^2 + O(5^10)
 
@@ -155,12 +157,13 @@
 ...
 ValueError: cannot invert non-unit
 
+\end{verbatim}
 
 
 
 
 Since elements don't actually store their actual precision, one can only divide by units:
-
+\begin{verbatim}
 sage: a / 2
 4*5^3 + 2*5^4 + 2*5^5 + 2*5^6 + 2*5^7 + 2*5^8 + 2*5^9 + O(5^10)
 sage: a / b
@@ -168,12 +171,14 @@
 ...
 ValueError: cannot invert non-unit
 
+\end{verbatim}
 
 If you want to divide by a non-unit, do it using the \verb@//@ operator:
-
+\begin{verbatim}
 sage: a // b
 3*5^2 + 3*5^3 + 2*5^5 + 5^6 + 4*5^7 + 2*5^8 + O(5^10)
 
+\end{verbatim}
 
 \subsection{Capped Absolute Rings}
 The second type of implementation of $\Zp$ is similar to the fixed modulus implementation,
@@ -183,14 +188,15 @@
 (see Appendix A for the reasons for the existence of a precision cap).
 
 Once again, use \verb/Zp/ to create a capped absolute $p$-adic ring.
-
+\begin{verbatim}
 sage: R = Zp(5, prec = 10, type = 'capped-abs', print_mode = 'series')
 sage: R
 5-adic Ring with capped absolute precision 10
 
+\end{verbatim}
 
 We can do similar things as in the fixed modulus case:
-
+\begin{verbatim}
 sage: a = R(375)
 sage: a
 3*5^3 + O(5^10)
@@ -205,18 +211,21 @@
 sage: c
 3*5^2 + O(5^9)
 
+\end{verbatim}
 
 Note that when we divided by 5, the precision of \verb/c/ dropped.  This lower precision is now reflected in arithmetic.
-
+\begin{verbatim}
 sage: c + b
 5 + 2*5^2 + 5^3 + O(5^9)
 
+\end{verbatim}
 
 Division is allowed: the element that results is a capped relative field element, which is discussed in the next section:
-
+\begin{verbatim}
 sage: 1 / (c + b)
 5^-1 + 3 + 2*5 + 5^2 + 4*5^3 + 4*5^4 + 3*5^6 + O(5^7)
 
+\end{verbatim}
 
 \subsection{Capped Relative Rings and Fields}
 Instead of restricting the absolute precision of elements (which doesn't make much sense when elements have negative
@@ -227,7 +236,7 @@
 
 To create a capped relative precision ring, use \verb/Zp/ as before.  To create capped relative precision fields, use
 \verb/Qp/.
-
+\begin{verbatim}
 sage: R = Zp(5, prec = 10, type = 'capped-rel', print_mode = 'series')
 sage: R
 5-adic Ring with capped relative precision 10
@@ -235,10 +244,11 @@
 sage: K
 5-adic Field with capped relative precision 10
 
+\end{verbatim}
 
 We can do all of the same operations as in the other two cases, but precision works a bit differently:
 the maximum precision of an element is limited by the precision cap of the ring.
-
+\begin{verbatim}
 sage: a = R(375)
 sage: a
 3*5^3 + O(5^13)
@@ -255,12 +265,14 @@
 sage: c + 1
 1 + 3*5^2 + O(5^10)
 
+\end{verbatim}
 
 As with the capped absolute precision rings, we can divide, yielding a capped relative precision field element.
-
+\begin{verbatim}
 sage: 1 / (c + b)
 5^-1 + 3 + 2*5 + 5^2 + 4*5^3 + 4*5^4 + 3*5^6 + 2*5^7 + 5^8 + O(5^9)
 
+\end{verbatim}
 
 \subsection{Lazy Rings and Fields}
 
@@ -270,7 +282,7 @@
 supports two ways to do this: \verb/set_precision_relative/ and
 \verb/set_precision_absolute/.
 
-
+\begin{verbatim}
 sage: R = Zp(5, prec = 10, type = 'lazy', print_mode = 'series', halt = 30)
 sage: R
 Lazy 5-adic Ring
@@ -284,13 +296,15 @@
 sage: K.halting_parameter()
 40
 
+\end{verbatim}
+
 There are two parameters that are set at the creation of a lazy ring
 or field.  The first is \verb/prec/, which controls the precision to
 which elements are initially computed.  When computing with lazy
 rings, sometimes situations arise where the insolvability of the
 halting problem gives us problems.  For example,
 
-
+\begin{verbatim}
 sage: a = R(16)
 sage: b = a.log().exp() - a
 sage: b
@@ -300,11 +314,6 @@
 ...
 HaltingError: Stopped computing sum: set halting parameter higher if you want computation to continue
 
-<<<<<<< HEAD
-
-The second is \code{halt}.
-"""
-=======
 \end{verbatim}
 
 Setting the halting parameter controls to what absolute precision one computes in such a situation.
@@ -415,5 +424,4 @@
     _tex()
     global F
     import os
-    os.system('xdvi %s.dvi &'%F)
->>>>>>> 796ee174
+    os.system('xdvi %s.dvi &'%F)