"""
Fraction Field Elements

AUTHOR: William Stein (input from David Joyner, David Kohel, and Joe Wetherell)
"""

#*****************************************************************************
#
#   SAGE: System for Algebra and Geometry Experimentation
#
#       Copyright (C) 2005 William Stein <wstein@gmail.com>
#
#  Distributed under the terms of the GNU General Public License (GPL)
#
#    This code is distributed in the hope that it will be useful,
#    but WITHOUT ANY WARRANTY; without even the implied warranty of
#    MERCHANTABILITY or FITNESS FOR A PARTICULAR PURPOSE.  See the GNU
#    General Public License for more details.
#
#  The full text of the GPL is available at:
#
#                  http://www.gnu.org/licenses/
#*****************************************************************************

import operator

import sage.rings.field_element as field_element
import fraction_field
import integer_ring

import sage.misc.latex as latex

def is_FractionFieldElement(x):
    return isinstance(x, FractionFieldElement)

class FractionFieldElement(field_element.FieldElement):
    """
    EXAMPLES:
        sage: K, x = FractionField(PolynomialRing(QQ, 'x')).objgen()
        sage: K
        Fraction Field of Univariate Polynomial Ring in x over Rational Field
        sage: loads(K.dumps()) == K
        True
        sage: f = (x^3 + x)/(17 - x^19); f
        (x^3 + x)/(-x^19 + 17)
        sage: loads(f.dumps()) == f
        True
    """

    def __init__(self, parent, numerator, denominator=1,
                 coerce=True, reduce=True):
        field_element.FieldElement.__init__(self, parent)
        if coerce:
            self.__numerator = parent.ring()(numerator)
            self.__denominator = parent.ring()(denominator)
        else:
            self.__numerator = numerator
            self.__denominator = denominator
        if reduce and parent.is_exact():
            try:
                self.reduce()
            except ArithmeticError:
                pass
        if self.__denominator.is_zero():
            raise ZeroDivisionError, "fraction field element division by zero"

    def reduce(self):
        try:
            g = self.__numerator.gcd(self.__denominator)
            if g != 1:
                numer, _ = self.__numerator.quo_rem(g)
                denom, _ = self.__denominator.quo_rem(g)
            else:
                numer = self.__numerator
                denom = self.__denominator
            if denom != 1 and denom.is_unit():
                try:
                    numer *= denom.inverse_of_unit()
                    denom = denom.parent()(1)
                except:
                    pass
            self.__numerator = numer; self.__denominator = denom
        except AttributeError, s:
            raise ArithmeticError, "unable to reduce because lack of gcd or quo_rem algorithm"
        except TypeError, s:
            raise ArithmeticError, "unable to reduce because gcd algorithm doesn't work on input"

        except NotImplementedError, s:
            raise ArithmeticError, "unable to reduce because gcd algorithm not implemented on input"

    def copy(self):
        return FractionFieldElement(self.parent(), self.__numerator,
                                    self.__denominator, coerce=False, reduce=False)

    def numerator(self):
        return self.__numerator

    def denominator(self):
        return self.__denominator

    def __call__(self, *x):
        """
        Evaluate the fraction at the given arguments.  This assumes
        that a call function is defined for the numerator and denominator.

        EXAMPLES:
            sage: x = MPolynomialRing(RationalField(),'x',3).gens()
            sage: f = x[0] + x[1] - 2*x[1]*x[2]
            sage: f
            -2*x1*x2 + x0 + x1
            sage: f(1,2,5)
            -17
            sage: h = f /(x[1] + x[2])
            sage: h
            (-2*x1*x2 + x0 + x1)/(x1 + x2)
            sage: h(1,2,5)
            -17/7
        """
        return self.__numerator(x) / self.__denominator(x)

    def _is_atomic(self):
        return self.__numerator._is_atomic() and self.__denominator._is_atomic()

    def _repr_(self):
        if self.is_zero():
            return "0"
        s = "%s"%self.__numerator
        if self.__denominator != 1:
            denom_string = str( self.__denominator )
            if self.__denominator._is_atomic() and not ('*' in denom_string or '/' in denom_string):
                s = "%s/%s"%(self.__numerator._coeff_repr(no_space=False),denom_string)
            else:
                s = "%s/(%s)"%(self.__numerator._coeff_repr(no_space=False),denom_string)
        return s

    def _latex_(self):
        """
        Return a latex representation of this rational function.
        """
        if self.__denominator == 1:
            return latex.latex(self.__numerator)
        return "\\frac{%s}{%s}"%(latex.latex(self.__numerator),
                                 latex.latex(self.__denominator))

    def _add_(self, right):
<<<<<<< HEAD
        try:
            gcd_denom = self.__denominator.gcd(right.__denominator)
            if not gcd_denom.is_unit():
                right_mul = self.__denominator // gcd_denom
                self_mul = right.__denominator // gcd_denom
                numer = self.__numerator * self_mul + right.__numerator * right_mul
                denom = self.__denominator * self_mul
                new_gcd = numer.gcd(denom)
                if not new_gcd.is_unit():
                    numer = numer // new_gcd
                    denom = denom // new_gcd
                return FractionFieldElement(self.parent(), numer, denom, coerce=False, reduce=False)
            # else: no reduction necessary
        except NameError: # missing gcd or quo_rem, don't reduce
            pass
        except NotImplementedError: # unimplemented gcd or quo_rem, don't reduce
            pass
=======
        if self.parent().is_exact():
            try:
                gcd_denom = self.__denominator.gcd(right.__denominator)
                if not gcd_denom.is_unit():
                    right_mul = self.__denominator // gcd_denom
                    self_mul = right.__denominator // gcd_denom
                    numer = self.__numerator * self_mul + right.__numerator * right_mul
                    denom = self.__denominator * self_mul
                    new_gcd = numer.gcd(denom)
                    if not new_gcd.is_unit():
                        numer = numer // new_gcd
                        denom = denom // new_gcd
                    return FractionFieldElement(self.parent(), numer, denom, coerce=False, reduce=False)
                # else: no reduction necessary
            except AttributeError: # missing gcd or quo_rem, don't reduce
                pass
            except NotImplementedError: # unimplemented gcd or quo_rem, don't reduce
                pass
>>>>>>> 24decacc
        return FractionFieldElement(self.parent(),
           self.__numerator*right.__denominator + self.__denominator*right.__numerator,
           self.__denominator*right.__denominator,  coerce=False, reduce=False)

    def _sub_(self, right):
<<<<<<< HEAD
        try:
            gcd_denom = self.__denominator.gcd(right.__denominator)
            if not gcd_denom.is_unit():
                right_mul = self.__denominator // gcd_denom
                self_mul = right.__denominator // gcd_denom
                numer = self.__numerator * self_mul -  right.__numerator * right_mul
                denom = self.__denominator * self_mul
                new_gcd = numer.gcd(denom)
                if not new_gcd.is_unit():
                    numer = numer // new_gcd
                    denom = denom // new_gcd
                return FractionFieldElement(self.parent(), numer, denom, coerce=False, reduce=False)
            # else: no reduction necessary
        except NameError: # missing gcd or quo_rem, don't reduce
            pass
=======
        if self.parent().is_exact():
            try:
                gcd_denom = self.__denominator.gcd(right.__denominator)
                if not gcd_denom.is_unit():
                    right_mul = self.__denominator // gcd_denom
                    self_mul = right.__denominator // gcd_denom
                    numer = self.__numerator * self_mul -  right.__numerator * right_mul
                    denom = self.__denominator * self_mul
                    new_gcd = numer.gcd(denom)
                    if not new_gcd.is_unit():
                        numer = numer // new_gcd
                        denom = denom // new_gcd
                    return FractionFieldElement(self.parent(), numer, denom, coerce=False, reduce=False)
                # else: no reduction necessary
            except AttributeError: # missing gcd or quo_rem, don't reduce
                pass
            except NotImplementedError: # unimplemented gcd or quo_rem, don't reduce
                pass
>>>>>>> 24decacc
        return FractionFieldElement(self.parent(),
           self.__numerator*right.__denominator - self.__denominator*right.__numerator,
           self.__denominator*right.__denominator,  coerce=False, reduce=False)

    def _mul_(self, right):
        return FractionFieldElement(self.parent(),
           self.__numerator*right.__numerator,
           self.__denominator*right.__denominator, coerce=False, reduce=True)

    def _div_(self, right):
        return FractionFieldElement(self.parent(),
           self.__numerator*right.__denominator,
           self.__denominator*right.__numerator, coerce=False, reduce=True)

    def __int__(self):
        if self.__denominator == 1:
            return int(self.__numerator)
        else:
            raise TypeError, "denominator must equal 1"

    def _integer_(self):
        if self.__denominator == 1:
            try:
                return self.__numerator._integer_()
            except AttributeError:
                pass
        raise TypeError, "no way to coerce to an integer."

    def _rational_(self):
        Z = integer_ring.IntegerRing()
        try:
            return Z(self.__numerator) / Z(self.__denominator)
        except AttributeError:
            pass
        raise TypeError, "coercion to rational not defined"

    def __long__(self):
        if self.__denominator == 1:
            return long(self.__numerator)
        else:
            raise TypeError, "denominator must equal 1"

    def __pow__(self, right):
        return FractionFieldElement(self.parent(),
                                    self.__numerator**right,
                                    self.__denominator**right, coerce=False, reduce=False)

    def __neg__(self):
        return FractionFieldElement(self.parent(), -self.__numerator, self.__denominator,
                                    coerce=False, reduce=False)

    def __pos__(self):
        return self

    def __abs__(self):
        return abs(self.__numerator)/abs(self.__denominator)

    def __invert__(self):
        if self.is_zero():
            raise ZeroDivisionError, "Cannot invert 0"
        return FractionFieldElement(self.parent(),
           self.__denominator, self.__numerator, coerce=False, reduce=False)

    def __float__(self):
        return float(self.__numerator) / float(self.__denominator)

    def __cmp__(self, other):
        return cmp(self.__numerator * other.__denominator, self.__denominator*other.__numerator)

    def valuation(self):
        """
        Return the valuation of self, assuming that the numerator and
        denominator have valuation functions defined on them.

        EXAMPLES:
            sage: x = PolynomialRing(RationalField(),'x').gen()
            sage: f = (x**3 + x)/(x**2 - 2*x**3)
            sage: f
            (x^2 + 1)/(-2*x^2 + x)
            sage: f.valuation()
            -1
        """
        return self.__numerator.valuation() - self.__denominator.valuation()<|MERGE_RESOLUTION|>--- conflicted
+++ resolved
@@ -143,25 +143,6 @@
                                  latex.latex(self.__denominator))
 
     def _add_(self, right):
-<<<<<<< HEAD
-        try:
-            gcd_denom = self.__denominator.gcd(right.__denominator)
-            if not gcd_denom.is_unit():
-                right_mul = self.__denominator // gcd_denom
-                self_mul = right.__denominator // gcd_denom
-                numer = self.__numerator * self_mul + right.__numerator * right_mul
-                denom = self.__denominator * self_mul
-                new_gcd = numer.gcd(denom)
-                if not new_gcd.is_unit():
-                    numer = numer // new_gcd
-                    denom = denom // new_gcd
-                return FractionFieldElement(self.parent(), numer, denom, coerce=False, reduce=False)
-            # else: no reduction necessary
-        except NameError: # missing gcd or quo_rem, don't reduce
-            pass
-        except NotImplementedError: # unimplemented gcd or quo_rem, don't reduce
-            pass
-=======
         if self.parent().is_exact():
             try:
                 gcd_denom = self.__denominator.gcd(right.__denominator)
@@ -180,29 +161,11 @@
                 pass
             except NotImplementedError: # unimplemented gcd or quo_rem, don't reduce
                 pass
->>>>>>> 24decacc
         return FractionFieldElement(self.parent(),
            self.__numerator*right.__denominator + self.__denominator*right.__numerator,
            self.__denominator*right.__denominator,  coerce=False, reduce=False)
 
     def _sub_(self, right):
-<<<<<<< HEAD
-        try:
-            gcd_denom = self.__denominator.gcd(right.__denominator)
-            if not gcd_denom.is_unit():
-                right_mul = self.__denominator // gcd_denom
-                self_mul = right.__denominator // gcd_denom
-                numer = self.__numerator * self_mul -  right.__numerator * right_mul
-                denom = self.__denominator * self_mul
-                new_gcd = numer.gcd(denom)
-                if not new_gcd.is_unit():
-                    numer = numer // new_gcd
-                    denom = denom // new_gcd
-                return FractionFieldElement(self.parent(), numer, denom, coerce=False, reduce=False)
-            # else: no reduction necessary
-        except NameError: # missing gcd or quo_rem, don't reduce
-            pass
-=======
         if self.parent().is_exact():
             try:
                 gcd_denom = self.__denominator.gcd(right.__denominator)
@@ -221,7 +184,6 @@
                 pass
             except NotImplementedError: # unimplemented gcd or quo_rem, don't reduce
                 pass
->>>>>>> 24decacc
         return FractionFieldElement(self.parent(),
            self.__numerator*right.__denominator - self.__denominator*right.__numerator,
            self.__denominator*right.__denominator,  coerce=False, reduce=False)
