--- conflicted
+++ resolved
@@ -1,9 +1,4 @@
 #include <stdint.h>
 
-<<<<<<< HEAD
-#define INTEGER_MOD_INT32_LIMIT 46341          //  = ciel(sqrt(2^31-1))
-#define INTEGER_MOD_INT64_LIMIT 2147483647     //  = 2^31-1 for now, should be 3037000500LL = ciel(sqrt(2^63-1))
-=======
 #define INTEGER_MOD_INT32_LIMIT 46341          //  = ceil(sqrt(2^31-1))
-#define INTEGER_MOD_INT64_LIMIT 2147483647     //  = 2^31-1 for now, should be 3037000500LL = ceil(sqrt(2^63-1))
->>>>>>> 134714e0
+#define INTEGER_MOD_INT64_LIMIT 2147483647     //  = 2^31-1 for now, should be 3037000500LL = ceil(sqrt(2^63-1))