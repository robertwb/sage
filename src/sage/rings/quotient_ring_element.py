--- conflicted
+++ resolved
@@ -132,12 +132,6 @@
     def __rdiv__(self, left):
         return self.parent()(left)/self
 
-<<<<<<< HEAD
-    def __pow__(self, right):
-        return QuotientRingElement(self.parent(), self.__rep**right)
-
-=======
->>>>>>> d06e4cc3
     def __neg__(self):
         return QuotientRingElement(self.parent(), -self.__rep)
 
