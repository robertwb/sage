--- conflicted
+++ resolved
@@ -2275,10 +2275,6 @@
 
 def pari_nf_hack(k):
     f = k.pari_polynomial().subst('x','y')
-<<<<<<< HEAD
     return f.nfinit(1)
-=======
-    return f.nfinit(1)
-
-AA_1_123456789 = AA(~ZZ(123456789))
->>>>>>> a55e57b6
+
+AA_1_123456789 = AA(~ZZ(123456789))