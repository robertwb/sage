"""
SAGE Notebook (Twisted Version)
"""
import os

from twisted.web2 import server, http, resource, channel
from twisted.web2 import static, http_headers, responsecode

import css, js, keyboards

from sage.misc.misc import SAGE_EXTCODE, DOT_SAGE, walltime

p = os.path.join
css_path        = p(SAGE_EXTCODE, "notebook/css")
image_path      = p(SAGE_EXTCODE, "notebook/images")
javascript_path = p(SAGE_EXTCODE, "notebook/javascript")
conf_path       = p(DOT_SAGE, 'notebook')

# the list of users waiting to register
waiting = {}

_cols = None
def word_wrap_cols():
    global _cols
    if _cols is None:
        _cols = notebook.defaults()['word_wrap_cols']
    return _cols

############################
# Encoding data to go between the server and client
############################
SEP = '___S_A_G_E___'

def encode_list(v):
    return SEP.join([str(x) for x in v])



############################
# Notebook autosave.
############################
# save if make a change to notebook and at least some seconds have elapsed since last save.
save_interval = 10
last_time = walltime()

def notebook_save_check():
    global last_time
    t = walltime()
    if t > last_time + save_interval:
        notebook.save()
        last_time = t


######################################################################################
# RESOURCES
######################################################################################

############################
# Create a SAGE worksheet from a latex2html'd file
############################
from docHTMLProcessor import DocHTMLProcessor

def doc_worksheet():
    wnames = notebook.worksheet_names()
    name = 'doc_browser_0'
    if name in wnames:
        W = notebook.get_worksheet_with_name(name)
        W.restart_sage()
        W.clear()
        return W
    else:
        return notebook.create_new_worksheet(name)


class WorksheetFile(resource.Resource):
    addSlash = False

    def __init__(self, path):
        self.docpath = path

    def render(self, ctx=None):
        # Create a live SAGE worksheet out of self.path and render it.
        doc_page_html = open(self.docpath).read()
        directory = os.path.split(self.docpath)[0]
        doc_page, css_href = DocHTMLProcessor().process_doc_html(DOC,
                               directory, doc_page_html)
        if css_href:
            css_href = DOC + directory + css_href
        W = doc_worksheet()
        W.edit_save(doc_page)
        s = notebook.html(worksheet_id = W.name())
        return http.Response(stream=s)

    def childFactory(self, request, name):
        path = self.docpath + '/' + name
        if name.endswith('.html'):
            return WorksheetFile(path)
        else:
            return static.File(path)

############################
# The documentation browsers
############################

DOC = os.path.abspath(os.environ['SAGE_ROOT'] + '/doc/')
class DocStatic(resource.Resource):
    addSlash = True
    def render(self, ctx):
        return static.File('%s/index.html'%DOC)

    def childFactory(self, request, name):
        return static.File('%s/%s'%(DOC,name))

class DocLive(resource.Resource):
    addSlash = True

    def render(self, ctx):
        return static.File('%s/index.html'%DOC)

    def childFactory(self, request, name):
        return WorksheetFile('%s/%s'%(DOC,name))

class Doc(resource.Resource):
    addSlash = True
    child_static = DocStatic()
    child_live = DocLive()

    def render(self, ctx):
        s = """
        <h1><font color="darkred">SAGE Documentation</font></h1>
        <br><br><br>
        <font size=+3>
        <a href="static/">Static Documentation</a><br><br>
        <a href="live/">Interactive Live Documentation</a><br>
        </font>
        """
        return http.Response(stream=s)

############################
# Uploading a saved worksheet file
############################

class Upload(resource.Resource):
    def render(self, ctx):
        return http.Response(stream = notebook.upload_window())

class UploadWorksheet(resource.PostableResource):
    def render(self, ctx):
        tmp = '%s/tmp.sws'%notebook.directory()
        f = file(tmp,'wb')
        f.write(ctx.files['fileField'][0][2].read())
        f.close()
        try:
            W = notebook.import_worksheet(tmp)
        except ValueError, msg:
            s = "<html>Error uploading worksheet '%s'.  <a href='/'>continue</a></html>"%msg
            return http.Response(stream = s)
        os.unlink(tmp)
        s = redirect('/ws/' + W.filename())
        return http.Response(stream = s)



############################
# A resource attached to a given worksheet.
#
# This has the name of the worksheet and the
# worksheet object itself set as attributes.
# It's much better to do it once-for-all here
# instead of doing it in the derived classes
# over and over again.
############################
class WorksheetResource:
    def __init__(self, name):
        self.name = name
        self.worksheet = notebook.get_worksheet_with_id(name)

    def id(self, ctx):
        return int(ctx.args['id'][0])

###############################################
# Worksheet data -- a file that
# is associated with a cell in some worksheet.
# The file is stored on the filesystem.
#      /ws/worksheet_name/data/cell_number/filename
##############################################
class CellData(resource.Resource):
    def __init__(self, worksheet, number):
        self.worksheet = worksheet
        self.number = number

    def childFactory(self, request, name):
        dir = self.worksheet.directory()
        path = '%s/cells/%s/%s'%(dir, self.number, name)
        return static.File(path)

class Worksheet_data(WorksheetResource, resource.Resource):
    def childFactory(self, request, number):
        return CellData(self.worksheet, number)

########################################################
# Use this to wrap a worksheet operation in a confirmation
# request.  See WorksheetDelete and WorksheetAdd for
# examples.
########################################################
def redirect(url):
    return '<html><head><meta http-equiv="REFRESH" content="0; URL=%s"></head></html>'%url

class FastRedirect(resource.Resource):
    def __init__(self, dest):
        self.dest = dest
    def render(self, ctx):
        return http.Response(stream = redirect(self.dest))

class FastRedirectWithEffect(FastRedirect):
    def __init__(self, dest, effect):
        self.dest = dest
        if not effect is None:
            effect()

class YesNo(resource.Resource):
    addSlash = True

    def __init__(self, mesg, yes_path, no_path, yes_effect=None, no_effect=None):
        self.mesg = mesg
        self.yes_path = yes_path
        self.no_path  = no_path
        self.yes_effect = yes_effect
        self.no_effect = no_effect

    def render(self, ctx):
        s = '<html><body>%s<br>'%self.mesg
        s += '<a href="yes">Yes</a> or <a href="no">No</a></body></html>'
        return http.Response(stream = s)

    def childFactory(self, request, op):
        if op == 'yes':
            return FastRedirectWithEffect(self.yes_path, self.yes_effect)
        elif op == 'no':
            return FastRedirectWithEffect(self.no_path, self.no_effect)


########################################################
# Completely delete the worksheet from the notebook
# server.  It is assumed that the javascript has already
# done all relevant confirmation, and of course in the
# future we'll check that the users is authenticated to
# touch the worksheet.  Delete should also, in the
# future, really just put the result in a trash can.
########################################################

def Worksheet_delete(name):
    def do_delete():
        notebook.delete_worksheet(name)
    return YesNo('Do you want to delete the worksheet "%s"?'%name,
                 '/', '..', yes_effect=do_delete)

########################################################
# Create a new worksheet.
########################################################

def Worksheet_create(name):
    def do_create():
        notebook.create_new_worksheet(name)
    return YesNo('Do you want to create the worksheet "%s"?'%name,
                 '.', '/', yes_effect=do_create)

#Toplevel(), Worksheet(name))
## class WorksheetCreate(WorksheetResource, resource.Resource):
##     def render(self, ctx):
##         notebook.create_new_worksheet(name)
##         s = "The worksheet '%s' has been created.  <a href='..'>Continue</a>"%self.name
##         return http.Response(stream = s)

## Worksheet_create = worksheet_confirm(WorksheetCreate, worksheet_create_msg)

########################################################
# Cell introspection
########################################################
class Worksheet_introspect(WorksheetResource, resource.PostableResource):
    """
    Cell introspection.  This is called when the user presses the tab
    key in the browser in order to introspect.
    """
    def render(self, ctx):
        try:
            id = int(ctx.args['id'][0])
        except (KeyError,TypeError):
            return http.Response(stream = 'Error in introspection -- invalid cell id.')
        try:
            before_cursor = ctx.args['before_cursor'][0]
        except KeyError:
            before_cursor = ''
        try:
            after_cursor = ctx.args['after_cursor'][0]
        except KeyError:
            after_cursor = ''
        C = self.worksheet.get_cell_with_id(id)
        C.evaluate(introspect=[before_cursor, after_cursor])
        return http.Response(stream = encode_list([C.next_id(),'no_new_cell',id]))

########################################################
# Edit the entire worksheet
########################################################
class Worksheet_edit(WorksheetResource, resource.Resource):
    """
    Return a window that allows the user to edit the text of the
    worksheet with the given filename.
    """
    def render(self, ctx):
        return http.Response(stream = notebook.edit_window(self.worksheet))


########################################################
# Save a worksheet
########################################################
class Worksheet_save(WorksheetResource, resource.PostableResource):
    """
    Save the contents of a worksheet after editing it in plain-text edit mode.
    """
    def render(self, ctx):
        if ctx.args.has_key('button_save'):
            self.worksheet.edit_save(ctx.args['textfield'][0])
        s = notebook.html(worksheet_id = self.name)
        return http.Response(stream=s)


########################################################
# Set output type of a cell
########################################################
class Worksheet_set_cell_output_type(WorksheetResource, resource.PostableResource):
    """
    Set the output type of the cell.

    This enables the type of output cell, such as to allowing wrapping
    for output that is very long.
    """
    def render(self, ctx):
        id = self.id(ctx)
        typ = ctx.args['type'][0]
        W = self.worksheet
        W.get_cell_with_id(id).set_cell_output_type(typ)
        return http.Response(stream = '')

########################################################
# The new cell command: /ws/worksheet/new_cell?id=number
########################################################
class Worksheet_new_cell(WorksheetResource, resource.PostableResource):
    """
    Adds a new cell before a given cell.
    """
    def render(self, ctx):
        id = self.id(ctx)
        cell = self.worksheet.new_cell_before(id)
        s = encode_list([cell.id(), cell.html(div_wrap=False), id])
        return http.Response(stream = s)


########################################################
# The delete cell command: /ws/worksheet/delete_cell?id=number
########################################################
class Worksheet_delete_cell(WorksheetResource, resource.PostableResource):
    """
    Deletes a notebook cell.

    If there is only one cell left in a given worksheet, the request
    to delete that cell is ignored because there must be a least one
    cell at all times in a worksheet.  (This requirement exists so
    other functions that evaluate relative to existing cells will
    still work, and so one can add new cells.)
    """
    def render(self, ctx):
        id = self.id(ctx)
        W = self.worksheet
        if len(W) <= 1:
            s = 'ignore'
        else:
            prev_id = W.delete_cell_with_id(id)
            s = encode_list(['delete', id, prev_id, W.cell_id_list()])
        return http.Response(stream = s)


############################
# Get the latest update on output appearing
# in a given output cell.
############################
class Worksheet_cell_update(WorksheetResource, resource.PostableResource):
    def render(self, ctx):
        id = self.id(ctx)

        worksheet = self.worksheet

        # update the computation one "step".
        worksheet.check_comp()

        # now get latest status on our cell
        status, cell = worksheet.check_cell(id)

        if status == 'd':
            new_input = cell.changed_input_text()
            out_html = cell.output_html()
        else:
            new_input = ''
            out_html = ''

        if cell.interrupted():
            inter = 'true'
        else:
            inter = 'false'

        raw = cell.output_text(raw=True).split("\n")
        if "Unhandled SIGSEGV" in raw:
            inter = 'restart'
            print "Segmentation fault detected in output!"

        msg = '%s%s %s'%(status, cell.id(),
                       encode_list([cell.output_text(html=True),
                                    cell.output_text(word_wrap_cols(), html=True),
                                    out_html,
                                    new_input,
                                    inter,
                                    cell.introspect_html()]))

        # There may be more computations left to do, so start one if there is one.
        worksheet.start_next_comp()

        return http.Response(stream=msg)


class Worksheet_eval(WorksheetResource, resource.PostableResource):
    """
    Evaluate a worksheet cell.

    If the request is not authorized, (the requester did not enter the
    correct password for the given worksheet), then the request to
    evaluate or introspect the cell is ignored.

    If the cell contains either 1 or 2 question marks at the end (not
    on a comment line), then this is interpreted as a request for
    either introspection to the documentation of the function, or the
    documentation of the function and the source code of the function
    respectively.
    """
    def render(self, ctx):
        newcell = int(ctx.args['newcell'][0])  # whether to insert a new cell or not
        id = self.id(ctx)
        if not ctx.args.has_key('input'):
            input_text = ''
        else:
            input_text = ctx.args['input'][0]
            input_text = input_text.replace('\r\n', '\n')   # DOS

        W = self.worksheet
        cell = W.get_cell_with_id(id)
        cell.set_input_text(input_text)
        cell.evaluate()

        if cell.is_last():
            new_cell = W.append_new_cell()
            s = encode_list([new_cell.id(), 'append_new_cell', new_cell.html(div_wrap=False)])
        elif newcell:
            new_cell = W.new_cell_after(id)
            s = encode_list([new_cell.id(), 'insert_cell', new_cell.html(div_wrap=False), str(id)])
        else:
            s = encode_list([cell.next_id(), 'no_new_cell', str(id)])

        notebook_save_check()
        return http.Response(stream=s)


class Worksheet_download(WorksheetResource, resource.Resource):
    def childFactory(self, request, name):
        worksheet_name = self.name
        try:
            notebook.export_worksheet(worksheet_name, worksheet_name)
        except KeyError:
            return http.Response(stream='No such worksheet.')

        binfile = '%s/%s.sws'%(notebook.directory(), worksheet_name)
        return static.File(binfile)

class Worksheet_restart_sage(WorksheetResource, resource.Resource):
    def render(self, ctx):
        # TODO -- this must not block long (!)
        self.worksheet.restart_sage()
        return http.Response(stream='done')

class Worksheet_interrupt(WorksheetResource, resource.Resource):
    def render(self, ctx):
        # TODO -- this must not block long (!)
        s = self.worksheet.interrupt()
        return http.Response(stream='ok' if s else 'failed')


class Worksheet_plain(WorksheetResource, resource.Resource):
    def render(self, ctx):
        s = notebook.plain_text_worksheet_html(self.name)
        return http.Response(stream=s)

class Worksheet_print(WorksheetResource, resource.Resource):
    def render(self, ctx):
        s = notebook.worksheet_html(self.name)
        return http.Response(stream=s)


class NotImplementedWorksheetOp(resource.Resource):
    def __init__(self, op):
        self.op = op

    def render(self, ctx):
        return http.Response(stream = 'The worksheet operation "%s" is not implemented.'%self.op)


class Worksheet(WorksheetResource, resource.Resource):
    addSlash = True

    def render(self, ctx):
        s = notebook.html(worksheet_id = self.name)
        self.worksheet.sage()
        return http.Response(stream=s)

    def childFactory(self, request, op):
        notebook_save_check()
        try:
            R = globals()['Worksheet_%s'%op]
            return R(self.name)
        except KeyError:
            return NotImplementedWorksheetOp(op)

class Worksheets(resource.Resource):
    def render(self, ctx):
        return http.Response(stream = "Please request a specific worksheet")

    def childFactory(self, request, name):
        try:
            return Worksheet(name)
        except KeyError:
            return Worksheet_create(name)

############################
# Adding a new worksheet
############################

class AddWorksheet(resource.Resource):
    def render(self, ctx):
        name = ctx.args['name'][0]
        W = notebook.create_new_worksheet(name)
        v = notebook.worksheet_list_html(W.name())
        return http.Response(stream = encode_list([v, W.name()]))

class Notebook(resource.Resource):
    child_add_worksheet = AddWorksheet()


############################

class Help(resource.Resource):
    def render(self, ctx):
        try:
            s = self._cache
        except AttributeError:
            s = notebook.help_window()
            self._cache = s
        return http.Response(stream=s)


############################

############################

class History(resource.Resource):
    def render(self, ctx):
        s = notebook.history_html()
        return http.Response(stream=s)


############################

class Main_css(resource.Resource):
    def render(self, ctx):
        s = css.css()
        return http.Response(stream=s)

class CSS(resource.Resource):
    def childFactory(self, request, name):
        return static.File(css_path + "/" + name)

setattr(CSS, 'child_main.css', Main_css())

############################


############################
# Javascript resources
############################

class Main_js(resource.Resource):
    def render(self, ctx):
        s = js.javascript()
        return http.Response(stream=s)

class Keyboard_js_specific(resource.Resource):
    def __init__(self, browser_os):
        self.s = keyboards.get_keyboard(browser_os)

    def render(self, ctx):
        return http.Response(stream = self.s)


class Keyboard_js(resource.Resource):
    def childFactory(self, request, browser_os):
        return Keyboard_js_specific(browser_os)

class Javascript(resource.Resource):
    child_keyboard = Keyboard_js()

    def childFactory(self, request, name):
        return static.File(javascript_path + "/" + name)

setattr(Javascript, 'child_main.js', Main_js())

############################
# Image resource
############################

class Images(resource.Resource):
    def childFactory(self, request, name):
        return static.File(image_path + "/" + name)

#####################################
# Confirmation of registration
####################################
class RegConfirmation(resource.Resource):
    def render(self, request):
        key = request.args['key'][0]
        global notebook
        url_prefix = "https" if notebook.secure else "http"
        invalid_confirm_key = """\
<html>
<h1>Invalid confirmation key</h1>
<p>You are reporting a confirmation key that has not been assigned by this
server. Please <a href="%s://%s:%s/register">register</a> with the server.</p>
</html>""" % (url_prefix, notebook.address, notebook.port)
        key = int(key)
        global waiting
        try:
            username = waiting[key]
        except KeyError:
            return http.Response(stream=invalid_confirm_key)
        success = """\
<html>
<h1>Hello, %s. Thank you for registering!</h1>
</html>""" % username
        return http.Response(stream=success)

############################
# Registration page
############################

class RegistrationPage(resource.PostableResource):
    # TODO: IMPORTANT -- figure out how to get a handle on the database here; we
    # want to throw an error when a user tries to register a name that already
    # exists
    def render(self, request):
        if request.args.has_key('email'):
            if request.args['email'][0] is not None :
                global notebook, waiting
                user = request.args['username'][0]
                passwd  = request.args['password'][0]
                destaddr = """%s""" % request.args['email'][0]
                from sage.server.notebook.smtpsend import send_mail
                from sage.server.notebook.register import make_key, build_msg
                # TODO: make this come from the server settings
                key = make_key()
                listenaddr = notebook.address
                port = notebook.port
                secure = notebook.secure
                fromaddr = 'no-reply@%s' % listenaddr
                body = build_msg(key, user, listenaddr, port, secure)
                send_mail(self, fromaddr, destaddr, "SAGE Notebook Registration",body)
                waiting[key] = user
            # now say that the user has been registered.
            s = """\
<html><h1>Registration information received</h1>
<p>Thank you for registering with the SAGE notebook. A message will be
sent to the address that you supplied shortly.</p></html>
"""
        else:
            global notebook
            url_prefix = "https" if secure else "http"
            s = """<html><h1>This is the registration page.</h1>
            <form method="POST" action="%s://%s:%s/register"
            Username: <input type="text" name="username" size="15" />  Password:
                <input type="password" name="password" size="15" /><br /> Email
                Address: <input type="text" name="email" size="15" /><br /> <div align="center">  <p><input type="submit" value="Register" /></p>  </div> </form><br /><br />
            </html>""" % (url_prefix, notebook.address, notebook.port)
        return http.Response(stream=s)

# class Toplevel(resource.Resource):
class Toplevel(resource.PostableResource):
    addSlash = True

    child_images = Images()
    child_javascript = Javascript()
    child_css = CSS()
    child_ws = Worksheets()
    child_notebook = Notebook()
    child_doc = Doc()
<<<<<<< HEAD
    child_upload = Upload()
    child_upload_worksheet = UploadWorksheet()
=======
    child_register = RegistrationPage()
    child_confirm = RegConfirmation()
>>>>>>> c90d9338

    def __init__(self, cookie):
        self.cookie = cookie

    def render(self, ctx):
        s = notebook.html()
        return http.Response(responsecode.OK,
                             {'content-type': http_headers.MimeType('text',
                                                                    'html'),
                             'set-cookie':[http_headers.Cookie("sid",
                                                            self.cookie)]},
                             stream=s)

    def childFactory(self, request, name):
        print request, name

class ToplevelAdmin(Toplevel):
    """
    This should be the Toplevel for administrators.

    """

    pass

class ToplevelUser(Toplevel):
    """
    This should be the Toplevel for regular users.

    """

    pass

setattr(Toplevel, 'child_help.html', Help())
setattr(Toplevel, 'child_history.html', History())

# site = server.Site(Toplevel())
notebook = None  # this gets set on startup.

##########################################################
# This actually serves up the notebook.
##########################################################

from   sage.server.misc import print_open_msg
import os, shutil, socket

private_pem = conf_path + '/private.pem'
public_pem = conf_path + '/public.pem'

def notebook_setup(self=None):
    if not os.path.exists(conf_path):
        os.makedirs(conf_path)
    print "Using dsage certificates."
    dsage = os.path.join(DOT_SAGE, 'dsage')
    if not os.path.exists(dsage + '/cacert.pem'):
        import sage.dsage.all
        sage.dsage.all.dsage.setup()
    if not os.path.exists(dsage + '/pubcert.pem'):
        print "Error configuring."
        return
    shutil.copyfile(dsage + '/cacert.pem', private_pem)
    shutil.copyfile(dsage + '/pubcert.pem', public_pem)
    print "Successfully configured notebook."

def notebook_twisted(self,
             directory   = 'sage_notebook',
             port        = 8000,
             address     = 'localhost',
             port_tries  = 0,
             secure      = True,
             server_pool = None):
    r"""
    Experimental twisted version of the SAGE Notebook.

    INPUT:
        directory  -- (default: 'sage_notebook') directory that contains
                      the SAGE notebook files
        port       -- (default: 8000), port to serve the notebook on
        address    -- (default: 'localhost'), address to listen on
        port_tries -- (default: 0), number of additional ports to try if the
                      first one doesn't work (*not* implemented)
        secure     -- (default: True) if True use https so all
                      communication, e.g., logins and passwords,
                      between web browsers and the SAGE notebook is
                      encrypted (via GNU TLS).
    ADVANCED OPTIONS:
        server_pool -- (default: None), if given, should be a list like
                      ['sage1@localhost', 'sage2@localhost'], where
                      you have setup ssh keys so that typing
                         ssh sage1@localhost
                      logs in without requiring a password, e.g., by typing
                      as the notebook server user
                          cd; ssh-keygen -t rsa
                      then putting ~/.ssh/id_rsa.pub as the file .ssh/authorized_keys2.
    """
    if not os.path.exists(directory):
        os.makedirs(directory)
    port = int(port)
    conf = '%s/twistedconf.py'%directory

    # We load the notebook to make sure it is created with the
    # given options, then delete it.  The notebook is later
    # loaded by the *other* Twisted process below.
    if not server_pool is None:
        from sage.server.notebook.notebook import load_notebook
        nb = load_notebook(directory, server_pool=server_pool)
        nb.set_server_pool(server_pool)
        nb.save()
        del nb

    def run(port):
        ## Create the config file
        if secure:
            if not os.path.exists(private_pem) or not os.path.exists(public_pem):
                print "In order to use an SECURE encrypted notebook, you must first run notebook.setup()."
                print "Now running notebook.setup()"
                notebook_setup()
            if not os.path.exists(private_pem) or not os.path.exists(public_pem):
                print "Failed to setup notebook.  Please try notebook.setup() again manually."
            strport = 'tls:%s:privateKey=%s:certKey=%s'%(port, private_pem, public_pem)
        else:
            strport = 'tcp:%s'%port

        notebook_opts = '"%s",address="%s",port=%s,secure=%s' % (os.path.abspath(directory),
                address, port, secure)
        config = open(conf, 'w')
        config.write("""
import sage.server.notebook.notebook
sage.server.notebook.notebook.JSMATH=True
import sage.server.notebook.notebook as notebook
import sage.server.notebook.twist as twist
twist.notebook = notebook.load_notebook(%s)
import sage.server.notebook.worksheet as worksheet
worksheet.init_sage_prestart(twist.notebook.get_server())

import signal, sys
def my_sigint(x, n):
    twist.notebook.save()
    signal.signal(signal.SIGINT, signal.SIG_DFL)
    print "(Notebook cleanly saved. Press control-C again to exit.)"

signal.signal(signal.SIGINT, my_sigint)

## Use Knoboo's authentication framework
from twisted.web2 import log, server, channel
from twisted.cred import portal, checkers, credentials
import sage.server.notebook.guard as guard
import sage.server.notebook.avatars as avatars

from twisted.cred import portal

password_file = 'passwords.txt'
realm = avatars.LoginSystem(password_file)
p = portal.Portal(realm)
# p.registerChecker(avatars.PasswordDataBaseChecker(DBCONNECTION))
p.registerChecker(avatars.PasswordFileChecker(password_file))
# p.registerChecker(checkers.AllowAnonymousAccess(), credentials.IAnonymous)
p.registerChecker(checkers.AllowAnonymousAccess())
rsrc = guard.MySessionWrapper(p)
log.DefaultCommonAccessLoggingObserver().start()
site = server.Site(rsrc)
factory = channel.HTTPFactory(site)

from twisted.web2 import channel
from twisted.application import service, strports
application = service.Application("SAGE Notebook")
s = strports.service('%s', factory)
s.setServiceParent(application)
<<<<<<< HEAD
"""%(os.path.abspath(directory), strport))
=======
"""%(jsmath, notebook_opts, multisession, strport))
>>>>>>> c90d9338


        config.close()

        ## Start up twisted
        print_open_msg(address, port, secure=secure)
        e = os.system('cd "%s" && sage -twistd -ny twistedconf.py'%directory)
        if e == 256:
            raise socket.error


    for i in range(int(port_tries)+1):
        try:
            run(port + i)
        except socket.error:
            print "Port %s is already in use.  Trying next port..."%port
        else:
            break

    return True<|MERGE_RESOLUTION|>--- conflicted
+++ resolved
@@ -706,13 +706,10 @@
     child_ws = Worksheets()
     child_notebook = Notebook()
     child_doc = Doc()
-<<<<<<< HEAD
     child_upload = Upload()
     child_upload_worksheet = UploadWorksheet()
-=======
     child_register = RegistrationPage()
     child_confirm = RegConfirmation()
->>>>>>> c90d9338
 
     def __init__(self, cookie):
         self.cookie = cookie
@@ -880,11 +877,7 @@
 application = service.Application("SAGE Notebook")
 s = strports.service('%s', factory)
 s.setServiceParent(application)
-<<<<<<< HEAD
 """%(os.path.abspath(directory), strport))
-=======
-"""%(jsmath, notebook_opts, multisession, strport))
->>>>>>> c90d9338
 
 
         config.close()
