#############################################################################
#       Copyright (C) 2007 William Stein <wstein@gmail.com>
#  Distributed under the terms of the GNU General Public License (GPL)
#  The full text of the GPL is available at:
#                  http://www.gnu.org/licenses/
#############################################################################

"""
HTML templating for the notebook

AUTHOR:
    -- Bobby Moretti
"""

from string import Template
from sage.misc.misc import SAGE_EXTCODE

import os

pjoin = os.path.join
path = pjoin(SAGE_EXTCODE, "notebook/templates")


class PageTemplate:
    def __init__(self, filename):
        file = open(filename, 'r')
        self.__template = Template(file.read())
        file.close()

    def __call__(self, **kwds):
        return self.__template.substitute(kwds)

<<<<<<< HEAD

login_template = PageTemplate(pjoin(path, 'login.template'))
register_template = PageTemplate(pjoin(path, 'register.template'))
=======
# Define variables for each template
G = globals()
for name in ['login', 'yes_no']:
    G[name + '_template'] =  PageTemplate(pjoin(path, '%s.template'%name))
>>>>>>> 15a125af
<|MERGE_RESOLUTION|>--- conflicted
+++ resolved
@@ -30,13 +30,7 @@
     def __call__(self, **kwds):
         return self.__template.substitute(kwds)
 
-<<<<<<< HEAD
-
-login_template = PageTemplate(pjoin(path, 'login.template'))
-register_template = PageTemplate(pjoin(path, 'register.template'))
-=======
 # Define variables for each template
 G = globals()
 for name in ['login', 'yes_no']:
-    G[name + '_template'] =  PageTemplate(pjoin(path, '%s.template'%name))
->>>>>>> 15a125af
+    G[name + '_template'] =  PageTemplate(pjoin(path, '%s.template'%name))