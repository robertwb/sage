--- conflicted
+++ resolved
@@ -51,10 +51,6 @@
     else:
         rsrc = 'http'
 
-<<<<<<< HEAD
-    cmd = 'echo `%s %s://%s:%s%s 1>&2 >/dev/null` &'%(browser(), rsrc, address, port, path)
-    os.system(cmd)
-=======
     orig = os.environ['LD_LIBRARY_PATH']
     try:
         os.environ['LD_LIBRARY_PATH'] = ''
@@ -62,5 +58,4 @@
         os.system(cmd)
     finally:
         # it is critically that this line is executed no matter what.
-        os.environ['LD_LIBRARY_PATH'] = orig
->>>>>>> a55e57b6
+        os.environ['LD_LIBRARY_PATH'] = orig