r"""
Coordinate charts

The class :class:`Chart` implements coordinate charts on a topological manifold
over a topological field `K`. The subclass :class:`RealChart` is devoted
to the case `K=\RR`, for which the concept of coordinate range is meaningful.

Transition maps between charts are implemented via the class
:class:`CoordChange`.

AUTHORS:

- Eric Gourgoulhon, Michal Bejger (2013-2015) : initial version

REFERENCES:

- Chap. 2 of J.M. Lee : *Introduction to Topological Manifolds*, 2nd ed.,
  Springer (New York) (2011)

- Chap. 1 of J.M. Lee : *Introduction to Smooth Manifolds*, 2nd ed., Springer
  (New York) (2013)

"""

#*****************************************************************************
#       Copyright (C) 2015 Eric Gourgoulhon <eric.gourgoulhon@obspm.fr>
#       Copyright (C) 2015 Michal Bejger <bejger@camk.edu.pl>
#
#  Distributed under the terms of the GNU General Public License (GPL)
#  as published by the Free Software Foundation; either version 2 of
#  the License, or (at your option) any later version.
#                  http://www.gnu.org/licenses/
#*****************************************************************************

from sage.structure.sage_object import SageObject
from sage.structure.unique_representation import UniqueRepresentation
from sage.symbolic.ring import SR
from sage.rings.infinity import Infinity
from sage.misc.latex import latex
from sage.manifolds.manifold import TopManifold
from sage.manifolds.coord_func_symb import CoordFunctionSymb

class Chart(UniqueRepresentation, SageObject):
    r"""
    Chart on a topological manifold.

    Given a topological manifold `M` of dimension `n` over a topological field
    `K`, a *chart* on `M` is a pair `(U,\varphi)`, where `U` is an open subset
    of `M` and `\varphi: U \rightarrow V \subset K^n` is a homeomorphism from
    `U` to an open subset `V` of `K^n`.

    The components `(x^1,\ldots,x^n)` of `\varphi`, defined by
    `\varphi(p) = (x^1(p),\ldots,x^n(p))\in K^n` for any point `p\in U`,
    are called the *coordinates* of the chart `(U,\varphi)`.

    INPUT:

    - ``domain`` -- open subset `U` on which the chart is defined (must be
      an instance of :class:`~sage.manifolds.manifold.TopManifold`)
    - ``coordinates`` -- (default: '' (empty string)) single string defining
      the coordinate symbols, with ' ' (whitespace) as a separator; each item
      has at most two fields, separated by ':':

        1. The coordinate symbol (a letter or a few letters)
        2. (optional) The LaTeX spelling of the coordinate; if not provided the
           coordinate symbol given in the first field will be used.

      If it contains any LaTeX expression, the string ``coordinates`` must be
      declared with the prefix 'r' (for "raw") to allow for a proper treatment
      of LaTeX's backslash character (see examples below).
      If no LaTeX spelling is to be set for any coordinate, the argument
      ``coordinates`` can be omitted when the shortcut operator ``<,>`` is
      used via Sage preparser (see examples below)
    - ``names`` -- (default: ``None``) unused argument, except if
      ``coordinates`` is not provided; it must then be a tuple containing
      the coordinate symbols (this is guaranteed if the shortcut operator
      ``<,>`` is used).

    EXAMPLES:

    A chart on a complex 2-dimensional topological manifold::

        sage: M = TopManifold(2, 'M', field='complex')
        sage: X = M.chart('x y'); X
        Chart (M, (x, y))
        sage: latex(X)
        \left(M,(x, y)\right)
        sage: type(X)
        <class 'sage.manifolds.chart.Chart'>

    To manipulate the coordinates `(x,y)` as global variables, one has to set::

        sage: x,y = X[:]

    However, a shortcut is to use the declarator ``<x,y>`` in the left-hand
    side of the chart declaration (there is then no need to pass the string
    ``'x y'`` to ``chart()``)::

        sage: TopManifold._clear_cache_()  # for doctests only
        sage: M = TopManifold(2, 'M', field='complex')
        sage: X.<x,y> = M.chart(); X
        Chart (M, (x, y))

    The coordinates are then immediately accessible::

        sage: y
        y
        sage: x is X[0] and y is X[1]
        True

    The trick is performed by Sage preparser::

        sage: preparse("X.<x,y> = M.chart()")
        "X = M.chart(names=('x', 'y',)); (x, y,) = X._first_ngens(2)"

    Note that ``x`` and ``y`` declared in ``<x,y>`` are mere Python variable
    names and do not have to coincide with the coordinate symbols;
    for instance, one may write::

        sage: TopManifold._clear_cache_()  # for doctests only
        sage: M = TopManifold(2, 'M', field='complex')
        sage: X.<x1,y1> = M.chart('x y'); X
        Chart (M, (x, y))

    Then ``y`` is not known as a global Python variable and the
    coordinate `y` is accessible only through the global variable ``y1``::

        sage: y1
        y
        sage: latex(y1)
        y
        sage: y1 is X[1]
        True

    However, having the name of the Python variable coincide with the
    coordinate symbol is quite convenient; so it is recommended to declare::

        sage: TopManifold._clear_cache_()  # for doctests only
        sage: M = TopManifold(2, 'M', field='complex')
        sage: X.<x,y> = M.chart()

    In the above example, the chart X covers entirely the manifold M::

        sage: X.domain()
        Complex 2-dimensional topological manifold M

    Of course, one may declare a chart only on an open subset of M::

        sage: U = M.open_subset('U')
        sage: Y.<z1, z2> = U.chart(r'z1:\zeta_1 z2:\zeta_2'); Y
        Chart (U, (z1, z2))
        sage: Y.domain()
        Open subset U of the Complex 2-dimensional topological manifold M

    In the above declaration, we have also specified some LaTeX writing
    of the coordinates different from the text one::

        sage: latex(z1)
        {\zeta_1}

    Note the prefix ``r`` in front of the string ``r'z1:\zeta_1 z2:\zeta_2'``;
    it makes sure that the backslash character is treated as an ordinary
    character, to be passed to the LaTeX interpreter.

    Coordinates are Sage symbolic variables (see
    :mod:`sage.symbolic.expression`)::

        sage: type(z1)
        <type 'sage.symbolic.expression.Expression'>

    In addition to the Python variable name provided in the operator ``<.,.>``,
    the coordinates are accessible by their indices::

        sage: Y[0], Y[1]
        (z1, z2)

    The index range is that declared during the creation of the manifold. By
    default, it starts at 0, but this can be changed via the parameter
    ``start_index``::

        sage: M1 = TopManifold(2, 'M_1', field='complex', start_index=1)
        sage: Z.<u,v> = M1.chart()
        sage: Z[1], Z[2]
        (u, v)

    The full set of coordinates is obtained by means of the operator
    ``[:]``::

        sage: Y[:]
        (z1, z2)

    Each constructed chart is automatically added to the manifold's user
    atlas::

        sage: M.atlas()
        [Chart (M, (x, y)), Chart (U, (z1, z2))]

    and to the atlas of the chart's domain::

        sage: U.atlas()
        [Chart (U, (z1, z2))]

    Manifold subsets have a *default chart*, which, unless changed via the
    method
    :meth:`~sage.manifolds.manifold.TopManifold.set_default_chart`,
    is the first defined chart on the subset (or on a open subset of it)::

        sage: M.default_chart()
        Chart (M, (x, y))
        sage: U.default_chart()
        Chart (U, (z1, z2))

    The default charts are not privileged charts on the manifold, but rather
    charts whose name can be skipped in the argument list of functions having
    an optional ``chart=`` argument.

    The chart map `\varphi` acting on a point is obtained by means of the
    call operator, i.e. the operator ``()``::

        sage: p = M.point((1+i, 2), chart=X); p
        Point on the Complex 2-dimensional topological manifold M
        sage: X(p)
        (I + 1, 2)
        sage: X(p) == p.coord(X)
        True

    .. SEEALSO::

        :class:`sage.manifolds.chart.RealChart` for charts on topological
        manifolds over `\RR`.

    """
    def __init__(self, domain, coordinates='', names=None):
        r"""
        Construct a chart.

        TESTS::

            sage: M = TopManifold(2, 'M', field='complex')
            sage: X.<x,y> = M.chart()
            sage: X
            Chart (M, (x, y))
            sage: type(X)
            <class 'sage.manifolds.chart.Chart'>
            sage: assumptions() # no assumptions on x,y set by X._init_coordinates
            []
            sage: TestSuite(X).run()

        """
        if not isinstance(domain, TopManifold):
            raise TypeError("the first argument must be an open subset of " +
                            "a topological manifold")
        if coordinates == '':
            for x in names:
                coordinates += x + ' '
        self._manifold = domain.manifold()
        self._domain = domain
        # Treatment of the coordinates:
        if ' ' in coordinates:
            coord_list = coordinates.split()
        else:
            coord_list = [coordinates]
        if len(coord_list) != self._manifold.dim():
            raise ValueError("the list of coordinates must contain " +
                             "{} elements".format(self._manifold.dim()))
        # The treatment of coordinates is performed by a seperate method,
        # _init_coordinates, which sets self._xx and
        # which may be redefined for subclasses (for instance RealChart).
        self._init_coordinates(coord_list)
        #
        # Additional restrictions on the coordinates
        self._restrictions = []  # to be set with method add_restrictions()
        #
        # The chart is added to the domain's atlas, as well as to all the
        # atlases of the domain's supersets; moreover the fist defined chart
        # is considered as the default chart
        for sd in self._domain._supersets:
            # the chart is added in the top charts only if its coordinates have
            # not been used:
            for chart in sd._atlas:
                if self._xx == chart._xx:
                    break
            else:
                sd._top_charts.append(self)
            sd._atlas.append(self)
            if sd._def_chart is None:
                sd._def_chart = self
        # The chart is added to the list of the domain's covering charts:
        self._domain._covering_charts.append(self)
        # Initialization of the set of charts that are restrictions of the
        # current chart to subsets of the chart domain:
        self._subcharts = set([self])
        # Initialization of the set of charts which the current chart is a
        # restriction of:
        self._supercharts = set([self])
        #
        self._dom_restrict = {} # dict. of the restrictions of self to
                                # subsets of self._domain, with the
                                # subsets as keys
<<<<<<< HEAD
=======
        # The null and one functions of the coordinates:
        base_field = self._domain.base_field()
        if base_field in ['real', 'complex']:
            self._zero_function = CoordFunctionSymb(self, 0)
            self._one_function = CoordFunctionSymb(self, 1)
        else:
            self._zero_function = CoordFunctionSymb(self, base_field.zero())
            self._one_function = CoordFunctionSymb(self, base_field.one())
        # Expression in self of the zero and one scalar fields of open sets
        # containing the domain of self:
        for dom in self._domain._supersets:
            if hasattr(dom, '_zero_scalar_field'):
                # dom is an open set
                dom._zero_scalar_field._express[self] = self._zero_function
            if hasattr(dom, '_one_scalar_field'):
                # dom is an open set
                dom._one_scalar_field._express[self] = self._one_function
>>>>>>> 92da04bb

    def _init_coordinates(self, coord_list):
        r"""
        Initialization of the coordinates as symbolic variables.

        This method must be redefined by derived classes in order to take
        into account specificities (e.g. enforcing real coordinates).

        INPUT:

        - ``coord_list`` -- list of coordinate fields, which items in each
          field separated by ":"; there are at most 2 items per field:
          the coordinate name and the coordinate LaTeX symbol

        TESTS::

            sage: M = TopManifold(2, 'M', field='complex')
            sage: X.<z1, z2> = M.chart()
            sage: X._init_coordinates(['z1', 'z2'])
            sage: X
            Chart (M, (z1, z2))
            sage: X._init_coordinates([r'z1:\zeta_1', r'z2:\zeta_2'])
            sage: X
            Chart (M, (z1, z2))
            sage: latex(X)
            \left(M,({\zeta_1}, {\zeta_2})\right)

        """
        xx_list = [] # will contain the coordinates as Sage symbolic variables
        for coord_field in coord_list:
            coord_properties = coord_field.split(':')
            coord_symb = coord_properties[0].strip() # the coordinate symbol
            # LaTeX symbol:
            coord_latex = None
            for prop in coord_properties[1:]:
                coord_latex = prop.strip()
            # Construction of the coordinate as some Sage's symbolic variable:
            coord_var = SR.var(coord_symb, latex_name=coord_latex)
            xx_list.append(coord_var)
        self._xx = tuple(xx_list)

    def _repr_(self):
        r"""
        String representation of the object.

        TESTS::

            sage: M = TopManifold(2, 'M', field='complex')
            sage: X.<x,y> = M.chart()
            sage: X._repr_()
            'Chart (M, (x, y))'
            sage: repr(X)  # indirect doctest
            'Chart (M, (x, y))'
            sage: X  # indirect doctest
            Chart (M, (x, y))

        """
        return 'Chart (' + self._domain._name + ', ' + str(self._xx) + ')'

    def _latex_(self):
        r"""
        LaTeX representation of the object.

        TESTS::

            sage: M = TopManifold(2, 'M', field='complex')
            sage: X.<x,y> = M.chart()
            sage: X._latex_()
            '\\left(M,(x, y)\\right)'
            sage: Y.<z1, z2> = M.chart(r'z1:\zeta_1 z2:\zeta2')
            sage: Y._latex_()
            '\\left(M,({\\zeta_1}, {\\zeta2})\\right)'
            sage: latex(Y)  # indirect doctest
            \left(M,({\zeta_1}, {\zeta2})\right)

        """
        description = r'\left(' + latex(self._domain).strip() + ',('
        n = len(self._xx)
        for i in range(n-1):
            description += latex(self._xx[i]).strip() + ', '
        description += latex(self._xx[n-1]).strip() + r')\right)'
        return description

    def _first_ngens(self, n):
        r"""
        Return the list of coordinates.

        This is useful only for the use of Sage preparser::

            sage: preparse("c_cart.<x,y,z> = M.chart()")
            "c_cart = M.chart(names=('x', 'y', 'z',)); (x, y, z,) = c_cart._first_ngens(3)"

        """
        return self[:]

    def __getitem__(self, i):
        r"""
        Access to the coordinates.

        INPUT:

        - ``i`` -- index of the coordinate; if [:] all the coordinates
            are returned

        OUTPUT:

        - the coordinate of index ``i`` or all the coordinates (as a tuple) if
          ``i`` is [:]

        EXAMPLES::

            sage: M = TopManifold(2, 'M', field='complex')
            sage: X.<x,y> = M.chart()
            sage: X[0]
            x
            sage: X[1]
            y
            sage: X[:]
            (x, y)

        The index range is controlled by the parameter ``start_index``::

            sage: M = TopManifold(2, 'M', field='complex', start_index=1)
            sage: X.<x,y> = M.chart()
            sage: X[1]
            x
            sage: X[2]
            y
            sage: X[:]
            (x, y)

        """
        if isinstance(i, slice):
            return self._xx
        else:
            return self._xx[i-self._manifold._sindex]

    def __call__(self, point):
        r"""
        Return the coordinates of a given point.

        INPUT:

        - ``point`` -- point in the domain of the chart

        OUTPUT:

        - tuple of the coordinates of the point

        EXAMPLES::

            sage: M = TopManifold(2, 'M', field='complex')
            sage: X.<x,y> = M.chart()
            sage: p = M.point((1+i, 2-i), chart=X)
            sage: X(p)
            (I + 1, -I + 2)
            sage: X(M.an_element())
            (0, 0)

        """
        return point.coord(self)

    def domain(self):
        r"""
        Return the open subset on which the chart is defined.

        EXAMPLES::

            sage: M = TopManifold(2, 'M')
            sage: X.<x,y> = M.chart()
            sage: X.domain()
            2-dimensional topological manifold M
            sage: U = M.open_subset('U')
            sage: Y.<u,v> = U.chart()
            sage: Y.domain()
            Open subset U of the 2-dimensional topological manifold M

        """
        return self._domain

    def manifold(self):
        r"""
        Return the manifold on which the chart is defined.

        EXAMPLES::

            sage: M = TopManifold(2, 'M')
            sage: U = M.open_subset('U')
            sage: X.<x,y> = U.chart()
            sage: X.manifold()
            2-dimensional topological manifold M
            sage: X.domain()
            Open subset U of the 2-dimensional topological manifold M

        """
        return self._manifold

    def add_restrictions(self, restrictions):
        r"""
        Add some restrictions on the coordinates.

        INPUT:

        - ``restrictions`` -- list of restrictions on the
          coordinates, in addition to the ranges declared by the intervals
          specified in the chart constructor.
          A restriction can be any symbolic equality or inequality involving the
          coordinates, such as x>y or x^2+y^2 != 0. The items of the list
          ``restrictions`` are combined with the ``and`` operator; if some
          restrictions are to be combined with the ``or`` operator instead, they
          have to be passed as a tuple in some single item of the list
          ``restrictions``. For example, ``restrictions`` = [x>y, (x!=0, y!=0),
          z^2<x] means (x>y) and ((x!=0) or (y!=0)) and (z^2<x). If the list
          ``restrictions`` contains only one item, this item can be passed as
          such, i.e. writing x>y instead of the single element list [x>y].

        EXAMPLES::

            sage: M = TopManifold(2, 'M', field='complex')
            sage: X.<x,y> = M.chart()
            sage: X.add_restrictions(abs(x) > 1)
            sage: X.valid_coordinates(2+i, 1)
            True
            sage: X.valid_coordinates(i, 1)
            False

        """
        if not isinstance(restrictions, list):
            # case of a single condition or conditions to be combined by "or"
            restrictions = [restrictions]
        self._restrictions.extend(restrictions)

    def restrict(self, subset, restrictions=None):
        r"""
        Return the restriction of the chart to some open subset of its domain.

        If the current chart is `(U,\varphi)`, a *restriction* (or *subchart*)
        is a chart `(V,\psi)` such that `V\subset U` and `\psi = \varphi |_V`.

        If such subchart has not been defined yet, it is constructed here.

        The coordinates of the subchart bare the same names as the coordinates
        of the current chart.

        INPUT:

        - ``subset`` -- open subset `V` of the chart domain `U` (must be an
          instance of :class:`~sage.manifolds.manifold.TopManifold`)
        - ``restrictions`` -- (default: ``None``) list of coordinate
          restrictions defining the subset `V`.
          A restriction can be any symbolic equality or
          inequality involving the coordinates, such as x>y or x^2+y^2 != 0.
          The items of the list ``restrictions`` are combined with the ``and``
          operator; if some restrictions are to be combined with the ``or``
          operator instead, they have to be passed as a tuple in some single
          item of the list ``restrictions``. For example, ``restrictions``
          being [x>y, (x!=0, y!=0), z^2<x] means (x>y) and ((x!=0) or (y!=0))
          and (z^2<x). If the list ``restrictions`` contains only one item,
          this item can be passed as such, i.e. writing x>y instead of the
          single element list [x>y]. Note that the argument ``restrictions``
          can be omitted if the subchart has been already initialized by a
          previous call.

        OUTPUT:

        - chart `(V,\psi)`, as an instance of :class:`Chart`.

        EXAMPLES:

        Coordinates on the unit open ball of  `\CC^2` as a subchart
        of the global coordinates of `\CC^2`::

            sage: M = TopManifold(2, 'C^2', field='complex')
            sage: X.<z1, z2> = M.chart()
            sage: B = M.open_subset('B')
            sage: X_B = X.restrict(B, abs(z1)^2 + abs(z2)^2 < 1); X_B
            Chart (B, (z1, z2))

        """
        if subset == self._domain:
            return self
        if subset not in self._dom_restrict:
            if not subset.is_subset(self._domain):
                raise ValueError("the specified subset is not a subset " +
                                 "of the domain of definition of the chart")
            coordinates = ""
            for coord in self._xx:
                coordinates += repr(coord) + ' '
            res = self.__class__(subset, coordinates)
            res._restrictions.extend(self._restrictions)
            # The coordinate restrictions are added to the result chart and
            # possibly transformed into coordinate bounds:
            if restrictions is not None:
                res.add_restrictions(restrictions)
            # Update of supercharts and subcharts:
            res._supercharts.update(self._supercharts)
            for schart in self._supercharts:
                schart._subcharts.add(res)
                schart._dom_restrict[subset] = res
            # Update of domain restrictions:
            self._dom_restrict[subset] = res
        return self._dom_restrict[subset]

    def valid_coordinates(self, *coordinates, **kwds):
        r"""
        Check whether a tuple of coordinates can be the coordinates of a
        point in the chart domain.

        INPUT:

        - ``*coordinates`` -- coordinate values
        - ``**kwds`` -- options:

          - ``parameters=None``, dictionary to set numerical values to
            some parameters (see example below)

        OUTPUT:

        - ``True`` if the coordinate values are admissible in the chart image,
          ``False`` otherwise.

        EXAMPLE::

            sage: TopManifold._clear_cache_()  # for doctests only
            sage: M = TopManifold(2, 'M', field='complex')
            sage: X.<x,y> = M.chart()
            sage: X.add_restrictions([abs(x)<1, y!=0])
            sage: X.valid_coordinates(0, i)
            True
            sage: X.valid_coordinates(i, 1)
            False
            sage: X.valid_coordinates(i/2, 1)
            True
            sage: X.valid_coordinates(i/2, 0)
            False
            sage: X.valid_coordinates(2, 0)
            False

        Example of use with the keyword ``parameters`` to set a specific value
        to a parameter appearing in the coordinate restrictions::

            sage: var('a')  # the parameter is a symbolic variable
            a
            sage: Y.<u,v> = M.chart()
            sage: Y.add_restrictions(abs(v)<a)
            sage: Y.valid_coordinates(1, i, parameters={a: 2})  # setting a=2
            True
            sage: Y.valid_coordinates(1, 2*i, parameters={a: 2})
            False

        """
        if len(coordinates) != self._domain._dim:
            return False
        if 'parameters' in kwds:
            parameters = kwds['parameters']
        else:
            parameters = None
        # Check of restrictions:
        if self._restrictions != []:
            substitutions = dict(zip(self._xx, coordinates))
            if parameters:
                substitutions.update(parameters)
            for restrict in self._restrictions:
                if isinstance(restrict, tuple): # case of or conditions
                    combine = False
                    for expr in restrict:
                        combine = combine or bool(expr.subs(substitutions))
                    if not combine:
                        return False
                else:
                    if not bool(restrict.subs(substitutions)):
                        return False
        # All tests have been passed:
        return True

    def transition_map(self, other, transformations, intersection_name=None,
                       restrictions1=None, restrictions2=None):
        r"""
        Construct the transition map between the current chart,
        `(U,\varphi)` say, and another one, `(V,\psi)` say.

        If `n` is the manifold's dimension, the *transition map* is the
        map

        .. MATH::

            \psi\circ\varphi^{-1}: \varphi(U\cap V) \subset K^n
            \rightarrow \psi(U\cap V) \subset K^n,

        where `K` is the manifold's base field. In other words, the
        transition map expresses the coordinates `(y^1,\ldots,y^n)` of
        `(V,\psi)` in terms of the coordinates `(x^1,\ldots,x^n)` of
        `(U,\varphi)` on the open subset where the two charts intersect, i.e.
        on `U\cap V`.

        INPUT:

        - ``other`` -- the chart `(V,\psi)`
        - ``transformations`` -- tuple (or list) `(Y_1,\ldots,Y_2)`, where
          `Y_i` is the symbolic expression of the coordinate `y^i` in terms
          of the coordinates `(x^1,\ldots,x^n)`
        - ``intersection_name`` -- (default: ``None``) name to be given to the
          subset `U\cap V` if the latter differs from `U` or `V`
        - ``restrictions1`` -- (default: ``None``) list of conditions on the
          coordinates of the current chart that define `U\cap V` if the
          latter differs from `U`. ``restrictions1`` must be a list of
          of symbolic equalities or inequalities involving the
          coordinates, such as x>y or x^2+y^2 != 0. The items of the list
          ``restrictions1`` are combined with the ``and`` operator; if some
          restrictions are to be combined with the ``or`` operator instead,
          they have to be passed as a tuple in some single item of the list
          ``restrictions1``. For example, ``restrictions1`` = [x>y,
          (x!=0, y!=0), z^2<x] means (x>y) and ((x!=0) or (y!=0)) and (z^2<x).
          If the list ``restrictions1`` contains only one item, this item can
          be passed as such, i.e. writing x>y instead of the single-element
          list [x>y].
        - ``restrictions2`` -- (default: ``None``) list of conditions on the
          coordinates of the chart `(V,\psi)` that define `U\cap V` if the
          latter differs from `V` (see ``restrictions1`` for the syntax)

        OUTPUT:

        - The transition map `\psi\circ\varphi^{-1}` defined on `U\cap V`, as an
          instance of :class:`CoordChange`.

        EXAMPLES:

        Transition map between two stereographic charts on the circle `S^1`::

            sage: M = TopManifold(1, 'S^1')
            sage: U = M.open_subset('U') # Complement of the North pole
            sage: cU.<x> = U.chart() # Stereographic chart from the North pole
            sage: V = M.open_subset('V') # Complement of the South pole
            sage: cV.<y> = V.chart() # Stereographic chart from the South pole
            sage: M.declare_union(U,V)   # S^1 is the union of U and V
            sage: trans = cU.transition_map(cV, 1/x, intersection_name='W',
            ....:                           restrictions1= x!=0, restrictions2 = y!=0)
            sage: trans
            Change of coordinates from Chart (W, (x,)) to Chart (W, (y,))
            sage: trans.display()
            y = 1/x

        The subset `W`, intersection of `U` and `V`, has been created by
        ``transition_map()``::

            sage: M.list_of_subsets()
            [1-dimensional topological manifold S^1,
             Open subset U of the 1-dimensional topological manifold S^1,
             Open subset V of the 1-dimensional topological manifold S^1,
             Open subset W of the 1-dimensional topological manifold S^1]
            sage: W = M.list_of_subsets()[3]
            sage: W is U.intersection(V)
            True
            sage: M.atlas()
            [Chart (U, (x,)), Chart (V, (y,)), Chart (W, (x,)), Chart (W, (y,))]

        Transition map between the spherical chart and the Cartesian one on
        `\RR^2`::

            sage: TopManifold._clear_cache_() # for doctests only
            sage: M = TopManifold(2, 'R^2')
            sage: c_cart.<x,y> = M.chart()
            sage: U = M.open_subset('U') # the complement of the half line {y=0, x >= 0}
            sage: c_spher.<r,phi> = U.chart(r'r:(0,+oo) phi:(0,2*pi):\phi')
            sage: trans = c_spher.transition_map(c_cart, (r*cos(phi), r*sin(phi)),
            ....:                                restrictions2=(y!=0, x<0))
            sage: trans
            Change of coordinates from Chart (U, (r, phi)) to Chart (U, (x, y))
            sage: trans.display()
            x = r*cos(phi)
            y = r*sin(phi)

        In this case, no new subset has been created since `U\cap M = U`::

            sage: M.list_of_subsets()
            [2-dimensional topological manifold R^2,
             Open subset U of the 2-dimensional topological manifold R^2]

        ... but a new chart has been created: `(U, (x, y))`::

            sage: M.atlas()
            [Chart (R^2, (x, y)), Chart (U, (r, phi)), Chart (U, (x, y))]

        """
        dom1 = self._domain
        dom2 = other._domain
        dom = dom1.intersection(dom2, name=intersection_name)
        if dom is dom1:
            chart1 = self
        else:
            chart1 = self.restrict(dom, restrictions1)
        if dom is dom2:
            chart2 = other
        else:
            chart2 = other.restrict(dom, restrictions2)
        if not isinstance(transformations, (tuple, list)):
                transformations = [transformations]
        return CoordChange(chart1, chart2, *transformations)

<<<<<<< HEAD
=======
    def function(self, expression):
        r"""
        Define a coordinate function to the base field.

        If the current chart belongs to the atlas of a `n`-dimensional manifold
        over a topological field `K`, a *coordinate function* is a map

        .. MATH::

            \begin{array}{cccc}
                f:&  V\subset K^n & \longrightarrow & K \\
                  &  (x^1,\ldots, x^n) & \longmapsto & f(x^1,\ldots, x^n),
            \end{array}

        where `V` is the chart codomain and `(x^1,\ldots, x^n)` are the
        chart coordinates.

        The coordinate function can be either a symbolic one or a numerical
        one, depending on the parameter ``expression`` (see below).

        See :class:`~sage.manifolds.coord_func.CoordFunction`
        and :class:`~sage.manifolds.coord_func_symb.CoordFunctionSymb`
        for a complete documentation.

        INPUT:

        - ``expression`` -- material defining the coordinate function; it can
          be either:

          - a symbolic expression involving the chart coordinates, to represent
            `f(x^1,\ldots, x^n)`
          - a string representing the name of a file where the data
            to construct a numerical coordinate function is stored

        OUTPUT:

        - instance of a subclass of the base class
          :class:`~sage.manifolds.coord_func.CoordFunction`
          representing the coordinate function `f`; this is
          :class:`~sage.manifolds.coord_func_symb.CoordFunctionSymb` if
          if  ``expression`` is a symbolic expression.

        EXAMPLES:

        A symbolic coordinate function::

            sage: M = TopManifold(2, 'M')
            sage: X.<x,y> = M.chart()
            sage: f = X.function(sin(x*y))
            sage: f
            sin(x*y)
            sage: type(f)
            <class 'sage.manifolds.coord_func_symb.CoordFunctionSymb'>
            sage: f.display()
            (x, y) |--> sin(x*y)
            sage: f(2,3)
            sin(6)

        """
        if isinstance(expression, str):
            raise NotImplementedError("numerical coordinate function not " +
                                      "implemented yet")
        else:
            return CoordFunctionSymb(self, expression)

    def zero_function(self):
        r"""
        Return the zero function of the coordinates.

        If the current chart belongs to the atlas of a `n`-dimensional manifold
        over a topological field `K`, the zero coordinate function is the map

        .. MATH::

            \begin{array}{cccc}
                f:&  V\subset K^n & \longrightarrow & K \\
                  &  (x^1,\ldots, x^n) & \longmapsto & 0,
            \end{array}

        where `V` is the chart codomain.

        See class :class:`~sage.manifolds.coord_func_symb.CoorFunctionSymb`
        for a complete documentation.
        OUTPUT:

        - instance of class
          :class:`~sage.manifolds.coord_func_symb.CoorFunctionSymb`
          representing the zero coordinate function `f`.

        EXAMPLES::

            sage: M = TopManifold(2, 'M')
            sage: X.<x,y> = M.chart()
            sage: X.zero_function()
            0
            sage: X.zero_function().display()
            (x, y) |--> 0
            sage: type(X.zero_function())
            <class 'sage.manifolds.coord_func_symb.CoordFunctionSymb'>

        The result is cached::

            sage: X.zero_function() is X.zero_function()
            True

        Zero function on a p-adic manifold::

            sage: M = TopManifold(2, 'M', field=Qp(5)); M
            2-dimensional topological manifold M over the 5-adic Field with
             capped relative precision 20
            sage: X.<x,y> = M.chart()
            sage: X.zero_function()
            0
            sage: X.zero_function().display()
            (x, y) |--> 0

        """
        return self._zero_function

    def one_function(self):
        r"""
        Return the constant function of the coordinates equal to one.

        If the current chart belongs to the atlas of a `n`-dimensional manifold
        over a topological field `K`, the "one" coordinate function is the map

        .. MATH::

            \begin{array}{cccc}
                f:&  V\subset K^n & \longrightarrow & K \\
                  &  (x^1,\ldots, x^n) & \longmapsto & 1,
            \end{array}

        where `V` is the chart codomain.

        See class :class:`~sage.manifolds.coord_func_symb.CoorFunctionSymb`
        for a complete documentation.
        OUTPUT:

        - instance of class
          :class:`~sage.manifolds.coord_func_symb.CoorFunctionSymb`
          representing the one coordinate function `f`.

        EXAMPLES::

            sage: M = TopManifold(2, 'M')
            sage: X.<x,y> = M.chart()
            sage: X.one_function()
            1
            sage: X.one_function().display()
            (x, y) |--> 1
            sage: type(X.one_function())
            <class 'sage.manifolds.coord_func_symb.CoordFunctionSymb'>

        The result is cached::

            sage: X.one_function() is X.one_function()
            True

        One function on a p-adic manifold::

            sage: M = TopManifold(2, 'M', field=Qp(5)); M
            2-dimensional topological manifold M over the 5-adic Field with
             capped relative precision 20
            sage: X.<x,y> = M.chart()
            sage: X.one_function()
            1 + O(5^20)
            sage: X.one_function().display()
            (x, y) |--> 1 + O(5^20)

        """
        return self._one_function


    def multifunction(self, *expressions):
        r"""
        Define a coordinate function to some Cartesian power of the base field.

        If `n` and `m` are two positive integers and `(U,\varphi)` is a chart on
        a topological manifold `M` of dimension `n` over a topological field `K`,
        a *multi-coordinate function* associated to `(U,\varphi)` is a map

        .. MATH::

            \begin{array}{llcl}
            f:& V \subset K^n & \longrightarrow & K^m \\
              & (x^1,\ldots,x^n) & \longmapsto & (f_1(x^1,\ldots,x^n),\ldots,
                f_m(x^1,\ldots,x^n)) ,
            \end{array}

        where `V` is the codomain of `\varphi`. In other words, `f` is a
        `K^m`-valued function of the coordinates associated to the chart
        `(U,\varphi)`.

        See :class:`~sage.manifolds.coord_func.MultiCoordFunction` for a
        complete documentation.

        INPUT:

        - ``expressions`` -- list (or tuple) of `m` elements to construct the
          coordinate functions `f_i` (`1\leq i \leq m`); for
          symbolic coordinate functions, this must be symbolic expressions
          involving the chart coordinates, while for numerical coordinate
          functions, this must be data file names

        OUTPUT:

        - an instance of :class:`~sage.manifolds.coord_func.MultiCoordFunction`
          representing `f`

        EXAMPLE:

        Function of two coordinates with values in `\RR^3`::

            sage: M = TopManifold(2, 'M')
            sage: X.<x,y> = M.chart()
            sage: f = X.multifunction(x+y, sin(x*y), x^2 + 3*y); f
            Coordinate functions (x + y, sin(x*y), x^2 + 3*y) on the Chart (M, (x, y))
            sage: type(f)
            <class 'sage.manifolds.coord_func.MultiCoordFunction'>
            sage: f(2,3)
            (5, sin(6), 13)

        """
        from sage.manifolds.coord_func import MultiCoordFunction
        return MultiCoordFunction(self, expressions)


>>>>>>> 92da04bb
#*****************************************************************************

class RealChart(Chart):
    r"""
    Chart on a topological manifold over `\RR`.

    Given a topological manifold `M` of dimension `n` over `\RR`, a *chart*
    on `M` is a pair `(U,\varphi)`, where `U` is an open subset of `M` and
    `\varphi: U \rightarrow V \subset \RR^n` is a homeomorphism from `U` to
    an open subset `V` of `\RR^n`.

    The components `(x^1,\ldots,x^n)` of `\varphi`, defined by
    `\varphi(p) = (x^1(p),\ldots,x^n(p))\in \RR^n` for any point `p\in U`,
    are called the *coordinates* of the chart `(U,\varphi)`.

    INPUT:

    - ``domain`` -- open subset `U` on which the chart is defined
    - ``coordinates`` -- (default: '' (empty string)) single string defining
      the coordinate symbols and ranges, with ' ' (whitespace) as a separator;
      each item has at most three fields, separated by ':':

        1. The coordinate symbol (a letter or a few letters)
        2. (optional) The interval `I` defining the coordinate range: if not
           provided, the coordinate is assumed to span all `\RR`; otherwise
           `I` must be provided in the form ``(a,b)`` (or equivalently
           ``]a,b[``). The bounds ``a`` and ``b`` can be ``+/-Infinity``,
           ``Inf``, ``infinity``, ``inf`` or ``oo``.
           For *singular* coordinates, non-open intervals such as ``[a,b]`` and
           ``(a,b]`` (or equivalently ``]a,b]``) are allowed.
           Note that the interval declaration must not contain any whitespace.
        3. (optional) The LaTeX spelling of the coordinate; if not provided the
           coordinate symbol given in the first field will be used.

      The order of the fields 2 and 3 does not matter and each of them can be
      omitted.
      If it contains any LaTeX expression, the string ``coordinates`` must be
      declared with the prefix 'r' (for "raw") to allow for a proper treatment
      of LaTeX backslash characters (see examples below).
      If no interval range and no LaTeX spelling is to be set for any
      coordinate, the argument ``coordinates`` can be omitted when the
      shortcut operator ``<,>`` is used via Sage preparser (see examples below)
    - ``names`` -- (default: ``None``) unused argument, except if
      ``coordinates`` is not provided; it must then be a tuple containing
      the coordinate symbols (this is guaranteed if the shortcut operator
      ``<,>`` is used).

    EXAMPLES:

    Cartesian coordinates on `\RR^3`::

        sage: M = TopManifold(3, 'R^3', r'\RR^3', start_index=1)
        sage: c_cart = M.chart('x y z'); c_cart
        Chart (R^3, (x, y, z))
        sage: type(c_cart)
        <class 'sage.manifolds.chart.RealChart'>

    To have the coordinates accessible as global variables, one has to set::

        sage: (x,y,z) = c_cart[:]

    However, a shortcut is to use the declarator ``<x,y,z>`` in the left-hand
    side of the chart declaration (there is then no need to pass the string
    ``'x y z'`` to  ``chart()``)::

        sage: TopManifold._clear_cache_() # for doctests only
        sage: M = TopManifold(3, 'R^3', r'\RR^3', start_index=1)
        sage: c_cart.<x,y,z> = M.chart(); c_cart
        Chart (R^3, (x, y, z))

    The coordinates are then immediately accessible::

        sage: y
        y
        sage: y is c_cart[2]
        True

    The trick is performed by Sage preparser::

        sage: preparse("c_cart.<x,y,z> = M.chart()")
        "c_cart = M.chart(names=('x', 'y', 'z',)); (x, y, z,) = c_cart._first_ngens(3)"

    Note that ``x, y, z`` declared in ``<x,y,z>`` are mere Python variable
    names and do not have to coincide with the coordinate symbols; for instance,
    one may write::

        sage: M = TopManifold(3, 'R^3', r'\RR^3', start_index=1)
        sage: c_cart.<x1,y1,z1> = M.chart('x y z'); c_cart
        Chart (R^3, (x, y, z))

    Then ``y`` is not known as a global variable and the coordinate `y`
    is accessible only through the global variable ``y1``::

        sage: y1
        y
        sage: y1 is c_cart[2]
        True

    However, having the name of the Python variable coincide with the
    coordinate symbol is quite convenient; so it is recommended to declare::

        sage: TopManifold._clear_cache_()  # for doctests only
        sage: forget()   # for doctests only
        sage: M = TopManifold(3, 'R^3', r'\RR^3', start_index=1)
        sage: c_cart.<x,y,z> = M.chart()

    Spherical coordinates on the subset `U` of `\RR^3` that is the
    complement of the half-plane `\{y=0, x\geq 0\}`::

        sage: U = M.open_subset('U')
        sage: c_spher.<r,th,ph> = U.chart(r'r:(0,+oo) th:(0,pi):\theta ph:(0,2*pi):\phi')
        sage: c_spher
        Chart (U, (r, th, ph))

    Note the prefix 'r' for the string defining the coordinates in the
    arguments of ``chart``.

    Coordinates are Sage symbolic variables (see
    :mod:`sage.symbolic.expression`)::

        sage: type(th)
        <type 'sage.symbolic.expression.Expression'>
        sage: latex(th)
        {\theta}
        sage: assumptions(th)
        [th is real, th > 0, th < pi]

    Coordinate are also accessible by their indices::

        sage: x1 = c_spher[1]; x2 = c_spher[2]; x3 = c_spher[3]
        sage: print x1, x2, x3
        r th ph
        sage: (x1, x2, x3) == (r, th, ph)
        True

    The full set of coordinates is obtained by means of the operator [:]::

        sage: c_cart[:]
        (x, y, z)
        sage: c_spher[:]
        (r, th, ph)

    Let us check that the declared coordinate ranges have been taken into
    account::

        sage: c_cart.coord_range()
        x: (-oo, +oo); y: (-oo, +oo); z: (-oo, +oo)
        sage: c_spher.coord_range()
        r: (0, +oo); th: (0, pi); ph: (0, 2*pi)
        sage: bool(th>0 and th<pi)
        True
        sage: assumptions()  # list all current symbolic assumptions
        [x is real, y is real, z is real, r is real, r > 0, th is real,
         th > 0, th < pi, ph is real, ph > 0, ph < 2*pi]

    The coordinate ranges are used for simplifications::

        sage: simplify(abs(r)) # r has been declared to lie in the interval (0,+oo)
        r
        sage: simplify(abs(x)) # no positive range has been declared for x
        abs(x)

    Each constructed chart is automatically added to the manifold's user atlas::

        sage: M.atlas()
        [Chart (R^3, (x, y, z)), Chart (U, (r, th, ph))]

    and to the atlas of its domain::

        sage: U.atlas()
        [Chart (U, (r, th, ph))]


    Manifold subsets have a *default chart*, which, unless changed via the
    method
    :meth:`~sage.manifolds.manifold.TopManifold.set_default_chart`,
    is the first defined chart on the subset (or on a open subset of it)::

        sage: M.default_chart()
        Chart (R^3, (x, y, z))
        sage: U.default_chart()
        Chart (U, (r, th, ph))

    The default charts are not privileged charts on the manifold, but rather
    charts whose name can be skipped in the argument list of functions having
    an optional ``chart=`` argument.

    The chart map `\varphi` acting on a point is obtained by means of the
    call operator, i.e. the operator ``()``::

        sage: p = M.point((1,0,-2)); p
        Point on the 3-dimensional topological manifold R^3
        sage: c_cart(p)
        (1, 0, -2)
        sage: c_cart(p) == p.coord(c_cart)
        True
        sage: q = M.point((2,pi/2,pi/3), chart=c_spher) # point defined by its spherical coordinates
        sage: c_spher(q)
        (2, 1/2*pi, 1/3*pi)
        sage: c_spher(q) == q.coord(c_spher)
        True
        sage: a = U.point((1,pi/2,pi)) # the default coordinates on U are the spherical ones
        sage: c_spher(a)
        (1, 1/2*pi, pi)
        sage: c_spher(a) == a.coord(c_spher)
        True

    Cartesian coordinates on `U` as an example of chart construction with
    coordinate restrictions: since `U` is the complement of the half-plane
    `\{y=0, x\geq 0\}`, we must have `y\not=0` or `x<0` on U. Accordingly,
    we set::

        sage: c_cartU.<x,y,z> = U.chart()
        sage: c_cartU.add_restrictions((y!=0, x<0)) # the tuple (y!=0, x<0) means y!=0 or x<0
        sage: # c_cartU.add_restrictions([y!=0, x<0]) would have meant y!=0 AND x<0
        sage: U.atlas()
        [Chart (U, (r, th, ph)), Chart (U, (x, y, z))]
        sage: M.atlas()
        [Chart (R^3, (x, y, z)), Chart (U, (r, th, ph)), Chart (U, (x, y, z))]
        sage: c_cartU.valid_coordinates(-1,0,2)
        True
        sage: c_cartU.valid_coordinates(1,0,2)
        False
        sage: c_cart.valid_coordinates(1,0,2)
        True

    """
    def __init__(self, domain, coordinates='', names=None):
        r"""
        Construct a chart on a real topological manifold.

        TESTS::

            sage: forget()  # for doctests only
            sage: M = TopManifold(2, 'M')
            sage: X.<x,y> = M.chart()
            sage: X
            Chart (M, (x, y))
            sage: type(X)
            <class 'sage.manifolds.chart.RealChart'>
            sage: assumptions()  # assumptions set in X._init_coordinates
            [x is real, y is real]
            sage: TestSuite(X).run()

        """
        Chart.__init__(self, domain, coordinates=coordinates, names=names)

    def _init_coordinates(self, coord_list):
        r"""
        Initialization of the coordinates as symbolic variables.

        This method must be redefined by derived classes in order to take
        into account specificities (e.g. enforcing real coordinates).

        INPUT:

        - ``coord_list`` -- list of coordinate fields, which items in each
          field separated by ":"; there are at most 3 items per field:
          the coordinate name, the coordinate LaTeX symbol and the coordinate
          range

        TESTS::

            sage: M = TopManifold(2, 'M')
            sage: X.<x,y> = M.chart()
            sage: X._init_coordinates(['x', 'y'])
            sage: X
            Chart (M, (x, y))
            sage: latex(X)
            \left(M,(x, y)\right)
            sage: X.coord_range()
            x: (-oo, +oo); y: (-oo, +oo)
            sage: X._init_coordinates([r'x1:\xi:(0,1)', r'y1:\eta'])
            sage: X
            Chart (M, (x1, y1))
            sage: latex(X)
            \left(M,({\xi}, {\eta})\right)
            sage: X.coord_range()
            x1: (0, 1); y1: (-oo, +oo)

        """
        from sage.symbolic.assumptions import assume
        xx_list = [] # will contain the coordinates as Sage symbolic variables
        bounds_list = [] # will contain the coordinate bounds
        for coord_field in coord_list:
            coord_properties = coord_field.split(':')
            coord_symb = coord_properties[0].strip() # the coordinate symbol
            # default values, possibly redefined below:
            coord_latex = None
            xmin = -Infinity; xmin_included = False
            xmax = +Infinity; xmax_included = False
            # scan of the properties other than the symbol:
            for prop in coord_properties[1:]:
                prop1 = prop.strip()
                delim_min = prop1[0]
                if delim_min in ['[', ']', '(']:
                    # prop1 is the coordinate's range
                    xmin_str, xmax_str = prop1[1:len(prop1)-1].split(',')
                    if xmin_str not in ['-inf', '-Inf', '-infinity',
                                        '-Infinity', '-oo']:
                        xmin = SR(xmin_str)
                        xmin_included = ( delim_min == '[' )
                    if xmax_str not in ['inf', '+inf', 'Inf', '+Inf',
                                        'infinity', '+infinity', 'Infinity',
                                        '+Infinity', 'oo', '+oo']:
                        xmax = SR(xmax_str)
                        xmax_included = ( prop1[-1] == ']' )
                else:
                    # prop1 is the coordinate's LaTeX symbol
                    coord_latex = prop1
            # Construction of the coordinate as some Sage's symbolic variable:
            coord_var = SR.var(coord_symb, domain='real',
                               latex_name=coord_latex)
            assume(coord_var, 'real')
            if xmin != -Infinity:
                if xmin_included:
                    assume(coord_var >= xmin)
                else:
                    assume(coord_var > xmin)
            if xmax != Infinity:
                if xmax_included:
                    assume(coord_var <= xmax)
                else:
                    assume(coord_var < xmax)
            xx_list.append(coord_var)
            bounds_list.append(((xmin, xmin_included), (xmax, xmax_included)))
        self._xx = tuple(xx_list)
        self._bounds = tuple(bounds_list)

    def coord_bounds(self, i=None):
        r"""
        Return the lower and upper bounds of the range of a coordinate.

        For a nicely formatted output, use :meth:`coord_range` instead.

        INPUT:

        - ``i`` -- (default: ``None``)  index of the coordinate; if ``None``,
          the bounds of all the coordinates are returned

        OUTPUT:

        - the coordinate bounds as the tuple
          ((xmin, min_included), (xmax, max_included))
          where

          - xmin is the coordinate lower bound
          - min_included is a Boolean, indicating whether the coordinate can
            take the value xmin, i.e. xmin is a strict lower bound iff
            min_included is False.
          - xmin is the coordinate upper bound
          - max_included is a Boolean, indicating whether the coordinate can
            take the value xmax, i.e. xmax is a strict upper bound iff
            max_included is False.

        EXAMPLES:

        Some coordinate bounds on a 2-dimensional manifold::

            sage: forget()  # for doctests only
            sage: TopManifold._clear_cache_()  # for doctests only
            sage: M = TopManifold(2, 'M')
            sage: c_xy.<x,y> = M.chart('x y:[0,1)')
            sage: c_xy.coord_bounds(0)  # x in (-oo,+oo) (the default)
            ((-Infinity, False), (+Infinity, False))
            sage: c_xy.coord_bounds(1)  # y in [0,1)
            ((0, True), (1, False))
            sage: c_xy.coord_bounds()
            (((-Infinity, False), (+Infinity, False)), ((0, True), (1, False)))
            sage: c_xy.coord_bounds() == (c_xy.coord_bounds(0), c_xy.coord_bounds(1))
            True

        The coordinate bounds can also be recovered via the method
        :meth:`coord_range`::

            sage: c_xy.coord_range()
            x: (-oo, +oo); y: [0, 1)
            sage: c_xy.coord_range(y)
            y: [0, 1)

        or via Sage's function
        :func:`sage.symbolic.assumptions.assumptions`::

            sage: assumptions(x)
            [x is real]
            sage: assumptions(y)
            [y is real, y >= 0, y < 1]

        """
        if i is None:
            return self._bounds
        else:
            return self._bounds[i-self._manifold._sindex]

    def coord_range(self, xx=None):
        r"""
        Display the range of a coordinate (or all coordinates), as an
        interval.

        INPUT:

        - ``xx`` -- (default: ``None``) symbolic expression corresponding to a
          coordinate of the current chart; if ``None``, the ranges of all
          coordinates are displayed.

        EXAMPLES:

        Ranges of coordinates on a 2-dimensional manifold::

            sage: M = TopManifold(2, 'M')
            sage: X.<x,y> = M.chart()
            sage: X.coord_range()
            x: (-oo, +oo); y: (-oo, +oo)
            sage: X.coord_range(x)
            x: (-oo, +oo)
            sage: U = M.open_subset('U', coord_def={X: [x>1, y<pi]})
            sage: XU = X.restrict(U)  # restriction of chart X to U
            sage: XU.coord_range()
            x: (1, +oo); y: (-oo, pi)
            sage: XU.coord_range(x)
            x: (1, +oo)
            sage: XU.coord_range(y)
            y: (-oo, pi)

        The output is LaTeX-formatted for the notebook::

            sage: latex(XU.coord_range(y))
            y :\ \left( -\infty, \pi \right)

        """
        from sage.tensor.modules.format_utilities import FormattedExpansion
        def _display_coord_range(self, xx, rtxt, rlatex):
            ind = self._xx.index(xx)
            bounds = self._bounds[ind]
            rtxt += "{}: ".format(xx)
            rlatex += latex(xx) + r":\ "
            if bounds[0][1]:
                rtxt += "["
                rlatex += r"\left["
            else:
                rtxt += "("
                rlatex += r"\left("
            xmin = bounds[0][0]
            if xmin == -Infinity:
                rtxt += "-oo, "
                rlatex += r"-\infty,"
            else:
                rtxt += "{}, ".format(xmin)
                rlatex += latex(xmin) + ","
            xmax = bounds[1][0]
            if xmax == Infinity:
                rtxt += "+oo"
                rlatex += r"+\infty"
            else:
                rtxt += "{}".format(xmax)
                rlatex += latex(xmax)
            if bounds[1][1]:
                rtxt += "]"
                rlatex += r"\right]"
            else:
                rtxt += ")"
                rlatex += r"\right)"
            return rtxt, rlatex
        resu_txt = ""
        resu_latex = ""
        if xx is None:
            for x in self._xx:
                if resu_txt != "":
                    resu_txt += "; "
                    resu_latex += r";\quad "
                resu_txt, resu_latex = _display_coord_range(self, x, resu_txt,
                                                            resu_latex)
        else:
            resu_txt, resu_latex = _display_coord_range(self, xx, resu_txt,
                                                        resu_latex)
        return FormattedExpansion(resu_txt, resu_latex)


    def add_restrictions(self, restrictions):
        r"""
        Add some restrictions on the coordinates.

        INPUT:

        - ``restrictions`` -- list of restrictions on the
          coordinates, in addition to the ranges declared by the intervals
          specified in the chart constructor.
          A restriction can be any symbolic equality or inequality involving the
          coordinates, such as x>y or x^2+y^2 != 0. The items of the list
          ``restrictions`` are combined with the ``and`` operator; if some
          restrictions are to be combined with the ``or`` operator instead, they
          have to be passed as a tuple in some single item of the list
          ``restrictions``. For example, ``restrictions`` = [x>y, (x!=0, y!=0),
          z^2<x] means (x>y) and ((x!=0) or (y!=0)) and (z^2<x). If the list
          ``restrictions`` contains only one item, this item can be passed as
          such, i.e. writing x>y instead of the single element list [x>y].

        EXAMPLES:

        Cartesian coordinates on the open unit disc in $\RR^2$::

            sage: TopManifold._clear_cache_() # for doctests only
            sage: M = TopManifold(2, 'M') # the open unit disc
            sage: X.<x,y> = M.chart()
            sage: X.add_restrictions(x^2+y^2<1)
            sage: X.valid_coordinates(0,2)
            False
            sage: X.valid_coordinates(0,1/3)
            True

        The restrictions are transmitted to subcharts::

            sage: A = M.open_subset('A') # annulus 1/2 < r < 1
            sage: X_A = X.restrict(A, x^2+y^2 > 1/4)
            sage: X_A._restrictions
            [x^2 + y^2 < 1, x^2 + y^2 > (1/4)]
            sage: X_A.valid_coordinates(0,1/3)
            False
            sage: X_A.valid_coordinates(2/3,1/3)
            True

        If appropriate, the restrictions are transformed into bounds on
        the coordinate ranges::

            sage: U = M.open_subset('U')
            sage: X_U = X.restrict(U)
            sage: X_U.coord_range()
            x: (-oo, +oo); y: (-oo, +oo)
            sage: X_U.add_restrictions([x<0, y>1/2])
            sage: X_U.coord_range()
            x: (-oo, 0); y: (1/2, +oo)

        """
        import operator
        if not isinstance(restrictions, list):
            # case of a single condition or conditions to be combined by "or"
            restrictions = [restrictions]
        self._restrictions.extend(restrictions)
        # Update of the coordinate bounds from the restrictions:
        bounds = list(self._bounds) # convert to a list for modifications
        new_restrictions = []
        for restrict in self._restrictions:
            restrict_used = False # determines whether restrict is used
                                  # to set some coordinate bound
            if not isinstance(restrict, tuple): # case of 'or' conditions
                                                # excluded
                operands = restrict.operands()
                left = operands[0]
                right = operands[1]
                right_var = right.variables()
                if left in self._xx:
                    # the l.h.s. of the restriction is a single
                    # coordinate
                    right_coord = [coord for coord in self._xx
                                   if coord in right_var]
                    if not right_coord:
                        # there is no other coordinate in the r.h.s.
                        ind = self._xx.index(left)
                        left_bounds = list(bounds[ind])
                        oper = restrict.operator()
                        oinf = left_bounds[0][0] # old coord inf
                        osup = left_bounds[1][0] # old coord sup
                        if oper == operator.lt:
                            if osup == Infinity or right <= osup:
                                left_bounds[1] = (right, False)
                                restrict_used = True
                        elif oper == operator.le:
                            if osup == Infinity or right < osup:
                                left_bounds[1] = (right, True)
                                restrict_used = True
                        elif oper == operator.gt:
                            if oinf == -Infinity or right >= oinf:
                                left_bounds[0] = (right, False)
                                restrict_used = True
                        elif oper == operator.ge:
                            if oinf == -Infinity or right > oinf:
                                left_bounds[0] = (right, True)
                                restrict_used = True
                        bounds[ind] = tuple(left_bounds)
            if not restrict_used:
                # if restrict has not been used to set a coordinate bound
                # it is maintained in the list of restrictions:
                new_restrictions.append(restrict)
        self._bounds = tuple(bounds)
        self._restrictions = new_restrictions

    def restrict(self, subset, restrictions=None):
        r"""
        Return the restriction of the chart to some open subset of its domain.

        If the current chart is `(U,\varphi)`, a *restriction* (or *subchart*)
        is a chart `(V,\psi)` such that `V\subset U` and `\psi = \varphi |_V`.

        If such subchart has not been defined yet, it is constructed here.

        The coordinates of the subchart bare the same names as the coordinates
        of the current chart.

        INPUT:

        - ``subset`` -- open subset `V` of the chart domain `U` (must be an
          instance of :class:`~sage.manifolds.manifold.TopManifold`)
        - ``restrictions`` -- (default: ``None``) list of coordinate
          restrictions defining the subset `V`.
          A restriction can be any symbolic equality or
          inequality involving the coordinates, such as x>y or x^2+y^2 != 0.
          The items of the list ``restrictions`` are combined with the ``and``
          operator; if some restrictions are to be combined with the ``or``
          operator instead, they have to be passed as a tuple in some single
          item of the list ``restrictions``. For example, ``restrictions``
          being [x>y, (x!=0, y!=0), z^2<x] means (x>y) and ((x!=0) or (y!=0))
          and (z^2<x). If the list ``restrictions`` contains only one item,
          this item can be passed as such, i.e. writing x>y instead of the
          single element list [x>y]. Note that the argument ``restrictions``
          can be omitted if the subchart has been already initialized by a
          previous call.

        OUTPUT:

        - chart `(V,\psi)`, as an instance of :class:`RealChart`.

        EXAMPLES:

        Cartesian coordinates on the unit open disc in `\RR^2` as a subchart
        of the global Cartesian coordinates::

            sage: M = TopManifold(2, 'R^2')
            sage: c_cart.<x,y> = M.chart() # Cartesian coordinates on R^2
            sage: D = M.open_subset('D') # the unit open disc
            sage: c_cart_D = c_cart.restrict(D, x^2+y^2<1)
            sage: p = M.point((1/2, 0))
            sage: p in D
            True
            sage: q = M.point((1, 2))
            sage: q in D
            False

        Cartesian coordinates on the annulus `1<\sqrt{x^2+y^2}<2`::

            sage: A = M.open_subset('A')
            sage: c_cart_A = c_cart.restrict(A, [x^2+y^2>1, x^2+y^2<4])
            sage: p in A, q in A
            (False, False)
            sage: a = M.point((3/2,0))
            sage: a in A
            True

        """
        if subset == self._domain:
            return self
        if subset not in self._dom_restrict:
            if not subset.is_subset(self._domain):
                raise ValueError("the specified subset is not a subset " +
                                 "of the domain of definition of the chart")
            coordinates = ""
            for coord in self._xx:
                coordinates += repr(coord) + ' '
            res = self.__class__(subset, coordinates)
            res._bounds = self._bounds
            res._restrictions.extend(self._restrictions)
            # The coordinate restrictions are added to the result chart and
            # possibly transformed into coordinate bounds:
            if restrictions is not None:
                res.add_restrictions(restrictions)
            # Update of supercharts and subcharts:
            res._supercharts.update(self._supercharts)
            for schart in self._supercharts:
                schart._subcharts.add(res)
                schart._dom_restrict[subset] = res
            # Update of domain restrictions:
            self._dom_restrict[subset] = res
        return self._dom_restrict[subset]

    def valid_coordinates(self, *coordinates, **kwds):
        r"""
        Check whether a tuple of coordinates can be the coordinates of a
        point in the chart domain.

        INPUT:

        - ``*coordinates`` -- coordinate values
        - ``**kwds`` -- options:

          - ``tolerance=0``, to set the absolute tolerance in the test of
            coordinate ranges
          - ``parameters=None``, to set some numerical values to parameters


        OUTPUT:

        - True if the coordinate values are admissible in the chart range.

        EXAMPLES:

        Cartesian coordinates on a square interior::

            sage: forget()  # for doctest only
            sage: M = TopManifold(2, 'M')  # the square interior
            sage: X.<x,y> = M.chart('x:(-2,2) y:(-2,2)')
            sage: X.valid_coordinates(0,1)
            True
            sage: X.valid_coordinates(-3/2,5/4)
            True
            sage: X.valid_coordinates(0,3)
            False

        The unit open disk inside the square::

            sage: D = M.open_subset('D', coord_def={X: x^2+y^2<1})
            sage: XD = X.restrict(D)
            sage: XD.valid_coordinates(0,1)
            False
            sage: XD.valid_coordinates(-3/2,5/4)
            False
            sage: XD.valid_coordinates(-1/2,1/2)
            True
            sage: XD.valid_coordinates(0,0)
            True

        """
        n = len(coordinates)
        if n != self._manifold._dim:
            return False
        if 'tolerance' in kwds:
            tolerance = kwds['tolerance']
        else:
            tolerance = 0
        if 'parameters' in kwds:
            parameters = kwds['parameters']
        else:
            parameters = None
        # Check of the coordinate ranges:
        for x, bounds in zip(coordinates, self._bounds):
            xmin = bounds[0][0] - tolerance
            min_included = bounds[0][1]
            xmax = bounds[1][0] + tolerance
            max_included = bounds[1][1]
            if parameters:
                xmin = xmin.subs(parameters)
                xmax = xmax.subs(parameters)
            if min_included:
                if x < xmin:
                    return False
            else:
                if x <= xmin:
                    return False
            if max_included:
                if x > xmax:
                    return False
            else:
                if x >= xmax:
                    return False
        # Check of additional restrictions:
        if self._restrictions != []:
            substitutions = dict(zip(self._xx, coordinates))
            if parameters:
                substitutions.update(parameters)
            for restrict in self._restrictions:
                if isinstance(restrict, tuple): # case of or conditions
                    combine = False
                    for expr in restrict:
                        combine = combine or bool(expr.subs(substitutions))
                    if not combine:
                        return False
                else:
                    if not bool(restrict.subs(substitutions)):
                        return False
        # All tests have been passed:
        return True

#*****************************************************************************

class CoordChange(SageObject):
    r"""
    Transition map between two charts of a topological manifold.

    Giving two coordinate charts `(U,\varphi)` and `(V,\psi)` on a topological
    manifold `M` of dimension `n` over a topological field `K`, the
    *transition map from* `(U,\varphi)` *to* `(V,\psi)` is the map

    .. MATH::

        \psi\circ\varphi^{-1}: \varphi(U\cap V) \subset K^n
        \rightarrow \psi(U\cap V) \subset K^n,

    In other words, the transition map `\psi\circ\varphi^{-1}` expresses the
    coordinates `(y^1,\ldots,y^n)` of `(V,\psi)` in terms of the coordinates
    `(x^1,\ldots,x^n)` of `(U,\varphi)` on the open subset where the two
    charts intersect, i.e. on `U\cap V`.

    INPUT:

    - ``chart1`` -- chart `(U,\varphi)`
    - ``chart2`` -- chart `(V,\psi)`
    - ``transformations`` -- tuple (or list) `(Y_1,\ldots,Y_2)`, where
      `Y_i` is the symbolic expression of the coordinate `y^i` in terms
      of the coordinates `(x^1,\ldots,x^n)`

    EXAMPLES:

    Transition map on a 2-dimensional topological manifold::

        sage: M = TopManifold(2, 'M')
        sage: X.<x,y> = M.chart()
        sage: Y.<u,v> = M.chart()
        sage: X_to_Y = X.transition_map(Y, [x+y, x-y])
        sage: X_to_Y
        Change of coordinates from Chart (M, (x, y)) to Chart (M, (u, v))
        sage: type(X_to_Y)
        <class 'sage.manifolds.chart.CoordChange'>
        sage: X_to_Y.display()
        u = x + y
        v = x - y

    """
    def __init__(self, chart1, chart2, *transformations):
        r"""
        Construct a transition map.

        TESTS::

            sage: M = TopManifold(2, 'M')
            sage: X.<x,y> = M.chart()
            sage: Y.<u,v> = M.chart()
            sage: X_to_Y = X.transition_map(Y, [x+y, x-y])
            sage: X_to_Y
            Change of coordinates from Chart (M, (x, y)) to Chart (M, (u, v))
            sage: type(X_to_Y)
            <class 'sage.manifolds.chart.CoordChange'>
            sage: TestSuite(X_to_Y).run(skip='_test_pickling')

        .. TODO::

            fix _test_pickling

        """
        self._n1 = len(chart1._xx)
        self._n2 = len(chart2._xx)
        if len(transformations) != self._n2:
            raise ValueError("{} coordinate transformations ".format(self._n2)
                             + "must be provided")
        self._chart1 = chart1
        self._chart2 = chart2
<<<<<<< HEAD
        #*# when MultiCoordFunction will be implemented (trac #18640):
        # self._transf = chart1.multifunction(*transformations)
        #*# for now:
        self._transf = transformations
=======
        # The coordinate transformations are implemented via the class
        # MultiCoordFunction:
        self._transf = chart1.multifunction(*transformations)
>>>>>>> 92da04bb
        self._inverse = None
        # If the two charts are on the same open subset, the coordinate change
        # is added to the subset (and supersets) dictionary:
        if chart1._domain == chart2._domain:
            domain = chart1._domain
            for sdom in domain._supersets:
                sdom._coord_changes[(chart1, chart2)] = self

    def _repr_(self):
        r"""
        String representation of the transition map.

        TESTS::

            sage: M = TopManifold(2, 'M')
            sage: X.<x,y> = M.chart()
            sage: Y.<u,v> = M.chart()
            sage: X_to_Y = X.transition_map(Y, [x+y, x-y])
            sage: X_to_Y._repr_()
            'Change of coordinates from Chart (M, (x, y)) to Chart (M, (u, v))'
            sage: repr(X_to_Y)  # indirect doctest
            'Change of coordinates from Chart (M, (x, y)) to Chart (M, (u, v))'
            sage: X_to_Y  # indirect doctest
            Change of coordinates from Chart (M, (x, y)) to Chart (M, (u, v))

        """
        return "Change of coordinates from {} to {}".format(self._chart1,
                                                            self._chart2)

    def _latex_(self):
        r"""
        LaTeX representation of the transition map.

        TESTS::

            sage: M = TopManifold(2, 'M')
            sage: X.<x,y> = M.chart()
            sage: Y.<u,v> = M.chart()
            sage: X_to_Y = X.transition_map(Y, [x+y, x-y])
            sage: X_to_Y._latex_()
            \left(M,(x, y)\right) \rightarrow \left(M,(u, v)\right)
            sage: latex(X_to_Y)  # indirect doctest
            \left(M,(x, y)\right) \rightarrow \left(M,(u, v)\right)

        """
        return latex(self._chart1) + r' \rightarrow ' + latex(self._chart2)

    def __call__(self, *coords):
        r"""
        Compute the new coordinates from old ones.

        INPUT:

        - ``coords`` -- values of coordinates of ``chart1``

        OUTPUT:

        - tuple of values of coordinates of ``chart2``

        EXAMPLE::

            sage: M = TopManifold(2, 'M')
            sage: X.<x,y> = M.chart()
            sage: Y.<u,v> = M.chart()
            sage: X_to_Y = X.transition_map(Y, [x+y, x-y])
            sage: X_to_Y(1,2)
            (3, -1)

        """
<<<<<<< HEAD
        #*# When MultiCoordFunction is implemented (trac #18640):
        # return self._transf(*coords)
        #*# for now:
        substitutions = dict([(self._chart1._xx[j], coords[j]) for j in
                                                              range(self._n1)])
        return tuple(self._transf[i].subs(substitutions).simplify_full()
                                                      for i in range(self._n2))
=======
        return self._transf(*coords)
>>>>>>> 92da04bb

    def inverse(self):
        r"""
        Compute the inverse coordinate transformation.

        OUTPUT:

        - an instance of :class:`CoordChange` representing the inverse of
          the current coordinate transformation.

        EXAMPLES:

        Inverse of a coordinate transformation corresponding to a pi/3-rotation
        in the plane::

            sage: M = TopManifold(2, 'M')
            sage: c_xy.<x,y> = M.chart()
            sage: c_uv.<u,v> = M.chart()
            sage: xy_to_uv = c_xy.transition_map(c_uv, ((x - sqrt(3)*y)/2, (sqrt(3)*x + y)/2))
            sage: M.coord_changes()
            {(Chart (M, (x, y)),
              Chart (M, (u, v))): Change of coordinates from Chart (M, (x, y)) to Chart (M, (u, v))}
            sage: uv_to_xy = xy_to_uv.inverse(); uv_to_xy
            Change of coordinates from Chart (M, (u, v)) to Chart (M, (x, y))
            sage: uv_to_xy.display()
            x = 1/2*sqrt(3)*v + 1/2*u
            y = -1/2*sqrt(3)*u + 1/2*v
            sage: M.coord_changes()  # random (dictionary output)
            {(Chart (M, (u, v)),
              Chart (M, (x, y))): Change of coordinates from Chart (M, (u, v)) to Chart (M, (x, y)),
             (Chart (M, (x, y)),
              Chart (M, (u, v))): Change of coordinates from Chart (M, (x, y)) to Chart (M, (u, v))}

        """
        from sage.symbolic.relation import solve
        from sage.manifolds.utilities import simplify_chain_real, \
                                             simplify_chain_generic
        if self._inverse is not None:
            return self._inverse
        # The computation is necessary:
        x1 = self._chart1._xx  # list of coordinates in chart1
        x2 = self._chart2._xx  # list of coordinates in chart2
        n1 = self._n1
        n2 = self._n2
        if n1 != n2:
            raise ValueError("the change of coordinates is not invertible " +
                             "(different number of coordinates in the two " +
                             "charts)")
        # New symbolic variables (different from x2 to allow for a
        #  correct solution even when chart2 = chart1):
        if self._chart1.domain().base_field() == 'real':
            coord_domain = ['real' for i in range(n2)]
        elif self._chart1.domain().base_field() == 'complex':
            coord_domain = ['complex' for i in range(n2)]
        else:
            coord_domain = [None for i in range(n2)]
        for i in range(n2):
            if x2[i].is_positive():
                coord_domain[i] = 'positive'
        xp2 = [ SR.var('xxxx' + str(i), domain=coord_domain[i])
                                                           for i in range(n2) ]
<<<<<<< HEAD
        #*# when MultiCoordFunction will be implemented (trac #18640):
        # xx2 = self._transf.expr()
        #*# for now:
        xx2 = self._transf
=======
        xx2 = self._transf.expr()
>>>>>>> 92da04bb
        equations = [ xp2[i] == xx2[i] for i in range(n2) ]
        try:
            solutions = solve(equations, *x1, solution_dict=True)
        except RuntimeError:
            raise RuntimeError("the system could not be solved; use " +
                               "set_inverse() to set the inverse manually")
        substitutions = dict(zip(xp2, x2))
        if len(solutions) == 1:
            x2_to_x1 = [solutions[0][x1[i]].subs(substitutions)
                                                            for i in range(n1)]
<<<<<<< HEAD
=======
            for transf in x2_to_x1:
                try:
                    if self._domain.base_field() == 'real':
                        transf = simplify_chain_real(transf)
                    else:
                        transf = simplify_chain_generic(transf)
                except AttributeError:
                    pass
>>>>>>> 92da04bb
        else:
            list_x2_to_x1 = []
            for sol in solutions:
                if x2[0] in sol:
                    raise ValueError("the system could not be solved; use " +
                                     "set_inverse() to set the inverse " +
                                     "manually")
                x2_to_x1 = [sol[x1[i]].subs(substitutions) for i in range(n1)]
<<<<<<< HEAD
=======
                for transf in x2_to_x1:
                    try:
                        if self._domain.base_field() == 'real':
                            transf = simplify_chain_real(transf)
                        else:
                            transf = simplify_chain_generic(transf)
                    except AttributeError:
                        pass
>>>>>>> 92da04bb
                if self._chart1.valid_coordinates(*x2_to_x1):
                    list_x2_to_x1.append(x2_to_x1)
            if len(list_x2_to_x1) == 0:
                raise ValueError("no solution found; use set_inverse() to " +
                                 "set the inverse manually")
            if len(list_x2_to_x1) > 1:
                print "Multiple solutions found: "
                print list_x2_to_x1
                raise ValueError(
                   "non-unique solution to the inverse coordinate " +
                   "transformation; use set_inverse() to set the inverse " +
                   "manually")
            x2_to_x1 = list_x2_to_x1[0]
        self._inverse = self.__class__(self._chart2, self._chart1, *x2_to_x1)
        return self._inverse


    def set_inverse(self, *transformations, **kwds):
        r"""
        Sets the inverse of the coordinate transformation.

        This is useful when the automatic computation via :meth:`inverse()`
        fails.

        INPUT:

        - ``transformations`` -- the inverse transformations expressed as a
          list of the expressions of the "old" coordinates in terms of the
          "new" ones
        - ``kwds`` -- keyword arguments: only ``check=True`` (default) or
          ``check=False`` are meaningful; it determines whether the provided
          transformations are checked to be indeed the inverse coordinate
          transformations.

        EXAMPLES:

        From spherical coordinates to Cartesian ones in the plane::

            sage: M = TopManifold(2, 'R^2')
            sage: U = M.open_subset('U') # the complement of the half line {y=0, x>= 0}
            sage: c_cart.<x,y> = U.chart()
            sage: c_spher.<r,ph> = U.chart(r'r:(0,+oo) ph:(0,2*pi):\phi')
            sage: spher_to_cart = c_spher.transition_map(c_cart, [r*cos(ph), r*sin(ph)])
            sage: spher_to_cart.set_inverse(sqrt(x^2+y^2), atan2(y,x))
            Check of the inverse coordinate transformation:
               r == r
               ph == arctan2(r*sin(ph), r*cos(ph))
               x == x
               y == y
            sage: spher_to_cart.inverse()
            Change of coordinates from Chart (U, (x, y)) to Chart (U, (r, ph))
            sage: M.coord_changes()  # random (dictionary output)
            {(Chart (U, (r, ph)),
              Chart (U, (x, y))): Change of coordinates from Chart (U, (r, ph)) to Chart (U, (x, y)),
             (Chart (U, (x, y)),
              Chart (U, (r, ph))): Change of coordinates from Chart (U, (x, y)) to Chart (U, (r, ph))}

        Introducing a wrong inverse transformation is revealed by the check::

            sage: spher_to_cart.set_inverse(sqrt(x^3+y^2), atan2(y,x)) # note the x^3 typo
            Check of the inverse coordinate transformation:
               r == sqrt(r*cos(ph)^3 + sin(ph)^2)*r
               ph == arctan2(r*sin(ph), r*cos(ph))
               x == sqrt(x^3 + y^2)*x/sqrt(x^2 + y^2)
               y == sqrt(x^3 + y^2)*y/sqrt(x^2 + y^2)

        """
        if 'check' in kwds:
            check = kwds['check']
        else:
            check = True
        self._inverse = self.__class__(self._chart2, self._chart1,
                                       *transformations)
        if check:
            print "Check of the inverse coordinate transformation:"
            x1 = self._chart1._xx
            x2 = self._chart2._xx
            n1 = len(x1)
            for i in range(n1):
                print "  ", x1[i], '==' , self._inverse(*(self(*x1)))[i]
            for i in range(n1):
                print "  ", x2[i], '==', self(*(self._inverse(*x2)))[i]

    def __mul__(self, other):
        r"""
        Composition with another change of coordinates

        INPUT:

        - ``other`` -- another change of coordinate, the final chart of
          it is the initial chart of ``self``

        OUTPUT:

        - the change of coordinates X_1 --> X_3, where X_1 is the initial
          chart of ``other`` and X_3 is the final chart of ``self``

        EXAMPLE::

            sage: M = TopManifold(2, 'M')
            sage: X.<x,y> = M.chart()
            sage: U.<u,v> = M.chart()
            sage: X_to_U = X.transition_map(U, (x+y, x-y))
            sage: W.<w,z> = M.chart()
            sage: U_to_W = U.transition_map(W, (u+cos(u)/2, v-sin(v)/2))
            sage: X_to_W = U_to_W * X_to_U; X_to_W
            Change of coordinates from Chart (M, (x, y)) to Chart (M, (w, z))
            sage: X_to_W.display()
            w = 1/2*cos(x)*cos(y) - 1/2*sin(x)*sin(y) + x + y
            z = -1/2*cos(y)*sin(x) + 1/2*cos(x)*sin(y) + x - y

        """
        if not isinstance(other, CoordChange):
            raise TypeError("{} is not a change of coordinate".format(other))
        if other._chart2 != self._chart1:
            raise ValueError("composition not possible: " +
                             "{} is different from {}".format(other._chart2,
                                                              other._chart1))
<<<<<<< HEAD
        #*# when MultiCoordFunction will be implemented (trac #18640):
        # transf = self._transf(*(other._transf.expr()))
        #*# for now:
        transf = self(*(other._transf))
=======
        transf = self._transf(*(other._transf.expr()))
>>>>>>> 92da04bb
        return self.__class__(other._chart1, self._chart2, *transf)

    def restrict(self, dom1, dom2=None):
        r"""
        Restriction to subsets.

        INPUT:

        - ``dom1`` -- open subset of the domain of ``chart1``
        - ``dom2`` -- (default: ``None``) open subset of the domain of
          ``chart2``; if ``None``, ``dom1`` is assumed.

        OUTPUT:

        - the transition map between the charts restricted to the specified
          subsets.

        EXAMPLE::

            sage: M = TopManifold(2, 'M')
            sage: X.<x,y> = M.chart()
            sage: Y.<u,v> = M.chart()
            sage: X_to_Y = X.transition_map(Y, [x+y, x-y])
            sage: U = M.open_subset('U', coord_def={X: x>0, Y: u+v>0})
            sage: X_to_Y_U = X_to_Y.restrict(U); X_to_Y_U
            Change of coordinates from Chart (U, (x, y)) to Chart (U, (u, v))
            sage: X_to_Y_U.display()
            u = x + y
            v = x - y

        The result is cached::

            sage: X_to_Y.restrict(U) is X_to_Y_U
            True

        """
        if dom2 is None:
            dom2 = dom1
        ch1 = self._chart1.restrict(dom1)
        ch2 = self._chart2.restrict(dom2)
        if (ch1, ch2) in dom1.coord_changes():
            return dom1.coord_changes()[(ch1,ch2)]
<<<<<<< HEAD
        #*# when MultiCoordFunction will be implemented (trac #18640):
        # return self.__class__(self._chart1.restrict(dom1),
        #                   self._chart2.restrict(dom2), *(self._transf.expr()))
        #*# for now:
        return self.__class__(self._chart1.restrict(dom1),
                           self._chart2.restrict(dom2), *(self._transf))
=======
        return self.__class__(self._chart1.restrict(dom1),
                           self._chart2.restrict(dom2), *(self._transf.expr()))
>>>>>>> 92da04bb

    def display(self):
        r"""
        Display of the coordinate transformation.

        The output is either text-formatted (console mode) or LaTeX-formatted
        (notebook mode).

        EXAMPLE:

        From spherical coordinates to Cartesian ones in the plane::

            sage: M = TopManifold(2, 'R^2')
            sage: U = M.open_subset('U') # the complement of the half line {y=0, x>= 0}
            sage: c_cart.<x,y> = U.chart()
            sage: c_spher.<r,ph> = U.chart(r'r:(0,+oo) ph:(0,2*pi):\phi')
            sage: spher_to_cart = c_spher.transition_map(c_cart, [r*cos(ph), r*sin(ph)])
            sage: spher_to_cart.display()
            x = r*cos(ph)
            y = r*sin(ph)
            sage: latex(spher_to_cart.display())
            \left\{\begin{array}{lcl} x & = & r \cos\left({\phi}\right) \\
             y & = & r \sin\left({\phi}\right) \end{array}\right.

        A shortcut is ``disp()``::

            sage: spher_to_cart.disp()
            x = r*cos(ph)
            y = r*sin(ph)

        """
        from sage.misc.latex import latex
        from sage.tensor.modules.format_utilities import FormattedExpansion
        coords2 = self._chart2[:]
        n2 = len(coords2)
<<<<<<< HEAD
        #*# when MultiCoordFunction will be implemented (trac #18640):
        # expr = self._transf.expr()
        #*# for now:
        expr = self._transf
=======
        expr = self._transf.expr()
>>>>>>> 92da04bb
        rtxt = ""
        if n2 == 1:
            rlatex = r"\begin{array}{lcl}"
        else:
            rlatex = r"\left\{\begin{array}{lcl}"
        for i in range(n2):
            x2 = coords2[i]
            x2f = expr[i]
            rtxt += repr(x2) + " = " + repr(x2f) + "\n"
            rlatex += latex(x2) + r" & = & " + latex(x2f) + r"\\"
        rtxt = rtxt[:-1]  # remove the last new line
        rlatex = rlatex[:-2] + r"\end{array}"
        if n2 > 1:
            rlatex += r"\right."
        return FormattedExpansion(rtxt, rlatex)

    disp = display<|MERGE_RESOLUTION|>--- conflicted
+++ resolved
@@ -297,8 +297,6 @@
         self._dom_restrict = {} # dict. of the restrictions of self to
                                 # subsets of self._domain, with the
                                 # subsets as keys
-<<<<<<< HEAD
-=======
         # The null and one functions of the coordinates:
         base_field = self._domain.base_field()
         if base_field in ['real', 'complex']:
@@ -316,7 +314,6 @@
             if hasattr(dom, '_one_scalar_field'):
                 # dom is an open set
                 dom._one_scalar_field._express[self] = self._one_function
->>>>>>> 92da04bb
 
     def _init_coordinates(self, coord_list):
         r"""
@@ -816,8 +813,6 @@
                 transformations = [transformations]
         return CoordChange(chart1, chart2, *transformations)
 
-<<<<<<< HEAD
-=======
     def function(self, expression):
         r"""
         Define a coordinate function to the base field.
@@ -1046,7 +1041,6 @@
         return MultiCoordFunction(self, expressions)
 
 
->>>>>>> 92da04bb
 #*****************************************************************************
 
 class RealChart(Chart):
@@ -1633,6 +1627,7 @@
         self._bounds = tuple(bounds)
         self._restrictions = new_restrictions
 
+
     def restrict(self, subset, restrictions=None):
         r"""
         Return the restriction of the chart to some open subset of its domain.
@@ -1890,16 +1885,9 @@
                              + "must be provided")
         self._chart1 = chart1
         self._chart2 = chart2
-<<<<<<< HEAD
-        #*# when MultiCoordFunction will be implemented (trac #18640):
-        # self._transf = chart1.multifunction(*transformations)
-        #*# for now:
-        self._transf = transformations
-=======
         # The coordinate transformations are implemented via the class
         # MultiCoordFunction:
         self._transf = chart1.multifunction(*transformations)
->>>>>>> 92da04bb
         self._inverse = None
         # If the two charts are on the same open subset, the coordinate change
         # is added to the subset (and supersets) dictionary:
@@ -1969,17 +1957,7 @@
             (3, -1)
 
         """
-<<<<<<< HEAD
-        #*# When MultiCoordFunction is implemented (trac #18640):
-        # return self._transf(*coords)
-        #*# for now:
-        substitutions = dict([(self._chart1._xx[j], coords[j]) for j in
-                                                              range(self._n1)])
-        return tuple(self._transf[i].subs(substitutions).simplify_full()
-                                                      for i in range(self._n2))
-=======
         return self._transf(*coords)
->>>>>>> 92da04bb
 
     def inverse(self):
         r"""
@@ -2041,14 +2019,7 @@
                 coord_domain[i] = 'positive'
         xp2 = [ SR.var('xxxx' + str(i), domain=coord_domain[i])
                                                            for i in range(n2) ]
-<<<<<<< HEAD
-        #*# when MultiCoordFunction will be implemented (trac #18640):
-        # xx2 = self._transf.expr()
-        #*# for now:
-        xx2 = self._transf
-=======
         xx2 = self._transf.expr()
->>>>>>> 92da04bb
         equations = [ xp2[i] == xx2[i] for i in range(n2) ]
         try:
             solutions = solve(equations, *x1, solution_dict=True)
@@ -2059,8 +2030,6 @@
         if len(solutions) == 1:
             x2_to_x1 = [solutions[0][x1[i]].subs(substitutions)
                                                             for i in range(n1)]
-<<<<<<< HEAD
-=======
             for transf in x2_to_x1:
                 try:
                     if self._domain.base_field() == 'real':
@@ -2069,7 +2038,6 @@
                         transf = simplify_chain_generic(transf)
                 except AttributeError:
                     pass
->>>>>>> 92da04bb
         else:
             list_x2_to_x1 = []
             for sol in solutions:
@@ -2078,8 +2046,6 @@
                                      "set_inverse() to set the inverse " +
                                      "manually")
                 x2_to_x1 = [sol[x1[i]].subs(substitutions) for i in range(n1)]
-<<<<<<< HEAD
-=======
                 for transf in x2_to_x1:
                     try:
                         if self._domain.base_field() == 'real':
@@ -2088,7 +2054,6 @@
                             transf = simplify_chain_generic(transf)
                     except AttributeError:
                         pass
->>>>>>> 92da04bb
                 if self._chart1.valid_coordinates(*x2_to_x1):
                     list_x2_to_x1.append(x2_to_x1)
             if len(list_x2_to_x1) == 0:
@@ -2207,14 +2172,7 @@
             raise ValueError("composition not possible: " +
                              "{} is different from {}".format(other._chart2,
                                                               other._chart1))
-<<<<<<< HEAD
-        #*# when MultiCoordFunction will be implemented (trac #18640):
-        # transf = self._transf(*(other._transf.expr()))
-        #*# for now:
-        transf = self(*(other._transf))
-=======
         transf = self._transf(*(other._transf.expr()))
->>>>>>> 92da04bb
         return self.__class__(other._chart1, self._chart2, *transf)
 
     def restrict(self, dom1, dom2=None):
@@ -2257,17 +2215,8 @@
         ch2 = self._chart2.restrict(dom2)
         if (ch1, ch2) in dom1.coord_changes():
             return dom1.coord_changes()[(ch1,ch2)]
-<<<<<<< HEAD
-        #*# when MultiCoordFunction will be implemented (trac #18640):
-        # return self.__class__(self._chart1.restrict(dom1),
-        #                   self._chart2.restrict(dom2), *(self._transf.expr()))
-        #*# for now:
-        return self.__class__(self._chart1.restrict(dom1),
-                           self._chart2.restrict(dom2), *(self._transf))
-=======
         return self.__class__(self._chart1.restrict(dom1),
                            self._chart2.restrict(dom2), *(self._transf.expr()))
->>>>>>> 92da04bb
 
     def display(self):
         r"""
@@ -2303,14 +2252,7 @@
         from sage.tensor.modules.format_utilities import FormattedExpansion
         coords2 = self._chart2[:]
         n2 = len(coords2)
-<<<<<<< HEAD
-        #*# when MultiCoordFunction will be implemented (trac #18640):
-        # expr = self._transf.expr()
-        #*# for now:
-        expr = self._transf
-=======
         expr = self._transf.expr()
->>>>>>> 92da04bb
         rtxt = ""
         if n2 == 1:
             rlatex = r"\begin{array}{lcl}"
