--- conflicted
+++ resolved
@@ -1839,9 +1839,8 @@
         """
         return self._one_scalar_field
 
-<<<<<<< HEAD
     global_options = ManifoldOptions
-=======
+
     def _Hom_(self, other, category=None):
         r"""
         Construct the set of morphisms (i.e. continuous maps)
@@ -2132,7 +2131,6 @@
 
         """
         return self._identity_map
->>>>>>> f00be007
 
 ##############################################################################
 ## Constructor function
