r"""
Topological Manifolds

Given a topological field `K` (in most applications, `K = \RR` or
`K = \CC`) and a non-negative integer `n`, a *topological manifold of
dimension* `n` *over K* is a topological space `M` such that

- `M` is a Hausdorff space,
- `M` is second countable,
- every point in `M` has a neighborhood homeomorphic to `K^n`.

Topological manifolds are implemented via the class
:class:`TopologicalManifold`. Open subsets of topological manifolds
are also implemented via :class:`TopologicalManifold`, since they are
topological manifolds by themselves.

In the current setting, topological manifolds are mostly described by
means of charts (see :class:`~sage.manifolds.chart.Chart`).

:class:`TopologicalManifold` serves as a base class for more specific
manifold classes.

The user interface is provided by the generic function
:func:`~sage.manifolds.manifold.Manifold`, with
with the argument ``structure`` set to ``'topological'``.

.. RUBRIC:: Example 1: the 2-sphere as a topological manifold of dimension
  2 over `\RR`

One starts by declaring `S^2` as a 2-dimensional topological manifold::

    sage: M = Manifold(2, 'S^2', structure='topological')
    sage: M
    2-dimensional topological manifold S^2

Since the base topological field has not been specified in the argument list
of ``Manifold``, `\RR` is assumed::

    sage: M.base_field()
    Real Field with 53 bits of precision
    sage: dim(M)
    2

Let us consider the complement of a point, the "North pole" say; this is an
open subset of `S^2`, which we call `U`::

    sage: U = M.open_subset('U'); U
    Open subset U of the 2-dimensional topological manifold S^2

A standard chart on `U` is provided by the stereographic projection from the
North pole to the equatorial plane::

    sage: stereoN.<x,y> = U.chart(); stereoN
    Chart (U, (x, y))

Thanks to the operator ``<x,y>`` on the left-hand side, the coordinates
declared in a chart (here `x` and `y`), are accessible by their names;
they are Sage's symbolic variables::

    sage: y
    y
    sage: type(y)
    <type 'sage.symbolic.expression.Expression'>

The South pole is the point of coordinates `(x, y) = (0, 0)` in the above
chart::

    sage: S = U.point((0,0), chart=stereoN, name='S'); S
    Point S on the 2-dimensional topological manifold S^2

Let us call `V` the open subset that is the complement of the South pole and
let us introduce on it the chart induced by the stereographic projection from
the South pole to the equatorial plane::

    sage: V = M.open_subset('V'); V
    Open subset V of the 2-dimensional topological manifold S^2
    sage: stereoS.<u,v> = V.chart(); stereoS
    Chart (V, (u, v))

The North pole is the point of coordinates `(u, v) = (0, 0)` in this chart::

    sage: N = V.point((0,0), chart=stereoS, name='N'); N
    Point N on the 2-dimensional topological manifold S^2

To fully construct the manifold, we declare that it is the union of `U`
and `V`::

    sage: M.declare_union(U,V)

and we provide the transition map between the charts ``stereoN`` =
`(U, (x, y))` and ``stereoS`` = `(V, (u, v))`, denoting by `W` the
intersection of `U` and `V` (`W` is the subset of `U` defined by
`x^2 + y^2 \neq 0`, as well as the subset of `V` defined by
`u^2 + v^2 \neq 0`)::

    sage: stereoN_to_S = stereoN.transition_map(stereoS, [x/(x^2+y^2), y/(x^2+y^2)],
    ....:                          intersection_name='W', restrictions1= x^2+y^2!=0,
    ....:                                                 restrictions2= u^2+v^2!=0)
    sage: stereoN_to_S
    Change of coordinates from Chart (W, (x, y)) to Chart (W, (u, v))
    sage: stereoN_to_S.display()
    u = x/(x^2 + y^2)
    v = y/(x^2 + y^2)

We give the name ``W`` to the Python variable representing `W = U \cap V`::

    sage: W = U.intersection(V)

The inverse of the transition map is computed by the method
:meth:`sage.manifolds.chart.CoordChange.inverse`::

    sage: stereoN_to_S.inverse()
    Change of coordinates from Chart (W, (u, v)) to Chart (W, (x, y))
    sage: stereoN_to_S.inverse().display()
    x = u/(u^2 + v^2)
    y = v/(u^2 + v^2)

At this stage, we have four open subsets on `S^2`::

    sage: M.list_of_subsets()
    [2-dimensional topological manifold S^2,
     Open subset U of the 2-dimensional topological manifold S^2,
     Open subset V of the 2-dimensional topological manifold S^2,
     Open subset W of the 2-dimensional topological manifold S^2]

`W` is the open subset that is the complement of the two poles::

    sage: N in W or S in W
    False

The North pole lies in `V` and the South pole in `U`::

    sage: N in V, N in U
    (True, False)
    sage: S in U, S in V
    (True, False)

The manifold's (user) atlas contains four charts, two of them
being restrictions of charts to a smaller domain::

    sage: M.atlas()
    [Chart (U, (x, y)), Chart (V, (u, v)),
     Chart (W, (x, y)), Chart (W, (u, v))]

Let us consider the point of coordinates `(1, 2)` in the chart ``stereoN``::

    sage: p = M.point((1,2), chart=stereoN, name='p'); p
    Point p on the 2-dimensional topological manifold S^2
    sage: p.parent()
    2-dimensional topological manifold S^2
    sage: p in W
    True

The coordinates of `p` in the chart ``stereoS`` are computed by letting
the chart act on the point::

    sage: stereoS(p)
    (1/5, 2/5)

Given the definition of `p`, we have of course::

    sage: stereoN(p)
    (1, 2)

Similarly::

    sage: stereoS(N)
    (0, 0)
    sage: stereoN(S)
    (0, 0)

A continuous map `S^2 \to \RR` (scalar field)::

    sage: f = M.scalar_field({stereoN: atan(x^2+y^2), stereoS: pi/2-atan(u^2+v^2)},
    ....:                    name='f')
    sage: f
    Scalar field f on the 2-dimensional topological manifold S^2
    sage: f.display()
    f: S^2 --> R
    on U: (x, y) |--> arctan(x^2 + y^2)
    on V: (u, v) |--> 1/2*pi - arctan(u^2 + v^2)
    sage: f(p)
    arctan(5)
    sage: f(N)
    1/2*pi
    sage: f(S)
    0
    sage: f.parent()
    Algebra of scalar fields on the 2-dimensional topological manifold S^2
    sage: f.parent().category()
    Category of commutative algebras over Symbolic Ring


.. RUBRIC:: Example 2: the Riemann sphere as a topological manifold of
  dimension 1 over `\CC`

We declare the Riemann sphere `\CC^*` as a 1-dimensional topological manifold
over `\CC`::

    sage: M = Manifold(1, 'C*', structure='topological', field='complex'); M
    Complex 1-dimensional topological manifold C*

We introduce a first open subset, which is actually
`\CC = \CC^*\setminus\{\infty\}` if we interpret `\CC^*` as the
Alexandroff one-point compactification of `\CC`::

    sage: U = M.open_subset('U')

A natural chart on `U` is then nothing but the identity map of `\CC`, hence
we denote the associated coordinate by `z`::

    sage: Z.<z> = U.chart()

The origin of the complex plane is the point of coordinate `z = 0`::

    sage: O = U.point((0,), chart=Z, name='O'); O
    Point O on the Complex 1-dimensional topological manifold C*

Another open subset of `\CC^*` is `V = \CC^*\setminus\{O\}`::

    sage: V = M.open_subset('V')

We define a chart on `V` such that the point at infinity is the point of
coordinate `0` in this chart::

    sage: W.<w> = V.chart(); W
    Chart (V, (w,))
    sage: inf = M.point((0,), chart=W, name='inf', latex_name=r'\infty')
    sage: inf
    Point inf on the Complex 1-dimensional topological manifold C*

To fully construct the Riemann sphere, we declare that it is the union
of `U` and `V`::

    sage: M.declare_union(U,V)

and we provide the transition map between the two charts as `w = 1 / z`
on `A = U \cap V`::

    sage: Z_to_W = Z.transition_map(W, 1/z, intersection_name='A',
    ....:                           restrictions1= z!=0, restrictions2= w!=0)
    sage: Z_to_W
    Change of coordinates from Chart (A, (z,)) to Chart (A, (w,))
    sage: Z_to_W.display()
    w = 1/z
    sage: Z_to_W.inverse()
    Change of coordinates from Chart (A, (w,)) to Chart (A, (z,))
    sage: Z_to_W.inverse().display()
    z = 1/w

Let consider the complex number `i` as a point of the Riemann sphere::

    sage: i = M((I,), chart=Z, name='i'); i
    Point i on the Complex 1-dimensional topological manifold C*

Its coordinates w.r.t. the charts ``Z`` and ``W`` are::

    sage: Z(i)
    (I,)
    sage: W(i)
    (-I,)

and we have::

    sage: i in U
    True
    sage: i in V
    True

The following subsets and charts have been defined::

    sage: M.list_of_subsets()
    [Open subset A of the Complex 1-dimensional topological manifold C*,
     Complex 1-dimensional topological manifold C*,
     Open subset U of the Complex 1-dimensional topological manifold C*,
     Open subset V of the Complex 1-dimensional topological manifold C*]
    sage: M.atlas()
    [Chart (U, (z,)), Chart (V, (w,)), Chart (A, (z,)), Chart (A, (w,))]

A constant map `\CC^* \rightarrow \CC`::

    sage: f = M.constant_scalar_field(3+2*I, name='f'); f
    Scalar field f on the Complex 1-dimensional topological manifold C*
    sage: f.display()
    f: C* --> C
    on U: z |--> 2*I + 3
    on V: w |--> 2*I + 3
    sage: f(O)
    2*I + 3
    sage: f(i)
    2*I + 3
    sage: f(inf)
    2*I + 3
    sage: f.parent()
    Algebra of scalar fields on the Complex 1-dimensional topological
     manifold C*
    sage: f.parent().category()
    Category of commutative algebras over Symbolic Ring

AUTHORS:

- Eric Gourgoulhon (2015): initial version
- Travis Scrimshaw (2015): structure described via
  :class:`~sage.manifolds.structure.TopologicalStructure` or
  :class:`~sage.manifolds.structure.RealTopologicalStructure`


REFERENCES:

.. [Lee11] \J.M. Lee : *Introduction to Topological Manifolds*,
   2nd ed., Springer (New York) (2011).
.. [Lee13] \J.M. Lee : *Introduction to Smooth Manifolds*,
   2nd ed., Springer (New York) (2013)
.. [KN63] \S. Kobayashi & K. Nomizu : *Foundations of Differential Geometry*,
   vol. 1, Interscience Publishers (New York) (1963).
.. [Huybrechts05] \D. Huybrechts : *Complex Geometry*,
   Springer (Berlin) (2005).
"""

#*****************************************************************************
#       Copyright (C) 2015 Eric Gourgoulhon <eric.gourgoulhon@obspm.fr>
#       Copyright (C) 2015 Travis Scrimshaw <tscrimsh@umn.edu>
#
# This program is free software: you can redistribute it and/or modify
# it under the terms of the GNU General Public License as published by
# the Free Software Foundation, either version 2 of the License, or
# (at your option) any later version.
#                  http://www.gnu.org/licenses/
#*****************************************************************************
from __future__ import print_function

from sage.categories.fields import Fields
from sage.categories.manifolds import Manifolds
from sage.categories.homset import Hom
from sage.rings.all import CC
from sage.rings.real_mpfr import RR, RealField_class
from sage.rings.complex_field import ComplexField_class
from sage.misc.prandom import getrandbits
from sage.misc.cachefunc import cached_method
from sage.rings.integer import Integer
from sage.structure.global_options import GlobalOptions
from sage.manifolds.subset import ManifoldSubset
from sage.manifolds.structure import (TopologicalStructure,
                                      RealTopologicalStructure)

#############################################################################
## Global options

ManifoldOptions=GlobalOptions(name='manifolds',
    doc=r"""
    Sets and displays the global options for manifolds. If no parameters
    are set, then the function returns a copy of the options dictionary.

    The ``options`` to manifolds can be accessed as the method
    :obj:`Manifold.global_options`.
    """,
    end_doc=r"""
    EXAMPLES::

        sage: M = Manifold(2, 'M', structure='topological')
        sage: X.<x,y> = M.chart()
        sage: g = function('g')(x, y)

    For coordinate functions, the display is more "textbook" like::

        sage: f = X.function(diff(g, x) + diff(g, y))
        sage: f
        d(g)/dx + d(g)/dy

        sage: latex(f)
        \frac{\partial\,g}{\partial x} + \frac{\partial\,g}{\partial y}

    One can switch to Pynac notation by changing ``textbook_output``
    to ``False``::

        sage: Manifold.global_options(textbook_output=False)
        sage: f
        D[0](g)(x, y) + D[1](g)(x, y)
        sage: latex(f)
        D[0]\left(g\right)\left(x, y\right) + D[1]\left(g\right)\left(x, y\right)
        sage: Manifold.global_options.reset()

    If there is a clear understanding that `u` and `v` are functions of
    `(x,y)`, the explicit mention of the latter can be cumbersome in lengthy
    tensor expressions::

        sage: f = X.function(function('u')(x, y) * function('v')(x, y))
        sage: f
        u(x, y)*v(x, y)

    We can switch it off by::

        sage: M.global_options(omit_function_arguments=True)
        sage: f
        u*v
        sage: M.global_options.reset()
    """,
    textbook_output=dict(default=True,
                         description='textbook-like output instead of the Pynac output for derivatives',
                         checker=lambda x: isinstance(x, bool)),
    omit_function_arguments=dict(default=False,
                                 description='Determine if the arguments of symbolic functions are printed',
                                 checker=lambda x: isinstance(x, bool)),
)

#############################################################################
## Class

class TopologicalManifold(ManifoldSubset):
    r"""
    Topological manifold over a topological field `K`.

    Given a topological field `K` (in most applications, `K = \RR` or
    `K = \CC`) and a non-negative integer `n`, a *topological manifold of
    dimension* `n` *over K* is a topological space `M` such that

    - `M` is a Hausdorff space,
    - `M` is second countable, and
    - every point in `M` has a neighborhood homeomorphic to `K^n`.

    This is a Sage *parent* class, the corresponding *element*
    class being :class:`~sage.manifolds.point.ManifoldPoint`.

    INPUT:

    - ``n`` -- positive integer; dimension of the manifold
    - ``name`` -- string; name (symbol) given to the manifold
    - ``field`` -- field `K` on which the manifold is
      defined; allowed values are

      - ``'real'`` or an object of type ``RealField`` (e.g., ``RR``) for
        a manifold over `\RR`
      - ``'complex'`` or an object of type ``ComplexField`` (e.g., ``CC``)
        for a manifold over `\CC`
      - an object in the category of topological fields (see
        :class:`~sage.categories.fields.Fields` and
        :class:`~sage.categories.topological_spaces.TopologicalSpaces`)
        for other types of manifolds

    - ``structure`` -- manifold structure (see
      :class:`~sage.manifolds.structure.TopologicalStructure` or
      :class:`~sage.manifolds.structure.RealTopologicalStructure`)
    - ``ambient`` -- (default: ``None``) if not ``None``, must be a
      topological manifold; the created object is then an open subset of
      ``ambient``
    - ``latex_name`` -- (default: ``None``) string; LaTeX symbol to
      denote the manifold; if none are provided, it is set to ``name``
    - ``start_index`` -- (default: 0) integer; lower value of the range of
      indices used for "indexed objects" on the manifold, e.g., coordinates
      in a chart
    - ``category`` -- (default: ``None``) to specify the category; if
      ``None``, ``Manifolds(field)`` is assumed (see the category
      :class:`~sage.categories.manifolds.Manifolds`)
    - ``unique_tag`` -- (default: ``None``) tag used to force the construction
      of a new object when all the other arguments have been used previously
      (without ``unique_tag``, the
      :class:`~sage.structure.unique_representation.UniqueRepresentation`
      behavior inherited from
      :class:`~sage.manifolds.subset.ManifoldSubset`
      would return the previously constructed object corresponding to these
      arguments)

    EXAMPLES:

    A 4-dimensional topological manifold (over `\RR`)::

        sage: M = Manifold(4, 'M', latex_name=r'\mathcal{M}', structure='topological')
        sage: M
        4-dimensional topological manifold M
        sage: latex(M)
        \mathcal{M}
        sage: type(M)
        <class 'sage.manifolds.manifold.TopologicalManifold_with_category'>
        sage: M.base_field()
        Real Field with 53 bits of precision
        sage: dim(M)
        4

    The input parameter ``start_index`` defines the range of indices
    on the manifold::

        sage: M = Manifold(4, 'M', structure='topological')
        sage: list(M.irange())
        [0, 1, 2, 3]
        sage: M = Manifold(4, 'M', structure='topological', start_index=1)
        sage: list(M.irange())
        [1, 2, 3, 4]
        sage: list(Manifold(4, 'M', structure='topological', start_index=-2).irange())
        [-2, -1, 0, 1]

    A complex manifold::

        sage: N = Manifold(3, 'N', structure='topological', field='complex'); N
        Complex 3-dimensional topological manifold N

    A manifold over `\QQ`::

        sage: N = Manifold(6, 'N', structure='topological', field=QQ); N
        6-dimensional topological manifold N over the Rational Field

    A manifold over `\QQ_5`, the field of 5-adic numbers::

        sage: N = Manifold(2, 'N', structure='topological', field=Qp(5)); N
        2-dimensional topological manifold N over the 5-adic Field with capped
         relative precision 20

    A manifold is a Sage *parent* object, in the category of topological
    manifolds over a given topological field (see
    :class:`~sage.categories.manifolds.Manifolds`)::

        sage: isinstance(M, Parent)
        True
        sage: M.category()
        Category of manifolds over Real Field with 53 bits of precision
        sage: from sage.categories.manifolds import Manifolds
        sage: M.category() is Manifolds(RR)
        True
        sage: M.category() is Manifolds(M.base_field())
        True
        sage: M in Manifolds(RR)
        True
        sage: N in Manifolds(Qp(5))
        True

    The corresponding Sage *elements* are points::

        sage: X.<t, x, y, z> = M.chart()
        sage: p = M.an_element(); p
        Point on the 4-dimensional topological manifold M
        sage: p.parent()
        4-dimensional topological manifold M
        sage: M.is_parent_of(p)
        True
        sage: p in M
        True

    The manifold's points are instances of class
    :class:`~sage.manifolds.point.ManifoldPoint`::

        sage: isinstance(p, sage.manifolds.point.ManifoldPoint)
        True

    Since an open subset of a topological manifold `M` is itself a
    topological manifold, open subsets of `M` are instances of the class
    :class:`TopologicalManifold`::

        sage: U = M.open_subset('U'); U
        Open subset U of the 4-dimensional topological manifold M
        sage: isinstance(U, sage.manifolds.manifold.TopologicalManifold)
        True
        sage: U.base_field() == M.base_field()
        True
        sage: dim(U) == dim(M)
        True
        sage: U.category()
        Join of Category of subobjects of sets and Category of manifolds over
         Real Field with 53 bits of precision

    The manifold passes all the tests of the test suite relative to its
    category::

        sage: TestSuite(M).run()

    .. SEEALSO::

        :mod:`sage.manifolds.manifold`
    """
    def __init__(self, n, name, field, structure, ambient=None,
                 latex_name=None, start_index=0, category=None,
                 unique_tag=None):
        r"""
        Construct a topological manifold.

        TESTS::

            sage: M = Manifold(3, 'M', latex_name=r'\mathbb{M}',
            ....:              structure='topological', start_index=1)
            sage: M
            3-dimensional topological manifold M
            sage: latex(M)
            \mathbb{M}
            sage: dim(M)
            3
            sage: X.<x,y,z> = M.chart()
            sage: TestSuite(M).run()

        Tests for open subsets::

            sage: U = M.open_subset('U', coord_def={X: x>0})
            sage: TestSuite(U).run()
            sage: U.category() is M.category().Subobjects()
            True

        """
        # Initialization of the attributes _dim, _field, _field_type:
        self._dim = n
        if field == 'real':
            self._field = RR
            self._field_type = 'real'
        elif field == 'complex':
            self._field = CC
            self._field_type = 'complex'
        else:
            if field not in Fields():
                raise TypeError("the argument 'field' must be a field")
            self._field = field
            if isinstance(field, RealField_class):
                self._field_type = 'real'
            elif isinstance(field, ComplexField_class):
                self._field_type = 'complex'
            else:
                self._field_type = 'neither_real_nor_complex'
        # Structure and category:
        self._structure = structure
        if ambient is None:
            ambient = self
            category = Manifolds(self._field).or_subcategory(category)
            category = self._structure.subcategory(category)
        else:
            category = ambient.category().Subobjects()
        # Initialization as a manifold set:
        ManifoldSubset.__init__(self, ambient, name, latex_name=latex_name,
                                category=category)
        self._is_open = True
        self._open_covers.append([self])  # list of open covers of self
        #
        if not isinstance(start_index, (int, Integer)):
            raise TypeError("the starting index must be an integer")
        self._sindex = start_index
        #
        self._atlas = []  # list of charts defined on subsets of self
        self._top_charts = []  # list of charts defined on subsets of self
                        # that are not subcharts of charts on larger subsets
        self._def_chart = None  # default chart
        self._charts_by_coord = {} # dictionary of charts whose domain is self
                                   # (key: string formed by the coordinate
                                   #  symbols separated by a white space)
        self._coord_changes = {} # dictionary of transition maps (key: pair of
                                 # of charts)
        # List of charts that individually cover self, i.e. whose
        # domains are self (if non-empty, self is a coordinate domain):
        self._covering_charts = []
        # Algebra of scalar fields defined on self:
        self._scalar_field_algebra = self._structure.scalar_field_algebra(self)
        # The zero scalar field:
        self._zero_scalar_field = self._scalar_field_algebra.zero()
        # The unit scalar field:
        self._one_scalar_field = self._scalar_field_algebra.one()

    def _repr_(self):
        r"""
        Return a string representation of the manifold.

        TESTS::

            sage: M = Manifold(3, 'M', structure='topological')
            sage: M._repr_()
            '3-dimensional topological manifold M'
            sage: repr(M)  # indirect doctest
            '3-dimensional topological manifold M'
            sage: M  # indirect doctest
            3-dimensional topological manifold M
            sage: M = Manifold(3, 'M', structure='topological', field='complex')
            sage: M._repr_()
            'Complex 3-dimensional topological manifold M'
            sage: M = Manifold(3, 'M', structure='topological', field=QQ)
            sage: M._repr_()
            '3-dimensional topological manifold M over the Rational Field'

        If the manifold is actually an open subset of a larger manifold, the
        string representation is different::

            sage: U = M.open_subset('U')
            sage: U._repr_()
            'Open subset U of the 3-dimensional topological manifold M
             over the Rational Field'
        """
        if self is self._manifold:
            if self._field_type == 'real':
                return "{}-dimensional {} manifold {}".format(self._dim,
                                                          self._structure.name,
                                                          self._name)
            elif self._field_type == 'complex':
                return "Complex {}-dimensional {} manifold {}".format(self._dim,
                                                           self._structure.name,
                                                           self._name)
            return "{}-dimensional {} manifold {} over the {}".format(self._dim,
                                                           self._structure.name,
                                                           self._name,
                                                           self._field)
        else:
            return "Open subset {} of the {}".format(self._name, self._manifold)

    def _an_element_(self):
        r"""
        Construct some point on the manifold.

        EXAMPLES::

            sage: M = Manifold(2, 'M', structure='topological')
            sage: X.<x,y> = M.chart()
            sage: p = M._an_element_(); p
            Point on the 2-dimensional topological manifold M
            sage: p.coord()
            (0, 0)
            sage: U = M.open_subset('U', coord_def={X: y>1}); U
            Open subset U of the 2-dimensional topological manifold M
            sage: p = U._an_element_(); p
            Point on the 2-dimensional topological manifold M
            sage: p in U
            True
            sage: p.coord()
            (0, 2)
            sage: V = U.open_subset('V', coord_def={X.restrict(U): x<-pi})
            sage: p = V._an_element_(); p
            Point on the 2-dimensional topological manifold M
            sage: p in V
            True
            sage: p.coord()
            (-pi - 1, 2)

        """
        from sage.rings.infinity import Infinity
        if self._def_chart is None:
            return self.element_class(self)
        # Attempt to construct a point in the domain of the default chart
        chart = self._def_chart
        if self._field_type == 'real':
            coords = []
            for coord_range in chart._bounds:
                xmin = coord_range[0][0]
                xmax = coord_range[1][0]
                if xmin == -Infinity:
                    if xmax == Infinity:
                        x = 0
                    else:
                        x = xmax - 1
                else:
                    if xmax == Infinity:
                        x = xmin + 1
                    else:
                        x = (xmin + xmax)/2
                coords.append(x)
        else:
            coords = self._dim*[0]
        if not chart.valid_coordinates(*coords):
            # Attempt to construct a point in the domain of other charts
            if self._field_type == 'real':
                for ch in self._atlas:
                    if ch is self._def_chart:
                        continue # since this case has already been attempted
                    coords = []
                    for coord_range in ch._bounds:
                        xmin = coord_range[0][0]
                        xmax = coord_range[1][0]
                        if xmin == -Infinity:
                            if xmax == Infinity:
                                x = 0
                            else:
                                x = xmax - 1
                        else:
                            if xmax == Infinity:
                                x = xmin + 1
                            else:
                                x = (xmin + xmax)/2
                        coords.append(x)
                    if ch.valid_coordinates(*coords):
                        chart = ch
                        break
                else:
                    # A generic element with specific coordinates could not be
                    # automatically generated, due to too complex cooordinate
                    # conditions. An element without any coordinate set is
                    # returned instead:
                    return self.element_class(self)
            else:
                # Case of manifolds over a field different from R
                for ch in self._atlas:
                    if ch is self._def_chart:
                        continue # since this case has already been attempted
                    if ch.valid_coordinates(*coords):
                        chart = ch
                        break
                else:
                    return self.element_class(self)
        # The point is constructed with check_coords=False since the check
        # has just been performed above:
        return self.element_class(self, coords=coords, chart=chart,
                                  check_coords=False)

    def __contains__(self, point):
        r"""
        Check whether a point is contained in the manifold.

        EXAMPLES::

            sage: M = Manifold(2, 'M', structure='topological')
            sage: X.<x,y> = M.chart()
            sage: p = M.point((1,2), chart=X)
            sage: M.__contains__(p)
            True
            sage: p in M  # indirect doctest
            True
            sage: U = M.open_subset('U', coord_def={X: x>0})
            sage: U.__contains__(p)
            True
            sage: p in U  # indirect doctest
            True
            sage: V = U.open_subset('V', coord_def={X.restrict(U): y<0})
            sage: V.__contains__(p)
            False
            sage: p in V  # indirect doctest
            False

        """
        # for efficiency, a quick test first:
        if point.parent() is self:
            return True
        if point.parent().is_subset(self):
            return True
        for chart in self._atlas:
            if chart in point._coordinates:
                if chart.valid_coordinates( *(point._coordinates[chart]) ):
                    return True
        for chart in point._coordinates:
            for schart in chart._subcharts:
                if schart in self._atlas and schart.valid_coordinates(
                                          *(point._coordinates[chart]) ):
                    return True
        return False

    def open_subset(self, name, latex_name=None, coord_def={}):
        r"""
        Create an open subset of the manifold.

        An open subset is a set that is (i) included in the manifold and (ii)
        open with respect to the manifold's topology. It is a topological
        manifold by itself. Hence the returned object is an instance of
        :class:`TopologicalManifold`.

        INPUT:

        - ``name`` -- name given to the open subset
        - ``latex_name`` --  (default: ``None``) LaTeX symbol to denote
          the subset; if none are provided, it is set to ``name``
        - ``coord_def`` -- (default: {}) definition of the subset in
          terms of coordinates; ``coord_def`` must a be dictionary with keys
          charts on the manifold and values the symbolic expressions formed
          by the coordinates to define the subset

        OUTPUT:

        - the open subset, as an instance of :class:`TopologicalManifold`

        EXAMPLES:

        Creating an open subset of a 2-dimensional manifold::

            sage: M = Manifold(2, 'M', structure='topological')
            sage: A = M.open_subset('A'); A
            Open subset A of the 2-dimensional topological manifold M

        As an open subset of a topological manifold, ``A`` is itself a
        topological manifold, on the same topological field and of the same
        dimension as ``M``::

            sage: isinstance(A, sage.manifolds.manifold.TopologicalManifold)
            True
            sage: A.base_field() == M.base_field()
            True
            sage: dim(A) == dim(M)
            True
            sage: A.category() is M.category().Subobjects()
            True

        Creating an open subset of ``A``::

            sage: B = A.open_subset('B'); B
            Open subset B of the 2-dimensional topological manifold M

        We have then::

            sage: A.subsets()  # random (set output)
            {Open subset B of the 2-dimensional topological manifold M,
             Open subset A of the 2-dimensional topological manifold M}
            sage: B.is_subset(A)
            True
            sage: B.is_subset(M)
            True

        Defining an open subset by some coordinate restrictions: the open
        unit disk in `\RR^2`::

            sage: M = Manifold(2, 'R^2', structure='topological')
            sage: c_cart.<x,y> = M.chart() # Cartesian coordinates on R^2
            sage: U = M.open_subset('U', coord_def={c_cart: x^2+y^2<1}); U
            Open subset U of the 2-dimensional topological manifold R^2

        Since the argument ``coord_def`` has been set, ``U`` is automatically
        provided with a chart, which is the restriction of the Cartesian one
        to ``U``::

            sage: U.atlas()
            [Chart (U, (x, y))]

        Therefore, one can immediately check whether a point belongs
        to ``U``::

            sage: M.point((0,0)) in U
            True
            sage: M.point((1/2,1/3)) in U
            True
            sage: M.point((1,2)) in U
            False

        """
        resu = TopologicalManifold(self._dim, name, self._field,
                                   self._structure, ambient=self._manifold,
                                   latex_name=latex_name,
                                   start_index=self._sindex)
        resu._supersets.update(self._supersets)
        for sd in self._supersets:
            sd._subsets.add(resu)
        self._top_subsets.add(resu)
        # Charts on the result from the coordinate definition:
        for chart, restrictions in coord_def.iteritems():
            if chart not in self._atlas:
                raise ValueError("the {} does not belong to ".format(chart) +
                                 "the atlas of {}".format(self))
            chart.restrict(resu, restrictions)
        # Transition maps on the result inferred from those of self:
        for chart1 in coord_def:
            for chart2 in coord_def:
                if chart2 != chart1 and (chart1, chart2) in self._coord_changes:
                    self._coord_changes[(chart1, chart2)].restrict(resu)
        return resu

    def get_chart(self, coordinates, domain=None):
        r"""
        Get a chart from its coordinates.

        The chart must have been previously created by the method
        :meth:`chart`.

        INPUT:

        - ``coordinates`` --  single string composed of the coordinate symbols
          separated by a space
        - ``domain`` -- (default: ``None``) string containing the name of the
          chart's domain, which must be a subset of the current manifold; if
          ``None``, the current manifold is assumed

        OUTPUT:

        - instance of
          :class:`~sage.manifolds.chart.Chart` (or of the subclass
          :class:`~sage.manifolds.chart.RealChart`) representing the chart
          corresponding to the above specifications

        EXAMPLES::

            sage: M = Manifold(2, 'M', structure='topological')
            sage: X.<x,y> = M.chart()
            sage: M.get_chart('x y')
            Chart (M, (x, y))
            sage: M.get_chart('x y') is X
            True
            sage: U = M.open_subset('U', coord_def={X: (y!=0,x<0)})
            sage: Y.<r, ph> = U.chart(r'r:(0,+oo) ph:(0,2*pi):\phi')
            sage: M.atlas()
            [Chart (M, (x, y)), Chart (U, (x, y)), Chart (U, (r, ph))]
            sage: M.get_chart('x y', domain='U')
            Chart (U, (x, y))
            sage: M.get_chart('x y', domain='U') is X.restrict(U)
            True
            sage: U.get_chart('r ph')
            Chart (U, (r, ph))
            sage: M.get_chart('r ph', domain='U')
            Chart (U, (r, ph))
            sage: M.get_chart('r ph', domain='U') is Y
            True

        """
        if domain is None:
            dom = self
        else:
            dom = self.get_subset(domain)
        try:
            return dom._charts_by_coord[coordinates]
        except KeyError:
            raise KeyError("the coordinates '{}' ".format(coordinates) +
                           "do not correspond to any chart with " +
                           "the {} as domain".format(dom))

    def dimension(self):
        r"""
        Return the dimension of the manifold over its base field.

        EXAMPLES::

            sage: M = Manifold(2, 'M', structure='topological')
            sage: M.dimension()
            2

        A shortcut is ``dim()``::

            sage: M.dim()
            2

        The Sage global function ``dim`` can also be used::

            sage: dim(M)
            2

        """
        return self._dim

    dim = dimension

    def base_field(self):
        r"""
        Return the field on which the manifold is defined.

        OUTPUT:

        - a topological field

        EXAMPLES::

            sage: M = Manifold(3, 'M', structure='topological')
            sage: M.base_field()
            Real Field with 53 bits of precision
            sage: M = Manifold(3, 'M', structure='topological', field='complex')
            sage: M.base_field()
            Complex Field with 53 bits of precision
            sage: M = Manifold(3, 'M', structure='topological', field=QQ)
            sage: M.base_field()
            Rational Field

        """
        return self._field

    def base_field_type(self):
        r"""
        Return the type of topological field on which the manifold is defined.

        OUTPUT:

        - a string describing the field, with three possible values:

          - ``'real'`` for the real field `\RR`
          - ``'complex'`` for the complex field `\CC`
          - ``'neither_real_nor_complex'`` for a field different from `\RR`
            and `\CC`

        EXAMPLES::

            sage: M = Manifold(3, 'M', structure='topological')
            sage: M.base_field_type()
            'real'
            sage: M = Manifold(3, 'M', structure='topological', field='complex')
            sage: M.base_field_type()
            'complex'
            sage: M = Manifold(3, 'M', structure='topological', field=QQ)
            sage: M.base_field_type()
            'neither_real_nor_complex'

        """
        return self._field_type

    def start_index(self):
        r"""
        Return the first value of the index range used on the manifold.

        This is the parameter ``start_index`` passed at the construction of
        the manifold.

        OUTPUT:

        - the integer `i_0` such that all indices of indexed objects on the
          manifold range from `i_0` to `i_0 + n - 1`, where `n` is the
          manifold's dimension

        EXAMPLES::

            sage: M = Manifold(3, 'M', structure='topological')
            sage: M.start_index()
            0
            sage: M = Manifold(3, 'M', structure='topological', start_index=1)
            sage: M.start_index()
            1

        """
        return self._sindex

    def irange(self, start=None):
        r"""
        Single index generator.

        INPUT:

        - ``start`` -- (default: ``None``) initial value `i_0` of the index;
          if none are provided, the value returned by :meth:`start_index()`
          is assumed

        OUTPUT:

        - an iterable index, starting from `i_0` and ending at
          `i_0 + n - 1`, where `n` is the manifold's dimension

        EXAMPLES:

        Index range on a 4-dimensional manifold::

            sage: M = Manifold(4, 'M', structure='topological')
<<<<<<< HEAD
            sage: [i for i in M.irange()]
            [0, 1, 2, 3]
            sage: [i for i in M.irange(2)]
            [2, 3]
=======
>>>>>>> 573e76aa
            sage: list(M.irange())
            [0, 1, 2, 3]
            sage: list(M.irange(2))
            [2, 3]

        Index range on a 4-dimensional manifold with starting index=1::

            sage: M = Manifold(4, 'M', structure='topological', start_index=1)
<<<<<<< HEAD
            sage: [i for i in M.irange()]
            [1, 2, 3, 4]
            sage: [i for i in M.irange(2)]
=======
            sage: list(M.irange())
            [1, 2, 3, 4]
            sage: list(M.irange(2))
>>>>>>> 573e76aa
            [2, 3, 4]

        In general, one has always::

            sage: next(M.irange()) == M.start_index()
            True

        """
        si = self._sindex
        imax = self._dim + si
        if start is None:
            i = si
        else:
            i = start
        while i < imax:
            yield i
            i += 1

    def index_generator(self, nb_indices):
        r"""
        Generator of index series.

        INPUT:

        - ``nb_indices`` -- number of indices in a series

        OUTPUT:

        - an iterable index series for a generic component with the specified
          number of indices

        EXAMPLES:

        Indices on a 2-dimensional manifold::

            sage: M = Manifold(2, 'M', structure='topological', start_index=1)
<<<<<<< HEAD
            sage: for ind in M.index_generator(2):
            ....:     print(ind)
            ....:
            (1, 1)
            (1, 2)
            (2, 1)
            (2, 2)
=======
            sage: list(M.index_generator(2))
            [(1, 1), (1, 2), (2, 1), (2, 2)]
>>>>>>> 573e76aa

        Loops can be nested::

            sage: for ind1 in M.index_generator(2):
<<<<<<< HEAD
            ....:     print("{} : ".format(ind1))
            ....:     [ind2 for ind2 in M.index_generator(2)]
            ....:
            (1, 1) :
            [(1, 1), (1, 2), (2, 1), (2, 2)]
            (1, 2) :
            [(1, 1), (1, 2), (2, 1), (2, 2)]
            (2, 1) :
            [(1, 1), (1, 2), (2, 1), (2, 2)]
            (2, 2) :
            [(1, 1), (1, 2), (2, 1), (2, 2)]

=======
            ....:     print("{} : {}".format(ind1, list(M.index_generator(2))))
            (1, 1) : [(1, 1), (1, 2), (2, 1), (2, 2)]
            (1, 2) : [(1, 1), (1, 2), (2, 1), (2, 2)]
            (2, 1) : [(1, 1), (1, 2), (2, 1), (2, 2)]
            (2, 2) : [(1, 1), (1, 2), (2, 1), (2, 2)]
>>>>>>> 573e76aa
        """
        si = self._sindex
        imax = self._dim - 1 + si
        ind = [si for k in range(nb_indices)]
        ind_end = [si for k in range(nb_indices)]
        ind_end[0] = imax+1
        while ind != ind_end:
            yield tuple(ind)
            ret = 1
            for pos in range(nb_indices-1,-1,-1):
                if ind[pos] != imax:
                    ind[pos] += ret
                    ret = 0
                elif ret == 1:
                    if pos == 0:
                        ind[pos] = imax + 1 # end point reached
                    else:
                        ind[pos] = si
                        ret = 1

    def atlas(self):
        r"""
        Return the list of charts that have been defined on the manifold.

        EXAMPLES:

        Let us consider `\RR^2` as a 2-dimensional manifold::

            sage: M = Manifold(2, 'R^2', structure='topological')

        Immediately after the manifold creation, the atlas is empty, since no
        chart has been defined yet::

            sage: M.atlas()
            []

        Let us introduce the chart of Cartesian coordinates::

            sage: c_cart.<x,y> = M.chart()
            sage: M.atlas()
            [Chart (R^2, (x, y))]

        The complement of the half line `\{y = 0, x \geq 0\}`::

            sage: U = M.open_subset('U', coord_def={c_cart: (y!=0,x<0)})
            sage: U.atlas()
            [Chart (U, (x, y))]
            sage: M.atlas()
            [Chart (R^2, (x, y)), Chart (U, (x, y))]

        Spherical (polar) coordinates on ``U``::

            sage: c_spher.<r, ph> = U.chart(r'r:(0,+oo) ph:(0,2*pi):\phi')
            sage: U.atlas()
            [Chart (U, (x, y)), Chart (U, (r, ph))]
            sage: M.atlas()
            [Chart (R^2, (x, y)), Chart (U, (x, y)), Chart (U, (r, ph))]

        .. SEEALSO::

            :meth:`top_charts`

        """
        return list(self._atlas) # Make a (shallow) copy

    def top_charts(self):
        r"""
        Return the list of charts defined on subsets of the current manifold
        that are not subcharts of charts on larger subsets.

        OUTPUT:

        - list of charts defined on open subsets of the manifold but not on
          larger subsets

        EXAMPLES:

        Charts on a 2-dimensional manifold::

            sage: M = Manifold(2, 'M', structure='topological')
            sage: X.<x,y> = M.chart()
            sage: U = M.open_subset('U', coord_def={X: x>0})
            sage: Y.<u,v> = U.chart()
            sage: M.top_charts()
            [Chart (M, (x, y)), Chart (U, (u, v))]

        Note that the (user) atlas contains one more chart: ``(U, (x,y))``,
        which is not a "top" chart::

            sage: M.atlas()
            [Chart (M, (x, y)), Chart (U, (x, y)), Chart (U, (u, v))]

        .. SEEALSO::

            :meth:`atlas` for the complete list of charts defined on the
            manifold.

        """
        return list(self._top_charts) # Make a (shallow) copy

    def default_chart(self):
        r"""
        Return the default chart defined on the manifold.

        Unless changed via :meth:`set_default_chart`, the *default chart*
        is the first one defined on a subset of the manifold (possibly itself).

        OUTPUT:

        - instance of :class:`~sage.manifolds.chart.Chart`
          representing the default chart

        EXAMPLES:

        Default chart on a 2-dimensional manifold and on some subsets::

            sage: M = Manifold(2, 'M', structure='topological')
            sage: M.chart('x y')
            Chart (M, (x, y))
            sage: M.chart('u v')
            Chart (M, (u, v))
            sage: M.default_chart()
            Chart (M, (x, y))
            sage: A = M.open_subset('A')
            sage: A.chart('t z')
            Chart (A, (t, z))
            sage: A.default_chart()
            Chart (A, (t, z))

        """
        return self._def_chart

    def set_default_chart(self, chart):
        r"""
        Changing the default chart on ``self``.

        INPUT:

        - ``chart`` -- a chart (must be defined on some subset ``self``)

        EXAMPLES:

        Charts on a 2-dimensional manifold::

            sage: M = Manifold(2, 'M', structure='topological')
            sage: c_xy.<x,y> = M.chart()
            sage: c_uv.<u,v> = M.chart()
            sage: M.default_chart()
            Chart (M, (x, y))
            sage: M.set_default_chart(c_uv)
            sage: M.default_chart()
            Chart (M, (u, v))

        """
        from chart import Chart
        if not isinstance(chart, Chart):
            raise TypeError("{} is not a chart".format(chart))
        if chart._domain is not self:
            if self.is_manifestly_coordinate_domain():
                raise TypeError("the chart domain must coincide with " +
                                "the {}".format(self))
            if chart not in self._atlas:
                raise ValueError("the chart must be defined on the " +
                                 "{}".format(self))
        self._def_chart = chart

    def coord_change(self, chart1, chart2):
        r"""
        Return the change of coordinates (transition map) between two charts
        defined on the manifold.

        The change of coordinates must have been defined previously, for
        instance by the method
        :meth:`~sage.manifolds.chart.Chart.transition_map`.

        INPUT:

        - ``chart1`` -- chart 1
        - ``chart2`` -- chart 2

        OUTPUT:

        - instance of :class:`~sage.manifolds.chart.CoordChange`
          representing the transition map from chart 1 to chart 2

        EXAMPLES:

        Change of coordinates on a 2-dimensional manifold::

            sage: M = Manifold(2, 'M', structure='topological')
            sage: c_xy.<x,y> = M.chart()
            sage: c_uv.<u,v> = M.chart()
            sage: c_xy.transition_map(c_uv, (x+y, x-y)) # defines the coord. change
            Change of coordinates from Chart (M, (x, y)) to Chart (M, (u, v))
            sage: M.coord_change(c_xy, c_uv) # returns the coord. change defined above
            Change of coordinates from Chart (M, (x, y)) to Chart (M, (u, v))

        """
        if (chart1, chart2) not in self._coord_changes:
            raise TypeError("the change of coordinates from " +
                            "{} to {}".format(chart1, chart2) + " has not " +
                            "been defined on the {}".format(self))
        return self._coord_changes[(chart1, chart2)]

    def coord_changes(self):
        r"""
        Return the changes of coordinates (transition maps) defined on
        subsets of the manifold.

        OUTPUT:

        - dictionary of changes of coordinates, with pairs of charts as keys

        EXAMPLES:

        Various changes of coordinates on a 2-dimensional manifold::

            sage: M = Manifold(2, 'M', structure='topological')
            sage: c_xy.<x,y> = M.chart()
            sage: c_uv.<u,v> = M.chart()
            sage: xy_to_uv = c_xy.transition_map(c_uv, [x+y, x-y])
            sage: M.coord_changes()
            {(Chart (M, (x, y)),
              Chart (M, (u, v))): Change of coordinates from Chart (M, (x, y)) to Chart (M, (u, v))}
            sage: uv_to_xy = xy_to_uv.inverse()
            sage: M.coord_changes()  # random (dictionary output)
            {(Chart (M, (u, v)),
              Chart (M, (x, y))): Change of coordinates from Chart (M, (u, v)) to Chart (M, (x, y)),
             (Chart (M, (x, y)),
              Chart (M, (u, v))): Change of coordinates from Chart (M, (x, y)) to Chart (M, (u, v))}
            sage: c_rs.<r,s> = M.chart()
            sage: uv_to_rs = c_uv.transition_map(c_rs, [-u+2*v, 3*u-v])
            sage: M.coord_changes()  # random (dictionary output)
            {(Chart (M, (u, v)),
              Chart (M, (r, s))): Change of coordinates from Chart (M, (u, v)) to Chart (M, (r, s)),
             (Chart (M, (u, v)),
              Chart (M, (x, y))): Change of coordinates from Chart (M, (u, v)) to Chart (M, (x, y)),
             (Chart (M, (x, y)),
              Chart (M, (u, v))): Change of coordinates from Chart (M, (x, y)) to Chart (M, (u, v))}
            sage: xy_to_rs = uv_to_rs * xy_to_uv
            sage: M.coord_changes()  # random (dictionary output)
            {(Chart (M, (u, v)),
              Chart (M, (r, s))): Change of coordinates from Chart (M, (u, v)) to Chart (M, (r, s)),
             (Chart (M, (u, v)),
              Chart (M, (x, y))): Change of coordinates from Chart (M, (u, v)) to Chart (M, (x, y)),
             (Chart (M, (x, y)),
              Chart (M, (u, v))): Change of coordinates from Chart (M, (x, y)) to Chart (M, (u, v)),
             (Chart (M, (x, y)),
              Chart (M, (r, s))): Change of coordinates from Chart (M, (x, y)) to Chart (M, (r, s))}

        """
        return self._coord_changes

    def is_manifestly_coordinate_domain(self):
        r"""
        Return ``True`` if the manifold is known to be the domain of some
        coordinate chart and ``False`` otherwise.

        If ``False`` is returned, either the manifold cannot be the domain of
        some coordinate chart or no such chart has been declared yet.

        EXAMPLES::

            sage: M = Manifold(2, 'M', structure='topological')
            sage: U = M.open_subset('U')
            sage: X.<x,y> = U.chart()
            sage: U.is_manifestly_coordinate_domain()
            True
            sage: M.is_manifestly_coordinate_domain()
            False
            sage: Y.<u,v> = M.chart()
            sage: M.is_manifestly_coordinate_domain()
            True

        """
        return bool(self._covering_charts)

    def chart(self, coordinates='', names=None):
        r"""
        Define a chart, the domain of which is the manifold.

        A *chart* is a pair `(U, \varphi)`, where `U` is the current
        manifold and `\varphi: U \rightarrow V \subset K^n`
        is a homeomorphism from `U` to an open subset `V` of `K^n`, `K`
        being the field on which the manifold is defined.

        The components `(x^1, \ldots, x^n)` of `\varphi`, defined by
        `\varphi(p) = (x^1(p), \ldots, x^n(p)) \in K^n` for any point
        `p \in U`, are called the *coordinates* of the chart `(U, \varphi)`.

        See :class:`~sage.manifolds.chart.Chart` for a complete
        documentation.

        INPUT:

        - ``coordinates`` --  (default: ``''`` (empty string)) string
          defining the coordinate symbols and ranges, see below
        - ``names`` -- (default: ``None``) unused argument, except if
          ``coordinates`` is not provided; it must then be a tuple containing
          the coordinate symbols (this is guaranteed if the shortcut operator
          ``<,>`` is used)

        The coordinates declared in the string ``coordinates`` are
        separated by ``' '`` (whitespace) and each coordinate has at most three
        fields, separated by a colon (``':'``):

        1. The coordinate symbol (a letter or a few letters).
        2. (optional, only for manifolds over `\RR`) The interval `I`
           defining the coordinate range: if not provided, the coordinate
           is assumed to span all `\RR`; otherwise `I` must be provided
           in the form ``(a,b)`` (or equivalently ``]a,b[``)
           The bounds ``a`` and ``b`` can be ``+/-Infinity``, ``Inf``,
           ``infinity``, ``inf`` or ``oo``. For *singular* coordinates,
           non-open intervals such as ``[a,b]`` and
           ``(a,b]`` (or equivalently ``]a,b]``) are allowed. Note that
           the interval declaration must not contain any space character.
        3. (optional) The LaTeX spelling of the coordinate; if not provided
           the coordinate symbol given in the first field will be used.

        The order of the fields 2 and 3 does not matter and each of them can
        be omitted. If it contains any LaTeX expression, the string
        ``coordinates`` must be declared with the prefix 'r' (for "raw") to
        allow for a proper treatment of the backslash character (see
        examples below). If no interval range and no LaTeX spelling is to
        be provided for any coordinate, the argument ``coordinates`` can be
        omitted when the shortcut operator ``<,>`` is used via Sage
        preparser (see examples below).

        OUTPUT:

        - the created chart, as an instance of
          :class:`~sage.manifolds.chart.Chart` or of the subclass
          :class:`~sage.manifolds.chart.RealChart` for manifolds over `\RR`.

        EXAMPLES:

        Chart on a 2-dimensional manifold::

            sage: M = Manifold(2, 'M', structure='topological')
            sage: U = M.open_subset('U')
            sage: X = U.chart('x y'); X
            Chart (U, (x, y))
            sage: X[0]
            x
            sage: X[1]
            y
            sage: X[:]
            (x, y)

        The declared coordinates are not known at the global level::

            sage: y
            Traceback (most recent call last):
            ...
            NameError: name 'y' is not defined

        They can be recovered by the operator ``[:]`` applied to the chart::

            sage: (x, y) = X[:]
            sage: y
            y
            sage: type(y)
            <type 'sage.symbolic.expression.Expression'>

        But a shorter way to proceed is to use the operator ``<,>`` in the
        left-hand side of the chart declaration (there is then no need to
        pass the string 'x y' to chart())::

            sage: M = Manifold(2, 'M', structure='topological')
            sage: U = M.open_subset('U')
            sage: X.<x,y> = U.chart(); X
            Chart (U, (x, y))

        Indeed, the declared coordinates are then known at the global level::

            sage: y
            y
            sage: (x,y) == X[:]
            True

        Actually the instruction ``X.<x,y> = U.chart()`` is
        equivalent to the combination of the two instructions
        ``X = U.chart('x y')`` and ``(x,y) = X[:]``.

        See the documentation of class
        :class:`~sage.manifolds.chart.Chart` for more examples,
        especially regarding the coordinates ranges and restrictions.

        """
        return self._structure.chart(self, coordinates=coordinates, names=names)

    def is_open(self):
        """
        Return if ``self`` is an open set.

        In the present case (manifold or open subset of it), always
        return ``True``.

        TEST::

            sage: M = Manifold(2, 'M', structure='topological')
            sage: M.is_open()
            True

        """
        return True

    def scalar_field_algebra(self):
        r"""
        Return the algebra of scalar fields defined the manifold.

        See :class:`~sage.manifolds.scalarfield_algebra.ScalarFieldAlgebra`
        for a complete documentation.

        OUTPUT:

        - instance of
          :class:`~sage.manifolds.scalarfield_algebra.ScalarFieldAlgebra`
          representing the algebra `C^0(U)` of all scalar fields defined
          on `U` = ``self``

        EXAMPLES:

        Scalar algebra of a 3-dimensional open subset::

            sage: M = Manifold(3, 'M', structure='topological')
            sage: U = M.open_subset('U')
            sage: CU = U.scalar_field_algebra() ; CU
            Algebra of scalar fields on the Open subset U of the 3-dimensional topological manifold M
            sage: CU.category()
            Category of commutative algebras over Symbolic Ring
            sage: CU.zero()
            Scalar field zero on the Open subset U of the 3-dimensional topological manifold M

        The output is cached::

            sage: U.scalar_field_algebra() is CU
            True

        """
        return self._scalar_field_algebra

    def scalar_field(self, coord_expression=None, chart=None, name=None,
                     latex_name=None):
        r"""
        Define a scalar field on the manifold.

        See :class:`~sage.manifolds.scalarfield.ScalarField` for a complete
        documentation.

        INPUT:

        - ``coord_expression`` -- (default: ``None``) coordinate expression(s)
          of the scalar field; this can be either

          * a single coordinate expression; if the argument ``chart`` is
            ``'all'``, this expression is set to all the charts defined
            on the open set; otherwise, the expression is set in the
            specific chart provided by the argument ``chart``
          * a dictionary of coordinate expressions, with the charts as keys

        - ``chart`` -- (default: ``None``) chart defining the coordinates
          used in ``coord_expression`` when the latter is a single
          coordinate expression; if ``None``, the default chart of the
          open set is assumed; if ``chart=='all'``, ``coord_expression`` is
          assumed to be independent of the chart (constant scalar field)

        - ``name`` -- (default: ``None``) name given to the scalar field

        - ``latex_name`` -- (default: ``None``) LaTeX symbol to denote the
          scalar field; if ``None``, the LaTeX symbol is set to ``name``

        If ``coord_expression`` is ``None`` or does not fully specified the
        scalar field, other coordinate expressions can be added subsequently
        by means of the methods
        :meth:`~sage.manifolds.scalarfield.ScalarField.add_expr`,
        :meth:`~sage.manifolds.scalarfield.ScalarField.add_expr_by_continuation`,
        or :meth:`~sage.manifolds.scalarfield.ScalarField.set_expr`

        OUTPUT:

        - instance of :class:`~sage.manifolds.scalarfield.ScalarField`
          representing the defined scalar field

        EXAMPLES:

        A scalar field defined by its coordinate expression in the open
        set's default chart::

            sage: M = Manifold(3, 'M', structure='topological')
            sage: U = M.open_subset('U')
            sage: c_xyz.<x,y,z> = U.chart()
            sage: f = U.scalar_field(sin(x)*cos(y) + z, name='F'); f
            Scalar field F on the Open subset U of the 3-dimensional topological manifold M
            sage: f.display()
            F: U --> R
               (x, y, z) |--> cos(y)*sin(x) + z
            sage: f.parent()
            Algebra of scalar fields on the Open subset U of the 3-dimensional topological manifold M
            sage: f in U.scalar_field_algebra()
            True

        Equivalent definition with the chart specified::

            sage: f = U.scalar_field(sin(x)*cos(y) + z, chart=c_xyz, name='F')
            sage: f.display()
            F: U --> R
               (x, y, z) |--> cos(y)*sin(x) + z

        Equivalent definition with a dictionary of coordinate expression(s)::

            sage: f = U.scalar_field({c_xyz: sin(x)*cos(y) + z}, name='F')
            sage: f.display()
            F: U --> R
               (x, y, z) |--> cos(y)*sin(x) + z

        See the documentation of class
        :class:`~sage.manifolds.scalarfield.ScalarField` for more
        examples.

        .. SEEALSO::

            :meth:`constant_scalar_field`, :meth:`zero_scalar_field`,
            :meth:`one_scalar_field`

        """
        if isinstance(coord_expression, dict):
            # check validity of entry
            for chart in coord_expression:
                if not chart._domain.is_subset(self):
                    raise ValueError("the {} is not defined ".format(chart) +
                                     "on some subset of the " + str(self))
        alg = self.scalar_field_algebra()
        return alg.element_class(alg, coord_expression=coord_expression,
                                 name=name, latex_name=latex_name, chart=chart)

    def constant_scalar_field(self, value, name=None, latex_name=None):
        r"""
        Define a constant scalar field on the manifold.

        INPUT:

        - ``value`` -- constant value of the scalar field, either a numerical
          value or a symbolic expression not involving any chart coordinates
        - ``name`` -- (default: ``None``) name given to the scalar field
        - ``latex_name`` -- (default: ``None``) LaTeX symbol to denote the
          scalar field; if ``None``, the LaTeX symbol is set to ``name``

        OUTPUT:

        - instance of :class:`~sage.manifolds.scalarfield.ScalarField`
          representing the scalar field whose constant value is ``value``

        EXAMPLES:

        A constant scalar field on the 2-sphere::

            sage: M = Manifold(2, 'M', structure='topological') # the 2-dimensional sphere S^2
            sage: U = M.open_subset('U') # complement of the North pole
            sage: c_xy.<x,y> = U.chart() # stereographic coordinates from the North pole
            sage: V = M.open_subset('V') # complement of the South pole
            sage: c_uv.<u,v> = V.chart() # stereographic coordinates from the South pole
            sage: M.declare_union(U,V)   # S^2 is the union of U and V
            sage: xy_to_uv = c_xy.transition_map(c_uv, (x/(x^2+y^2), y/(x^2+y^2)),
            ....:                                intersection_name='W',
            ....:                                restrictions1= x^2+y^2!=0,
            ....:                                restrictions2= u^2+v^2!=0)
            sage: uv_to_xy = xy_to_uv.inverse()
            sage: f = M.constant_scalar_field(-1) ; f
            Scalar field on the 2-dimensional topological manifold M
            sage: f.display()
            M --> R
            on U: (x, y) |--> -1
            on V: (u, v) |--> -1

        We have::

            sage: f.restrict(U) == U.constant_scalar_field(-1)
            True
            sage: M.constant_scalar_field(0) is M.zero_scalar_field()
            True

        .. SEEALSO::

            :meth:`zero_scalar_field`, :meth:`one_scalar_field`
        """
        if value == 0:
            return self.zero_scalar_field()
        alg = self.scalar_field_algebra()
        return alg.element_class(alg, coord_expression=value, name=name,
                                 latex_name=latex_name, chart='all')

    def zero_scalar_field(self):
        r"""
        Return the zero scalar field defined on ``self``.

        OUTPUT:

        - a :class:`~sage.manifolds.scalarfield.ScalarField`
          representing the constant scalar field with value `0`

        EXAMPLES::

            sage: M = Manifold(2, 'M', structure='topological')
            sage: X.<x,y> = M.chart()
            sage: f = M.zero_scalar_field() ; f
            Scalar field zero on the 2-dimensional topological manifold M
            sage: f.display()
            zero: M --> R
               (x, y) |--> 0
            sage: f.parent()
            Algebra of scalar fields on the 2-dimensional topological manifold M
            sage: f is M.scalar_field_algebra().zero()
            True

        """
        return self._zero_scalar_field

    def one_scalar_field(self):
        r"""
        Return the constant scalar field with value the unit element
        of the base field of ``self``.

        OUTPUT:

        - a :class:`~sage.manifolds.scalarfield.ScalarField` representing
          the constant scalar field with value the unit element
          of the base field of ``self``

        EXAMPLES::

            sage: M = Manifold(2, 'M', structure='topological')
            sage: X.<x,y> = M.chart()
            sage: f = M.one_scalar_field(); f
            Scalar field 1 on the 2-dimensional topological manifold M
            sage: f.display()
            1: M --> R
               (x, y) |--> 1
            sage: f.parent()
            Algebra of scalar fields on the 2-dimensional topological manifold M
            sage: f is M.scalar_field_algebra().one()
            True

        """
        return self._one_scalar_field

    global_options = ManifoldOptions

    def _Hom_(self, other, category=None):
        r"""
        Construct the set of morphisms (i.e. continuous maps)
        ``self`` to ``other``.

        INPUT:

        - ``other`` -- an open subset of some topological manifold over the
          same field as ``self``
        - ``category`` -- (default: ``None``) not used here (to ensure
          compatibility with generic hook ``_Hom_``)

        OUTPUT:

        - the homset `\mathrm{Hom}(U,V)`, where `U` is ``self``
          and `V` is ``other``

        .. SEEALSO::

            For more documentation, see
            :class:`~sage.manifolds.manifold_homset.TopologicalManifoldHomset`.

        EXAMPLES::

            sage: M = Manifold(2, 'M', structure='topological')
            sage: N = Manifold(3, 'N', structure='topological')
            sage: H = M._Hom_(N); H
            Set of Morphisms from 2-dimensional topological manifold M to
             3-dimensional topological manifold N in Category of manifolds over
             Real Field with 53 bits of precision

        The result is cached::

            sage: H is Hom(M, N)
            True

        """
        return self._structure.homset(self, other)

    def continuous_map(self, codomain, coord_functions=None, chart1=None,
                       chart2=None, name=None, latex_name=None):
        r"""
        Define a continuous map from ``self`` to ``codomain``.

        INPUT:

        - ``codomain`` -- :class:`TopologicalManifold`; the map's codomain
        - ``coord_functions`` -- (default: ``None``) if not ``None``,
          must be either

          - (i) a dictionary of the coordinate expressions (as lists
            (or tuples) of the coordinates of the image expressed in
            terms of the coordinates of the considered point) with the
            pairs of charts ``(chart1, chart2)`` as keys (``chart1`` being
            a chart on ``self`` and ``chart2`` a chart on ``codomain``);
          - (ii) a single coordinate expression in a given pair of charts, the
            latter being provided by the arguments ``chart1`` and ``chart2``;

          in both cases, if the dimension of the codomain is `1`, a single
          coordinate expression can be passed instead of a tuple with
          a single element
        - ``chart1`` -- (default: ``None``; used only in case (ii) above)
          chart on ``self`` defining the start coordinates involved in
          ``coord_functions`` for case (ii); if ``None``, the coordinates
          are assumed to refer to the default chart of ``self``
        - ``chart2`` -- (default: ``None``; used only in case (ii) above)
          chart on ``codomain`` defining the target coordinates involved in
          ``coord_functions`` for case (ii); if ``None``, the coordinates
          are assumed to refer to the default chart of ``codomain``
        - ``name`` -- (default: ``None``) name given to the continuous map
        - ``latex_name`` -- (default: ``None``) LaTeX symbol to denote the
          continuous map; if ``None``, the LaTeX symbol is set to ``name``

        OUTPUT:

        - the continuous map as an instance of
          :class:`~sage.manifolds.continuous_map.ContinuousMap`

        EXAMPLES:

        A continuous map between an open subset of `S^2` covered by regular
        spherical coordinates and `\RR^3`::

            sage: M = Manifold(2, 'S^2', structure='topological')
            sage: U = M.open_subset('U')
            sage: c_spher.<th,ph> = U.chart(r'th:(0,pi):\theta ph:(0,2*pi):\phi')
            sage: N = Manifold(3, 'R^3', latex_name=r'\RR^3', structure='topological')
            sage: c_cart.<x,y,z> = N.chart()  # Cartesian coord. on R^3
            sage: Phi = U.continuous_map(N, (sin(th)*cos(ph), sin(th)*sin(ph), cos(th)),
            ....:                        name='Phi', latex_name=r'\Phi')
            sage: Phi
            Continuous map Phi from the Open subset U of the 2-dimensional topological manifold S^2 to the 3-dimensional topological manifold R^3

        The same definition, but with a dictionary with pairs of charts as
        keys (case (i) above)::

            sage: Phi1 = U.continuous_map(N,
            ....:        {(c_spher, c_cart): (sin(th)*cos(ph), sin(th)*sin(ph), cos(th))},
            ....:        name='Phi', latex_name=r'\Phi')
            sage: Phi1 == Phi
            True

        The continuous map acting on a point::

            sage: p = U.point((pi/2, pi)) ; p
            Point on the 2-dimensional topological manifold S^2
            sage: Phi(p)
            Point on the 3-dimensional topological manifold R^3
            sage: Phi(p).coord(c_cart)
            (-1, 0, 0)
            sage: Phi1(p) == Phi(p)
            True

        TESTS::

            sage: M = Manifold(2, 'M', structure='topological')
            sage: M.continuous_map(ZZ)
            Traceback (most recent call last):
            ...
            ValueError: Integer Ring is not a manifold
             over Real Field with 53 bits of precision

        .. SEEALSO::

            See :class:`~sage.manifolds.continuous_map.ContinuousMap`
            for the complete documentation and more examples.

        .. TODO::

            Allow the construction of continuous maps from ``self`` to the
            base field (considered as a trivial 1-dimensional manifold).

        """
        if (not isinstance(codomain, TopologicalManifold)
            or codomain.base_field() != self.base_field()):
            raise ValueError("{} is not a manifold over {}".format(codomain, self.base_field()))
        homset = Hom(self, codomain)
        if coord_functions is None:
            coord_functions = {}
        if not isinstance(coord_functions, dict):
            # Turn coord_functions into a dictionary:
            if chart1 is None:
                chart1 = self._def_chart
            elif chart1 not in self._atlas:
                raise ValueError("{} is not a chart ".format(chart1) +
                                 "defined on the {}".format(self))
            if chart2 is None:
                chart2 = codomain._def_chart
            elif chart2 not in codomain._atlas:
                raise ValueError("{} is not a chart ".format(chart2) +
                                 " defined on the {}".format(codomain))
            coord_functions = {(chart1, chart2): coord_functions}
        return homset(coord_functions, name=name, latex_name=latex_name)

    def homeomorphism(self, codomain, coord_functions=None, chart1=None,
                       chart2=None, name=None, latex_name=None):
        r"""
        Define a homeomorphism between the current manifold and another one.

        See :class:`~sage.manifolds.continuous_map.ContinuousMap` for a
        complete documentation.

        INPUT:

        - ``codomain`` -- :class:`TopologicalManifold`; codomain of
          the homeomorphism
        - ``coord_functions`` -- (default: ``None``) if not ``None``,
          must be either

          - (i) a dictionary of the coordinate expressions (as lists
            (or tuples) of the coordinates of the image expressed in
            terms of the coordinates of the considered point) with the
            pairs of charts ``(chart1, chart2)`` as keys (``chart1`` being
            a chart on ``self`` and ``chart2`` a chart on ``codomain``);
          - (ii) a single coordinate expression in a given pair of charts, the
            latter being provided by the arguments ``chart1`` and ``chart2``;

          in both cases, if the dimension of the codomain is `1`, a single
          coordinate expression can be passed instead of a tuple with
          a single element
        - ``chart1`` -- (default: ``None``; used only in case (ii) above)
          chart on ``self`` defining the start coordinates involved in
          ``coord_functions`` for case (ii); if ``None``, the coordinates
          are assumed to refer to the default chart of ``self``
        - ``chart2`` -- (default: ``None``; used only in case (ii) above)
          chart on ``codomain`` defining the target coordinates involved in
          ``coord_functions`` for case (ii); if ``None``, the coordinates
          are assumed to refer to the default chart of ``codomain``
        - ``name`` -- (default: ``None``) name given to the homeomorphism
        - ``latex_name`` -- (default: ``None``) LaTeX symbol to denote the
          homeomorphism; if ``None``, the LaTeX symbol is set to ``name``

        OUTPUT:

        - the homeomorphism, as an instance of
          :class:`~sage.manifolds.continuous_map.ContinuousMap`

        EXAMPLES:

        Homeomorphism between the open unit disk in `\RR^2` and `\RR^2`::

            sage: forget()  # for doctests only
            sage: M = Manifold(2, 'M', structure='topological')  # the open unit disk
            sage: c_xy.<x,y> = M.chart('x:(-1,1) y:(-1,1)')  # Cartesian coord on M
            sage: c_xy.add_restrictions(x^2+y^2<1)
            sage: N = Manifold(2, 'N', structure='topological')  # R^2
            sage: c_XY.<X,Y> = N.chart()  # canonical coordinates on R^2
            sage: Phi = M.homeomorphism(N, [x/sqrt(1-x^2-y^2), y/sqrt(1-x^2-y^2)],
            ....:                       name='Phi', latex_name=r'\Phi')
            sage: Phi
            Homeomorphism Phi from the 2-dimensional topological manifold M to
             the 2-dimensional topological manifold N
            sage: Phi.display()
            Phi: M --> N
               (x, y) |--> (X, Y) = (x/sqrt(-x^2 - y^2 + 1), y/sqrt(-x^2 - y^2 + 1))

        The inverse homeomorphism::

            sage: Phi^(-1)
            Homeomorphism Phi^(-1) from the 2-dimensional topological
             manifold N to the 2-dimensional topological manifold M
            sage: (Phi^(-1)).display()
            Phi^(-1): N --> M
               (X, Y) |--> (x, y) = (X/sqrt(X^2 + Y^2 + 1), Y/sqrt(X^2 + Y^2 + 1))

        See the documentation of
        :class:`~sage.manifolds.continuous_map.ContinuousMap` for more
        examples.

        """
        homset = Hom(self, codomain)
        if coord_functions is None:
            coord_functions = {}
        if not isinstance(coord_functions, dict):
            # Turn coord_functions into a dictionary:
            if chart1 is None:
                chart1 = self._def_chart
            elif chart1 not in self._atlas:
                raise ValueError("{} is not a chart ".format(chart1) +
                                 "defined on the {}".format(self))
            if chart2 is None:
                chart2 = codomain._def_chart
            elif chart2 not in codomain._atlas:
                raise ValueError("{} is not a chart ".format(chart2) +
                                 " defined on the {}".format(codomain))
            coord_functions = {(chart1, chart2): coord_functions}
        return homset(coord_functions, name=name, latex_name=latex_name,
                      is_isomorphism=True)

    @cached_method
    def identity_map(self):
        r"""
        Identity map of ``self``.

        The identity map of a topological manifold `M` is the trivial
        homeomorphism:

        .. MATH::

            \begin{array}{cccc}
            \mathrm{Id}_M: & M & \longrightarrow & M \\
                & p & \longmapsto & p
            \end{array}

        OUTPUT:

        - the identity map as an instance of
          :class:`~sage.manifolds.continuous_map.ContinuousMap`

        EXAMPLES:

        Identity map of a complex manifold::

            sage: M = Manifold(2, 'M', structure='topological', field='complex')
            sage: X.<x,y> = M.chart()
            sage: id = M.identity_map(); id
            Identity map Id_M of the Complex 2-dimensional topological manifold M
            sage: id.parent()
            Set of Morphisms from Complex 2-dimensional topological manifold M
             to Complex 2-dimensional topological manifold M in Category of
             manifolds over Complex Field with 53 bits of precision
            sage: id.display()
            Id_M: M --> M
               (x, y) |--> (x, y)

        The identity map acting on a point::

            sage: p = M((1+I, 3-I), name='p'); p
            Point p on the Complex 2-dimensional topological manifold M
            sage: id(p)
            Point p on the Complex 2-dimensional topological manifold M
            sage: id(p) == p
            True

        .. SEEALSO::

            See :class:`~sage.manifolds.continuous_map.ContinuousMap`
            for the complete documentation.

        """
        return Hom(self, self).one()

##############################################################################
## Constructor function

def Manifold(dim, name, latex_name=None, field='real', structure='smooth',
             start_index=0, **extra_kwds):
    r"""
    Construct a manifold of a given type over a topological field `K`.

    Given a topological field `K` (in most applications, `K = \RR` or
    `K = \CC`) and a non-negative integer `n`, a *topological manifold of
    dimension* `n` *over K* is a topological space `M` such that

    - `M` is a Hausdorff space,
    - `M` is second countable, and
    - every point in `M` has a neighborhood homeomorphic to `K^n`.

    A *real manifold* is a manifold over `\RR`. A *differentiable* (resp.
    *smooth*, resp. *analytic*) is a real manifold such that all transition
    maps are *differentiable* (resp. *smooth*, resp. *analytic*).

    INPUT:

    - ``dim`` -- positive integer; dimension of the manifold
    - ``name`` -- string; name (symbol) given to the manifold
    - ``latex_name`` -- (default: ``None``) string; LaTeX symbol to
      denote the manifold; if none are provided, it is set to ``name``
    - ``field`` -- (default: ``'real'``) field `K` on which the
      manifold is defined; allowed values are

      - ``'real'`` or an object of type ``RealField`` (e.g. ``RR``) for a
        manifold over `\RR`
      - ``'complex'`` or an object of type ``ComplexField`` (e.g. ``CC``)
        for a manifold over `\CC`
      - an object in the category of topological fields (see
        :class:`~sage.categories.fields.Fields` and
        :class:`~sage.categories.topological_spaces.TopologicalSpaces`)
        for other types of manifolds

    - ``structure`` -- (default: ``'smooth'``) to specify the structure or
      type of manifold; allowed values are

      - ``'topological'`` or ``'top'`` for a topological manifold
      - ``'differentiable'`` or ``'diff'`` for a differentiable manifold
      - ``'smooth'`` for a smooth manifold
      - ``'analytic'`` for an analytic manifold

    - ``start_index`` -- (default: 0) integer; lower value of the range of
      indices used for "indexed objects" on the manifold, e.g. coordinates
      in a chart
    - ``extra_kwds`` -- keywords meaningful only for some specific types
      of manifolds

    OUTPUT:

    - a manifold of the specified type

    EXAMPLES:

    A 3-dimensional real topological manifold::

        sage: M = Manifold(3, 'M', structure='topological'); M
        3-dimensional topological manifold M

    Given the default value of the parameter ``field``, the above is
    equivalent to::

        sage: M = Manifold(3, 'M', structure='topological', field='real'); M
        3-dimensional topological manifold M

    A complex topological manifold::

        sage: M = Manifold(3, 'M', structure='topological', field='complex'); M
        Complex 3-dimensional topological manifold M

    A topological manifold over `\QQ`::

        sage: M = Manifold(3, 'M', structure='topological', field=QQ); M
        3-dimensional topological manifold M over the Rational Field

    See the documentation of class
    :class:`~sage.manifolds.manifold.TopologicalManifold` for more
    detailed examples.

    .. RUBRIC:: Uniqueness of manifold objects

    Suppose we construct a manifold named `M`::

        sage: M = Manifold(2, 'M', structure='topological')
        sage: X.<x,y> = M.chart()

    At some point, we change our mind and would like to restart with a new
    manifold, using the same name `M` and keeping the previous manifold for
    reference::

        sage: M_old = M  # for reference
        sage: M = Manifold(2, 'M', structure='topological')

    This results in a brand new object::

        sage: M.atlas()
        []

    The object ``M_old`` is intact::

        sage: M_old.atlas()
        [Chart (M, (x, y))]

    Both objects have the same display::

        sage: M
        2-dimensional topological manifold M
        sage: M_old
        2-dimensional topological manifold M

    but they are different::

        sage: M != M_old
        True

    Let us introduce a chart on ``M``, using the same coordinate symbols
    as for ``M_old``::

        sage: X.<x,y> = M.chart()

    The charts are displayed in the same way::

        sage: M.atlas()
        [Chart (M, (x, y))]
        sage: M_old.atlas()
        [Chart (M, (x, y))]

    but they are actually different::

        sage: M.atlas()[0] != M_old.atlas()[0]
        True

    Moreover, the two manifolds ``M`` and ``M_old`` are still considered
    distinct::

        sage: M != M_old
        True

    This reflects the fact that the equality of manifold objects holds only
    for identical objects, i.e. one has ``M1 == M2`` if, and only if,
    ``M1 is M2``. Actually, the manifold classes inherit from
    :class:`~sage.misc.fast_methods.WithEqualityById`::

        sage: isinstance(M, sage.misc.fast_methods.WithEqualityById)
        True
    """
    from time import time
    # Some sanity checks
    if not isinstance(dim, (int, Integer)):
        raise TypeError("the manifold dimension must be an integer")
    if dim < 1:
        raise ValueError("the manifold dimension must be strictly positive")

    if structure in ['topological', 'top']:
        if field == 'real' or isinstance(field, RealField_class):
            structure = RealTopologicalStructure()
        else:
            structure = TopologicalStructure()
    else:
        raise NotImplementedError("manifolds of type {} are not ".format(structure) +
                                  "implemented")
    return TopologicalManifold(dim, name, field, structure,
                               latex_name=latex_name, start_index=start_index,
                               unique_tag=getrandbits(128)*time())

Manifold.global_options = ManifoldOptions
<|MERGE_RESOLUTION|>--- conflicted
+++ resolved
@@ -1113,13 +1113,6 @@
         Index range on a 4-dimensional manifold::
 
             sage: M = Manifold(4, 'M', structure='topological')
-<<<<<<< HEAD
-            sage: [i for i in M.irange()]
-            [0, 1, 2, 3]
-            sage: [i for i in M.irange(2)]
-            [2, 3]
-=======
->>>>>>> 573e76aa
             sage: list(M.irange())
             [0, 1, 2, 3]
             sage: list(M.irange(2))
@@ -1128,15 +1121,9 @@
         Index range on a 4-dimensional manifold with starting index=1::
 
             sage: M = Manifold(4, 'M', structure='topological', start_index=1)
-<<<<<<< HEAD
-            sage: [i for i in M.irange()]
-            [1, 2, 3, 4]
-            sage: [i for i in M.irange(2)]
-=======
             sage: list(M.irange())
             [1, 2, 3, 4]
             sage: list(M.irange(2))
->>>>>>> 573e76aa
             [2, 3, 4]
 
         In general, one has always::
@@ -1173,42 +1160,17 @@
         Indices on a 2-dimensional manifold::
 
             sage: M = Manifold(2, 'M', structure='topological', start_index=1)
-<<<<<<< HEAD
-            sage: for ind in M.index_generator(2):
-            ....:     print(ind)
-            ....:
-            (1, 1)
-            (1, 2)
-            (2, 1)
-            (2, 2)
-=======
             sage: list(M.index_generator(2))
             [(1, 1), (1, 2), (2, 1), (2, 2)]
->>>>>>> 573e76aa
 
         Loops can be nested::
 
             sage: for ind1 in M.index_generator(2):
-<<<<<<< HEAD
-            ....:     print("{} : ".format(ind1))
-            ....:     [ind2 for ind2 in M.index_generator(2)]
-            ....:
-            (1, 1) :
-            [(1, 1), (1, 2), (2, 1), (2, 2)]
-            (1, 2) :
-            [(1, 1), (1, 2), (2, 1), (2, 2)]
-            (2, 1) :
-            [(1, 1), (1, 2), (2, 1), (2, 2)]
-            (2, 2) :
-            [(1, 1), (1, 2), (2, 1), (2, 2)]
-
-=======
             ....:     print("{} : {}".format(ind1, list(M.index_generator(2))))
             (1, 1) : [(1, 1), (1, 2), (2, 1), (2, 2)]
             (1, 2) : [(1, 1), (1, 2), (2, 1), (2, 2)]
             (2, 1) : [(1, 1), (1, 2), (2, 1), (2, 2)]
             (2, 2) : [(1, 1), (1, 2), (2, 1), (2, 2)]
->>>>>>> 573e76aa
         """
         si = self._sindex
         imax = self._dim - 1 + si
