cdef extern from *:
    double sin(double)
    double cos(double)
    double sqrt(double)

#from math import atan2, sin, cos, atan, sqrt, acos

include "point_c.pxi"

from sage.rings.real_double import RDF
# from sage.misc.functional import sqrt, atan, acos

from sage.matrix.constructor import matrix
from sage.modules.free_module_element import vector

pi = RDF.pi()



cdef class Transformation:
    def __init__(self, scale=(1,1,1),
                       rot=None,
                       trans=[0,0,0],
                       m=None):

        if scale is None:
            scale = (1,1,1)
        if trans is None:
            trans = [0,0,0]

        # TODO: determine for sure if x3d does scale or rotation first
        if m is not None:
            self.matrix = m

        else:
            m = matrix(RDF, 3, 3,
                      [scale[0], 0, 0, 0, scale[1], 0, 0, 0, scale[2]])

            if rot is not None:
                # rotate about v by theta
                vx, vy, vz, theta = rot
                m *= rotate_arbitrary((vx, vy, vz), theta)

            self.matrix = m.augment(matrix(RDF, 3, 1, list(trans))) \
                           .stack(matrix(RDF, 1, 4, [0,0,0,1]))

        # this raw data is used for optimized transformations
        m_data = self.matrix.list()
        cdef int i
        for i from 0 <= i < 12:
            self._matrix_data[i] = m_data[i]

    def get_matrix(self):
        return self.matrix.copy()

    def is_skew(self, eps=1e-5):
        dx, dy, dz = self.matrix.submatrix(0,0,3,3).columns()
        return abs(dx.dot_product(dy)) + abs(dx.dot_product(dz)) + abs(dy.dot_product(dz)) > eps

    def is_uniform(self, eps=1e-5):
        cols = self.matrix.submatrix(0,0,3,3).columns()
        lens = [col.dot_product(col) for col in cols]
        return abs(lens[0] - lens[1]) + abs(lens[0] - lens[2]) < eps

    def is_uniform_on(self, basis, eps=1e-5):
        basis = [vector(RDF, self.transform_vector(b)) for b in basis]
        a = basis.pop()
        len_a = a.dot_product(a)
        return max([abs(len_a - b.dot_product(b)) for b in basis]) < eps

    def transform_point(self, x):
        Tx = self.matrix * vector(RDF, [x[0], x[1], x[2], 1])
        return (Tx[0], Tx[1], Tx[2])

    def transform_vector(self, x):
        Tx = self.matrix * vector(RDF, [x[0], x[1], x[2], 0])
        return (Tx[0], Tx[1], Tx[2])

    cdef void transform_point_c(self, point_c* res, point_c P):
        point_c_transform(res, self._matrix_data, P)

    cdef void transform_vector_c(self, point_c* res, point_c P):
        point_c_stretch(res, self._matrix_data, P)

    def __mul__(Transformation self, Transformation other):
        return Transformation(m = self.matrix * other.matrix)

    def __call__(self, p):
        res = self.matrix * vector(RDF, [p[0], p[1], p[2], 1])
        return tuple(res[:3])

    def max_scale(self):
        if self._svd is None:
            self._svd = self.matrix.submatrix(0,0,3,3).SVD()
        return self._svd[1][0,0]


def rotate_arbitrary(v, double theta):
    """
    Return a matrix that rotates the coordinate space about
    the axis v by the angle theta.

    EXAMPLES:
        sage: from sage.plot.plot3d.transform import rotate_arbitrary

    Try rotating about the axes:
        sage: rotate_arbitrary((1,0,0), 1)
        [            1.0             0.0             0.0]
        [            0.0  0.540302305868  0.841470984808]
        [            0.0 -0.841470984808  0.540302305868]
        sage: rotate_arbitrary((0,1,0), 1)
        [ 0.540302305868             0.0 -0.841470984808]
        [            0.0             1.0             0.0]
        [ 0.841470984808             0.0  0.540302305868]
        sage: rotate_arbitrary((0,0,1), 1)
        [ 0.540302305868  0.841470984808             0.0]
        [-0.841470984808  0.540302305868             0.0]
        [            0.0             0.0             1.0]

    These next two should be the same (up to machine epsilon)
        sage: rotate_arbitrary((1,1,1), 1)
        [ 0.693534870579  0.639056064305 -0.332590934883]
        [-0.332590934883  0.693534870579  0.639056064305]
        [ 0.639056064305 -0.332590934883  0.693534870579]
        sage: rotate_arbitrary((1,1,1), -1)^(-1)
        [ 0.693534870579  0.639056064305 -0.332590934883]
        [-0.332590934883  0.693534870579  0.639056064305]
        [ 0.639056064305 -0.332590934883  0.693534870579]

    Make sure it does the right thing...
        sage: rotate_arbitrary((1,2,3), -1).det()
        1.0
        sage: rotate_arbitrary((1,1,1), 2*pi/3) * vector(RDF, (1,2,3))
        (2.0, 3.0, 1.0)
        sage: rotate_arbitrary((1,2,3), 5) * vector(RDF, (1,2,3))
        (1.0, 2.0, 3.0)
        sage: rotate_arbitrary((1,1,1), pi/7)^7
        [-0.333333333333  0.666666666667  0.666666666667]
        [ 0.666666666667 -0.333333333333  0.666666666667]
        [ 0.666666666667  0.666666666667 -0.333333333333]


    AUTHORS:
       -- Robert Bradshaw


    ALGORITHM:
        There is a formula. Where did it come from? Lets take
        a quick jaunt into SAGE's calculus package...

        Setup some variables
            sage: vx,vy,vz,theta = var('x y z theta')

        Symbolic rotation matrices about X and Y axis:
            sage: def rotX(theta): return matrix(SR, 3, 3, [1, 0, 0,  0, cos(theta), -sin(theta), 0, sin(theta), cos(theta)])
            sage: def rotZ(theta): return matrix(SR, 3, 3, [cos(theta), -sin(theta), 0,  sin(theta), cos(theta), 0, 0, 0, 1])

        Normalizing $y$ so that $|v|=1$. Perhaps there is a better
        way to tell maxima that $x^2+y^2+z^2=1$ which would make for
        a much cleaner calculation.
            sage: vy = sqrt(1-vx^2-vz^2)

        Now we rotate about the $x$-axis so $v$ is in the $xy$-plane.
            sage: t = atan(vy/vz)+pi/2
            sage: m = rotX(t)
            sage: new_y = vy*cos(t) - vz*sin(t)

        And rotate about the $z$ axis so $v$ lies on the $x$ axis.
            sage: s = atan(vx/new_y) + pi/2
            sage: m = rotZ(s) * m

        Rotating about $v$ in our old system is the same as rotating
        about the $x$-axis in the new.
            sage: m = rotX(theta) * m

        Do some simplfying here to avoid blow-up.
            sage: ix = [(i,j) for i in range(3) for j in range(3)]
            sage: for ij in ix: m[ij] = m[ij].simplify_rational()

        Now go back to the original coordinate system.
            sage: m = rotZ(-s) * m
            sage: m = rotX(-t) * m
            sage: for ij in ix: m[ij] = m[ij].simplify_rational()
<<<<<<< HEAD
            sage.: m  # currently broken output.
=======
            sage: m    # not tested, since broken -- need a special symbolic matrix class
>>>>>>> a55e57b6
            [                                       (1 - cos(theta))*x^2 + cos(theta) -(sin(theta)*abs(z)^3 + (cos(theta) - 1)*x*z^2*sqrt(-z^2 - x^2 + 1))/z^2  (sin(theta)*sqrt(-z^2 - x^2 + 1)*abs(z)^3 + (1 - cos(theta))*x*z^4)/z^3]
            [             sin(theta)*abs(z) + (1 - cos(theta))*x*sqrt(-z^2 - x^2 + 1)                          (cos(theta) - 1)*z^2 + (cos(theta) - 1)*x^2 + 1     -(sin(theta)*x*abs(z) + (cos(theta) - 1)*z^2*sqrt(-z^2 - x^2 + 1))/z]
            [    -(sin(theta)*sqrt(-z^2 - x^2 + 1)*abs(z) + (cos(theta) - 1)*x*z^2)/z     -((cos(theta) - 1)*z^2*sqrt(-z^2 - x^2 + 1) - sin(theta)*x*abs(z))/z                                        (1 - cos(theta))*z^2 + cos(theta)]

        Re-expressing some entries in terms of y and resolving the absolute
        values introduced by eliminating y, we get the desired result.
    """
    cdef double x,y,z, len_v
    x,y,z = v
    len_v = sqrt(x*x+y*y+z*z)
    # normalize for an easier formula
    x /= len_v
    y /= len_v
    z /= len_v
    cdef double cos_t = cos(theta), sin_t = sin(theta)

    entries = [
        (1 - cos_t)*x*x + cos_t,
        sin_t*z - (cos_t - 1)*x*y,
       -sin_t*y + (1 - cos_t)*x*z,

       -sin_t*z + (1 - cos_t)*x*y,
        (1 - cos_t)*y*y + cos_t,
        sin_t*x - (cos_t - 1)*z*y,

        sin_t*y - (cos_t - 1)*x*z,
       -(cos_t - 1)*z*y - sin_t*x,
        (1 - cos_t)*z*z + cos_t        ]

    return matrix(RDF, 3, 3, entries)<|MERGE_RESOLUTION|>--- conflicted
+++ resolved
@@ -181,11 +181,7 @@
             sage: m = rotZ(-s) * m
             sage: m = rotX(-t) * m
             sage: for ij in ix: m[ij] = m[ij].simplify_rational()
-<<<<<<< HEAD
-            sage.: m  # currently broken output.
-=======
             sage: m    # not tested, since broken -- need a special symbolic matrix class
->>>>>>> a55e57b6
             [                                       (1 - cos(theta))*x^2 + cos(theta) -(sin(theta)*abs(z)^3 + (cos(theta) - 1)*x*z^2*sqrt(-z^2 - x^2 + 1))/z^2  (sin(theta)*sqrt(-z^2 - x^2 + 1)*abs(z)^3 + (1 - cos(theta))*x*z^4)/z^3]
             [             sin(theta)*abs(z) + (1 - cos(theta))*x*sqrt(-z^2 - x^2 + 1)                          (cos(theta) - 1)*z^2 + (cos(theta) - 1)*x^2 + 1     -(sin(theta)*x*abs(z) + (cos(theta) - 1)*z^2*sqrt(-z^2 - x^2 + 1))/z]
             [    -(sin(theta)*sqrt(-z^2 - x^2 + 1)*abs(z) + (cos(theta) - 1)*x*z^2)/z     -((cos(theta) - 1)*z^2*sqrt(-z^2 - x^2 + 1) - sin(theta)*x*abs(z))/z                                        (1 - cos(theta))*z^2 + cos(theta)]
