--- conflicted
+++ resolved
@@ -59,13 +59,8 @@
         return [a,b,c]
 
 
-<<<<<<< HEAD
-def plot3d(f,(xmin,xmax),(ymin,ymax),texture=None,grad_f=None,
-           max_bend=.7,max_depth=6,initial_depth=4, num_colors=None):
-=======
 def plot3d(f,(xmin,xmax),(ymin,ymax),texture=None, opacity=1, grad_f=None,
            max_bend=.5, max_depth=5, initial_depth=4, num_colors=None):
->>>>>>> a3c6d79b
     """
     EXAMPLES:
 
