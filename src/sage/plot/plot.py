r"""
2D Plotting

SAGE provides 2D plotting functionality with an interface inspired by
the interface for plotting in Mathematica.  The underlying rendering
is done using the matplotlib Python library.

The following graphics primitives are supported:
\begin{itemize}
    \item arrow  -- an arrow from a min point to a max point.
    \item circle -- a circle with given radius
    \item disk   -- a filled disk
    \item line   -- a line determined by a sequence of points (this need not be straight!)
    \item point  -- a point
    \item text   -- some text
    \item polygon -- a filled polygon
\end{itemize}

The following plotting functions are supported:
\begin{itemize}
    \item plot   -- plot of a function or other SAGE object (e.g., elliptic curve).
    \item parametric_plot
    \item polar_plot
    \item list_plot
    \item bar_chart
    \item contour_plot
    \item plot_vector_field
    \item matrix_plot
    \item graphics_array
\end{itemize}

The following misc Graphics functions are included:
\begin{itemize}
    \item Graphics
    \item is_Graphics
    \item rgbcolor
    \item hue
\end{itemize}

Type ? after each primitive in \sage for help and examples.

EXAMPLES:
We construct a plot involving several graphics objects:

    sage: G = plot(cos, -5, 5, thickness=5, rgbcolor=(0.5,1,0.5))
    sage: P = polygon([[1,2], [5,6], [5,0]], rgbcolor=(1,0,0))
    sage: P.save()

Next we construct the reflection of the above polygon about the
$y$-axis by iterating over the qlist of first-coordinates of the first
graphic element of $P$ (which is the actual Polygon; note that $P$ is
a Graphics object, which consists of a single polygon):

    sage: Q = polygon([(-x,y) for x,y in P[0]], rgbcolor=(0,0,1))
    sage: Q.save()

We combine together different graphics objects using "+":

    sage: H = G + P + Q
    sage: H
    Graphics object consisting of 3 graphics primitives
    sage: type(H)
    <class 'sage.plot.plot.Graphics'>
    sage: H[1]
    Polygon defined by 3 points
    sage: list(H[1])
    [(1.0, 2.0), (5.0, 6.0), (5.0, 0.0)]
    sage: H.save()

We can put text in a graph:

    sage: L = [[cos(pi*i/100)^3,sin(pi*i/100)] for i in range(200)]
    sage: p = line(L, rgbcolor=(1/4,1/8,3/4))
    sage: t = text('A Bulb', (1.5, 0.25))
    sage: x = text('x axis', (1.5,-0.2))
    sage: y = text('y axis', (0.4,0.9))
    sage: g = p+t+x+y
    sage: g.save('sage.png', xmin=-1.5, xmax=2, ymin=-1, ymax=1)

We plot the Riemann zeta function along the critical line and
see the first few zeros:

    sage: p1 = plot(lambda t: arg(zeta(0.5+t*I)), 1,27,rgbcolor=(0.8,0,0))
    sage: p2 = plot(lambda t: abs(zeta(0.5+t*I)), 1,27,rgbcolor=hue(0.7))
    sage: p1+p2
    Graphics object consisting of 2 graphics primitives
    sage: (p1+p2).save()

Here is a pretty graph:
    sage: g = Graphics()
    sage: for i in range(60):
    ...    p = polygon([(i*cos(i),i*sin(i)), (0,i), (i,0)],\
    ...                rgbcolor=hue(i/40+0.4), alpha=0.2)
    ...    g = g + p
    ...
    sage: g.save(dpi=200, axes=False)

AUTHORS:
    -- Alex Clemesha and William Stein (2006-04-10): initial version
    -- David Joyner: examples
    -- Alex Clemesha (2006-05-04) major update
    -- Willaim Stein (2006-05-29): fine tuning, bug fixes, better server integration
    -- William Stein (2006-07-01): misc polish
    -- Alex Clemesha (2006-09-29): added contour_plot, frame axes, misc polishing
    -- Robert Miller (2006-10-30): tuning, NetworkX primitive
    -- Alex Clemesha (2006-11-25): added plot_vector_field, matrix_plot, arrow,
                                   bar_chart, Axes class usage (see axes.py)

TODO:
    [] ability to change all properties of a graph easily, e.g.,
       the rgbcolor.
"""

#*****************************************************************************
#  Copyright (C) 2006 Alex Clemesha <clemesha@gmail.com> and William Stein <wstein@ucsd.edu>
#
#  Distributed under the terms of the GNU General Public License (GPL)
#
#                  http://www.gnu.org/licenses/
#*****************************************************************************

from sage.structure.sage_object import SageObject

## IMPORTANT: Do not import matplotlib at module scope.  It takes a
## surprisingliy long time to initialize itself.  It's better if it is
## imported in functions, so it only gets started if it is actually
## going to be used.

DEFAULT_FIGSIZE=[6, 5]
DEFAULT_DPI = 100
EMBEDDED_MODE = False
SHOW_DEFAULT = False

do_verify = True

import random #for plot adaptive refinement
import os #for viewing and writing images
from colorsys import hsv_to_rgb #for the hue function
from math import sin, cos, modf, pi #for hue and polar_plot
from sage.structure.sage_object import SageObject

import sage.misc.misc

############### WARNING ###
# Try not to import any matplotlib stuff here -- matplotlib is
# slow to import.  (I did benchmarking and found that by not
# importing here, and instead importing when needed below, that
# SAGE startup times are much improved.)  - William
###############

#SAGE 2D Graphics Axes class:
from axes import Axes

def is_Graphics(x):
    """
    Return True if x is a Graphics object.

    EXAMPLES:
        sage: is_Graphics(1)
        False
        sage: is_Graphics(disk((0.0, 0.0), 1, (0, pi/2)))
        True
    """
    return isinstance(x, Graphics)

class Graphics(SageObject):
    """
    The Graphics object is an empty list of graphics objects
    It is useful to use this object when intializing a
    for loop where different graphics object will be added
    to the empty object.

    EXAMPLES:
        sage: G = Graphics(); G
        Graphics object consisting of 0 graphics primitives
        sage: c = circle((1,1), 1)
        sage: G+=c; G
        Graphics object consisting of 1 graphics primitive

    Here we make a graphic of embeded isoceles triangles,
    coloring each one with a different color as we go:

        sage: h=10; c=0.4; p=0.1;
        sage: G = Graphics()
        sage: for x in srange(1,h+1):
        ...        l = [[0,x*sqrt(3)],[-x/2,-x*sqrt(3)/2],[x/2,-x*sqrt(3)/2],[0,x*sqrt(3)]]
        ...        G+=line(l,rgbcolor=hue(c + p*(x/h)))
        sage: G.save('sage.png', figsize=[5,5])

    """

    def __init__(self):
        self.__xmin = -1
        self.__xmax = 1
        self.__ymin = -1
        self.__ymax = 1
        self.__fontsize = 8
        self.__show_axes = True
        self.__axes_color = (0, 0, 0)
        self.__axes_label_color = (0, 0, 0)
        self.__tick_color = (0, 0, 0)
        self.__tick_label_color = (0, 0, 0)
        self.__axes_width = 0.8
        self.__objects = []

    def range(self, xmin=None, xmax=None, ymin=None, ymax=None):
        """
        Set the ranges of the x and y axes.
        """
        self.xmin(xmin)
        self.xmax(xmax)
        self.ymin(ymin)
        self.ymax(ymax)

    def fontsize(self, s=None):
        """
        Set the font size of axes labels and tick marks.

        If called with no input, return the current fontsize.
        """
        if s is None:
            try:
                return self.__fontsize
            except AttributeError:
                self.__fontsize = 6
                return self.__fontsize
        self.__fontsize = s

    def axes(self, show=None):
        """
        Set whether or not the x and y axes are shown by default.

        If called with no input, return the current axes setting.
        """
        if show is None:
            try:
                return self.__show_axes
            except AttributeError:
                self.__show_axes = True
                return self.__show_axes
        self.__show_axes = bool(show)

    def axes_color(self, c=None):
        """
        Set the axes color.

        If called with no input, return the current axes_color setting.
        """
        if c is None:
            try:
                return self.__axes_color
            except AttributeError:
                self.__axes_color = (0, 0, 0)
                return self.__axes_color
        self.__axes_color = c

    def axes_label(self, l=None):
        """
        Set the axes labels.

        If called with no input, return the current axes_label setting.
        """
        if l is None:
            try:
                return self.__axes_label
            except AttributeError:
                self.__axes_label = None
                return self.__axes_label
        self.__axes_label = l


    def axes_label_color(self, c=None):
        """
        Set the axes label color.

        If called with no input, return the current axes_label_color setting.
        """
        if c is None:
            try:
                return self.__axes_label_color
            except AttributeError:
                self.__axes_label_color = (0, 0, 0)
                return self.__axes_label_color
        self.__axes_label_color = c


    def axes_width(self, w=None):
        """
        Set the axes width.

        If called with no input, return the current axes_width setting.
        """
        if w is None:
            try:
                return self.__axes_width
            except AttributeError:
                self.__axes_width = True
                return self.__axes_width
        self.__axes_width = float(w)

    def tick_color(self, c=None):
        """
        Set the axes ticks color.

        If called with no input, return the current tick_color setting.
        """
        if c is None:
            try:
                return self.__tick_color
            except AttributeError:
                self.__tick_color = (0, 0, 0)
                return self.__tick_color
        self.__tick_color = c

    def tick_label_color(self, c=None):
        """
        Set the axes tick labels color.

        If called with no input, return the current tick_label_color setting.
        """
        if c is None:
            try:
                return self.__tick_label_color
            except AttributeError:
                self.__tick_label_color = (0, 0, 0)
                return self.__tick_label_color
        self.__tick_label_color = c



    def xmax(self, new=None):
        """
        sage: G = Graphics(); G
        Graphics object consisting of 0 graphics primitives
        sage: G.xmax()
        1
        """
        if new is None:
            return self.__xmax
        self.__xmax = new

    def xmin(self, new=None):
        """
        sage: G = Graphics(); G
        Graphics object consisting of 0 graphics primitives
        sage: G.xmin()
        -1
        """
        if new is None:
            return self.__xmin
        self.__xmin = new

    def ymax(self, new=None):
        """
        sage: G = Graphics(); G
        Graphics object consisting of 0 graphics primitives
        sage: G.ymax()
        1
        """
        if new is None:
            return self.__ymax
        self.__ymax = new

    def ymin(self, new=None):
        """
        sage: G = Graphics(); G
        Graphics object consisting of 0 graphics primitives
        sage: G.ymin()
        -1
        """
        if new is None:
            return self.__ymin
        self.__ymin = new

    def _repr_(self):
        pr, i = '', 0
        for x in self:
            pr += '\n\t%s -- %s'%(i, x)
            i += 1
        s = "Graphics object consisting of %s graphics primitives"%(len(self))
        if len(self) == 1:
            s = s[:-1]
        return s

    def __getitem__(self, i):
        """
        Returns the ith graphics primitive object:

        EXAMPLE:
            sage: G = circle((1,1),2) + circle((2,2),5); G
            Graphics object consisting of 2 graphics primitives
            sage: G[1]
            Circle defined by (2.0,2.0) with r=5.0
        """
        return self.__objects[int(i)]

    def __len__(self):
        """
        If G is of type Graphics, then len(G)
        gives the number of distinct graphics
        primitives making up that object.

        EXAMPLES:

            sage: G = circle((1,1),1) + circle((1,2),1) + circle((1,2),5); G
            Graphics object consisting of 3 graphics primitives
            sage: len(G)
            3
        """
        return len(self.__objects)

    def __delitem__(self, i):
        """
        If G is of type Graphics, then del(G[i])
        removes the ith distinct graphic
        primitive making up that object.

        EXAMPLES:
            sage: G = circle((1,1),1) + circle((1,2),1) + circle((1,2),5); G
            Graphics object consisting of 3 graphics primitives
            sage: len(G)
            3
            sage: del(G[2])
            sage: G
            Graphics object consisting of 2 graphics primitives
            sage: len(G)
            2
        """
        del self.__objects[int(i)]

    def __setitem__(self, i, x):
        """
        You can replace a GraphicPrimitive (point, line, circle, etc...)
        in a Graphics object G with any other GraphicPrimitive

        EXAMPLES:
            sage: G = circle((1,1),1) + circle((1,2),1) + circle((1,2),5); G
            Graphics object consisting of 3 graphics primitives

            sage: p = polygon([[1,3],[2,-2],[1,1],[1,3]]);p
            Graphics object consisting of 1 graphics primitive

            sage: G[1] = p[0]; G.save()

        """
        if not isinstance(x, GraphicPrimitive):
            raise TypeError, "x must be a GraphicPrimitive"
        self.__objects[int(i)] = x

    def __radd__(self, other):
        if isinstance(other, int) and other == 0:
            return self
        raise TypeError

    def __add__(self, other):
        """
        If you have any Graphics object G1, you can
        always add any other amount of Graphics objects G2,G3,...
        to form a new Graphics object:
        G4 = G1 + G2 + G3

        EXAMPLES:
            sage: h1 = lambda x : abs(sqrt(x^3  - 1))
            sage: h2 = lambda x : -abs(sqrt(x^3  - 1))
            sage: g1 = plot(h1, 1, 5)
            sage: g2 = plot(h2, 1, 5)
            sage: h = g1 + g2
            sage: h.save()
        """
        if isinstance(other, int) and other == 0:
            return self
        if not isinstance(other, Graphics):
            raise TypeError, "other (=%s) must be a Graphics objects"%other
        g = Graphics()
        g.__xmin = min(self.__xmin, other.__xmin)
        g.__xmax = max(self.__xmax, other.__xmax)
        g.__ymin = min(self.__ymin, other.__ymin)
        g.__ymax = max(self.__ymax, other.__ymax)
        g.__objects = self.__objects + other.__objects
        return g

    def append(self, primitive):
        """
        Append an arbitrary GraphicPrimitive to a Graphics object. Low level- only
        appends the primitive to the objects list, that's it.
        """
        if not isinstance(primitive, GraphicPrimitive):
            raise TypeError, "primitive (=%s) must be a GraphicPrimitive"%primitive
        self.__objects.append(primitive)

    def _arrow(self, xmin, ymin, xmax, ymax, options):
        self.__objects.append(GraphicPrimitive_Arrow(xmin, ymin, xmax, ymax, options))
        self._extend_axes(xmin, xmax, ymin, ymax)

    def _bar_chart(self, ind, datalist, xrange, yrange, options):
        self.__objects.append(GraphicPrimitive_BarChart(ind, datalist, options))
        self._extend_axes(xrange[0], xrange[1], yrange[0], yrange[1])

    def _circle(self, x, y, r, options):
        self.__objects.append(GraphicPrimitive_Circle(x, y, r, options))
        self._extend_axes(x+r, x-r, y+r, y-r)

    def _contour_plot(self, xy_data_array, xrange, yrange, options):
        self.__xmin = xrange[0]
        self.__xmax = xrange[1]
        self.__ymin = yrange[0]
        self.__ymax = yrange[1]
        self.__objects.append(GraphicPrimitive_ContourPlot(xy_data_array, xrange, yrange, options))

    def _disk(self, point, r, angle, options):
        xmin = point[0] - 2*r
        xmax = point[0] + 2*r
        ymin = point[1] - 2*r
        ymax = point[1] + 2*r
        self.__objects.append(GraphicPrimitive_Disk(point, r, angle, options))
        self._extend_axes(xmin, xmax, ymin, ymax)

    def _line(self, xdata, ydata, options):
        self.__objects.append(GraphicPrimitive_Line(xdata, ydata, options))
        try:
            self._extend_axes(min(xdata), max(xdata), min(ydata), max(ydata))
        except ValueError:
            pass

    def _matrix_plot(self, xy_data_array, xrange, yrange, options):
        self.__xmin = xrange[0]
        self.__xmax = xrange[1]
        self.__ymin = yrange[0]
        self.__ymax = yrange[1]
        self.__objects.append(GraphicPrimitive_MatrixPlot(xy_data_array, xrange, yrange, options))
        #self._extend_axes(xrange[0], xrange[1], yrange[0], yrange[1])

    def _plot_field(self, xpos_array, ypos_array, xvec_array, yvec_array, xrange, yrange, options):
        self.__xmin = xrange[0]
        self.__xmax = xrange[1]
        self.__ymin = yrange[0]
        self.__ymax = yrange[1]
        self.__objects.append(GraphicPrimitive_PlotField(xpos_array, ypos_array, xvec_array, yvec_array, options))

    def _point(self, xdata, ydata, options):
        self.__objects.append(GraphicPrimitive_Point(xdata, ydata, options))
        try:
            self._extend_axes(min(xdata), max(xdata), min(ydata), max(ydata))
        except ValueError:
            pass

    def _polygon(self, xdata, ydata, options):
        self.__objects.append(GraphicPrimitive_Polygon(xdata, ydata, options))
        try:
            self._extend_axes(min(xdata), max(xdata), min(ydata), max(ydata))
        except ValueError:
            pass

    def _text(self, string, point, options):
        self.__objects.append(GraphicPrimitive_Text(string, point, options))
        xpad = 0.2*abs(point[0])
        ypad = 0.2*abs(point[1])
        self._extend_axes(point[0] - xpad, point[0] + xpad, point[1] - ypad, point[1] + ypad)

    def _extend_x_axis(self, x):
        xmin = self.__xmin
        xmax = self.__xmax
        if xmin is None or x < xmin:
            self.__xmin = x
        elif xmax is None or x > xmax:
            self.__xmax = x

    def _extend_y_axis(self, y):
        ymin = self.__ymin
        ymax = self.__ymax
        if ymin is None or y < ymin:
            self.__ymin = y
        elif ymax is None or y > ymax:
            self.__ymax = y

    def _extend_axes(self, xmin, xmax, ymin, ymax):
        self._extend_x_axis(xmin)
        self._extend_x_axis(xmax)
        self._extend_y_axis(ymin)
        self._extend_y_axis(ymax)

    def _plot_(self, **args):
        return self

    def show(self, xmin=None, xmax=None, ymin=None, ymax=None,
             figsize=DEFAULT_FIGSIZE, filename=None,
             dpi=DEFAULT_DPI, axes=None, axes_label=None,frame=False,
             fontsize=None,
             **args):
        """
        Show this graphics image with the default image viewer.

        EXAMPLES:
            sage: c = circle((1,1), 1, rgbcolor=(1,0,0))
            sage.: c.show(xmin=-1, xmax=3, ymin=-1, ymax=3)

        To correct the apect ratio of certain graphics, it is necessary
        to show with a 'figsize' of square dimensions.

            sage.: c.show(figsize=[5,5], xmin=-1, xmax=3, ymin=-1, ymax=3)

        You can either turn off the drawing of the axes:

            sage.: show(plot(sin,-4,4), axes=False)

        Or you can turn on the drawing of a frame around the plots:

            sage.: show(plot(sin,-4,4), frame=True)

        """
        if EMBEDDED_MODE:
            self.save(filename, xmin, xmax, ymin, ymax, figsize,
                    dpi=dpi, axes=axes, axes_label=axes_label,frame=frame)
            return
        if filename is None:
            filename = sage.misc.misc.tmp_filename() + '.png'
        self.save(filename, xmin, xmax, ymin, ymax, figsize, dpi=dpi, axes=axes,frame=frame, fontsize=fontsize)
        os.system('%s %s 2>/dev/null 1>/dev/null &'%(sage.misc.viewer.browser(), filename))

    def _prepare_axes(self, xmin, xmax, ymin, ymax):
        if self.__xmin is None:
            self.__xmin, self.__xmax, self.__ymin, self.__ymax = 0, 0, 0, 0

        if xmin is None:
            xmin = self.__xmin
        if xmax is None:
            xmax = self.__xmax
        if ymin is None:
            ymin = self.__ymin
        if ymax is None:
            ymax = self.__ymax

        if xmax < xmin:
            xmax, xmin = xmin, xmax
        elif xmax == xmin:
            x = xmax
            if x == 0:
                x = 1
            xmax = 2*x
            xmin = 0

        if ymax < ymin:
            ymax, ymin = ymin, ymax
        elif ymax == ymin:
            y = ymax
            if y == 0:
                y = 1
            ymax = 2*y
            ymin = 0

        xmin -= 0.1*(xmax-xmin)
        xmax += 0.1*(xmax-xmin)
        ymin -= 0.1*(ymax-ymin)
        ymax += 0.1*(ymax-ymin)

        return xmin,xmax,ymin,ymax

    def save(self, filename=None, xmin=None, xmax=None, ymin=None, ymax=None,
             figsize=DEFAULT_FIGSIZE, figure=None, sub=None, savenow=True,
             dpi=DEFAULT_DPI, axes=None, axes_label=None, fontsize=None,
             frame=False, verify=True):
        """
        Save the graphics to an image file of type: PNG, PS, EPS, SVG, SOBJ,
        depending on the file extension you give the filename.
            Extension types can be: '.png', '.ps', '.eps', '.svg',
            and '.sobj' (for a SAGE object you can load later).

        EXAMPLES:
            sage: c = circle((1,1),1,rgbcolor=(1,0,0))
            sage: c.save('sage.png', xmin=-1,xmax=3,ymin=-1,ymax=3)

            To correct the apect ratio of certain graphics, it is necessary
            to show with a 'figsize' of square dimensions.

            sage: c.save('sage2.png',figsize=[5,5],xmin=-1,xmax=3,ymin=-1,ymax=3)
        """
        global do_verify
        do_verify = verify

        if axes is None:
            axes = self.__show_axes

        from matplotlib.figure import Figure
        if filename is None:
            i = 0
            while os.path.exists('sage%s.png'%i):
                i += 1
            filename = 'sage%s.png'%i

        try:
            ext = os.path.splitext(filename)[1].lower()
        except IndexError:
            raise ValueError, "file extension must be either 'png', 'eps', 'svg' or 'sobj'"

        if ext == '' or ext == '.sobj':
            SageObject.save(self, filename)
            return

        self.fontsize(fontsize)

        if figure is None:
            figure = Figure(figsize)

        #The line below takes away the excessive whitespace around
        #images.  ('figsize' and  'dpi' still work as expected):
        figure.subplots_adjust(left=0.04, bottom=0.04, right=0.96, top=0.96)

        #the incoming subplot instance
        subplot = sub
        if not subplot:
            subplot = figure.add_subplot(111)

        #take away the matplotlib axes:
        subplot.xaxis.set_visible(False)
        subplot.yaxis.set_visible(False)
        subplot.set_frame_on(False)

        ##################################################
        # The below is a work in progress ... trying to
        # make adding axes general and convient.
        # possibly more work needs to be done in factoring
        # this all out into several general functions
        # but for now it will stay here until it is decided
        # what is the best way to do this -Alex
        ###################################################

        #add all the primitives to the subplot
        #check if there are any ContourPlot instances
        #in self._objects, and if so change the axes
        #to be frame axes instead of centered axes
        contour = False
        plotfield = False
        matrixplot = False
        for g in self.__objects:
            if isinstance(g, GraphicPrimitive_ContourPlot):
                contour = True
            if isinstance(g, GraphicPrimitive_PlotField):
                plotfield = True
            if isinstance(g, GraphicPrimitive_MatrixPlot):
                matrixplot = True
            g._render_on_subplot(subplot)

        #adjust the xy limits and draw the axes:
        if axes is None:
            axes = self.__show_axes

        self.axes_label(l=axes_label)
        #construct an Axes instance, see 'axes.py' for relevant code
        sage_axes = Axes(color=self.__axes_color, fontsize=self.__fontsize, axes_label=self.__axes_label,
                         axes_label_color=self.__axes_label_color, tick_color=self.__tick_color,
                         tick_label_color=self.__tick_label_color, linewidth=self.__axes_width)

        #adjust the xy limits and draw the axes:
        if not (contour or plotfield or matrixplot): #the plot is a 'regular' plot
            if frame: #add the frame axes
                xmin,xmax,ymin,ymax = self._prepare_axes(xmin, xmax, ymin, ymax)
                axmin, axmax = xmin - 0.04*abs(xmax - xmin), xmax + 0.04*abs(xmax - xmin)
                aymin, aymax = ymin - 0.04*abs(ymax - ymin), ymax + 0.04*abs(ymax - ymin)
                subplot.set_xlim([axmin, axmax])
                subplot.set_ylim([aymin, aymax])
                #add a frame to the plot and possibly 'axes_with_no_ticks'
                sage_axes.add_xy_frame_axes(subplot, xmin, xmax, ymin, ymax,
                                        axes_with_no_ticks=axes, axes_label=axes_label)
            elif not frame and axes: #regular plot with regular axes
                xmin,xmax,ymin,ymax = self._prepare_axes(xmin, xmax, ymin, ymax)
                subplot.set_xlim(xmin, xmax)
                subplot.set_ylim(ymin, ymax)
                sage_axes.add_xy_axes(subplot, xmin, xmax, ymin, ymax, axes_label=axes_label)
            else: #regular plot with no axes
                xmin,xmax,ymin,ymax = self._prepare_axes(xmin, xmax, ymin, ymax)
                subplot.set_xlim(xmin, xmax)
                subplot.set_ylim(ymin, ymax)
        elif (contour or plotfield): #contour or field plot in self.__objects, so adjust axes accordingly
            xmin, xmax = self.__xmin, self.__xmax
            ymin, ymax = self.__ymin, self.__ymax
            subplot.set_xlim([xmin - 0.05*abs(xmax - xmin), xmax + 0.05*abs(xmax - xmin)])
            subplot.set_ylim([ymin - 0.05*abs(ymax - ymin), ymax + 0.05*abs(ymax - ymin)])
            if axes: #axes=True unless user specifies axes=False
                sage_axes.add_xy_frame_axes(subplot, xmin, xmax, ymin, ymax, axes_label=axes_label)
        else: #we have a 'matrix_plot' in self.__objects, so adjust axes accordingly
            xmin, xmax = self.__xmin, self.__xmax
            ymin, ymax = self.__ymin, self.__ymax
            subplot.set_xlim([xmin - 0.05*abs(xmax - xmin), xmax + 0.05*abs(xmax - xmin)])
            subplot.set_ylim([ymin - 0.05*abs(ymax - ymin), ymax + 0.05*abs(ymax - ymin)])
            if axes: #axes=True unless user specifies axes=False
                sage_axes.add_xy_matrix_frame_axes(subplot, xmin, xmax, ymin, ymax)

        # You can output in PNG, PS, EPS, PDF, or SVG format, depending on the file extension.
        # matplotlib looks at the file extension to see what the renderer should be.
        # The default is FigureCanvasAgg for png's because this is by far the most
        # common type of files rendered, like in the Notebook for example.
        # if the file extension is not '.png', then matplotlib will handle it.
        if savenow:
            from matplotlib.backends.backend_agg import FigureCanvasAgg
            canvas = FigureCanvasAgg(figure)
            if ext in ['.eps', '.ps', '.pdf']:
                if dpi is None:
                    dpi = 72
            elif ext == '.svg':
                if dpi is None:
                    dpi = 80
            elif ext == '.png':
                if dpi is None:
                    dpi = 100
            else:
                raise ValueError, "file extension must be either 'png', 'ps, 'eps', 'pdf, 'svg' or 'sobj'"
            canvas.print_figure(filename, dpi=dpi)

################## Graphics Primitives ################

class GraphicPrimitive(SageObject):
    def __init__(self, options):
        self.__options = options

    def _allowed_options(self):
        return {}


    def options(self):
        O = dict(self.__options)
        global do_verify
        if do_verify:
            A = self._allowed_options()
            t = False
            K = A.keys() + ['xmin', 'xmax', 'ymin', 'ymax', 'axes']
            for k in O.keys():
                if not k in K:
                    do_verify = False
                    sage.misc.misc.verbose("WARNING: Ignoring option '%s'=%s"%(k,O[k]), level=0)
                    t = True
            if t:
                s = "\nThe allowed options for %s are:\n"%self
                K.sort()
                for k in K:
                    if A.has_key(k):
                        s += "    %-15s%-60s\n"%(k,A[k])
                sage.misc.misc.verbose(s, level=0)


        if 'hue' in O:
            t = O['hue']
            if not isinstance(t, (tuple,list)):
                t = [t,1,1]
            O['rgbcolor'] = hue(*t)
            del O['hue']
        return O

    def _repr_(self):
        return "Graphics primitive"


class GraphicPrimitive_Arrow(GraphicPrimitive):
    """
    Primitive class that initializes the
    arrow graphics type
    """
    def __init__(self, xmin, ymin, xmax, ymax, options):
        self.xmin = xmin
        self.xmax = xmax
        self.ymin = ymin
        self.ymax = ymax
        GraphicPrimitive.__init__(self, options)

    def _allowed_options(self):
        return {'width':'How wide the entire arrow is.',
                'rgbcolor':'The color as an rgb tuple.',
                'hue':'The color given as a hue.'}

    def _repr_(self):
        return "Arrow from (%s,%s) to (%s,%s) "%(self.xmin, self.ymin, self.xmax, self.ymax)

    def _render_on_subplot(self, subplot):
        options = self.options()
        width = float(options['width'])
        import matplotlib.patches as patches
        p = patches.FancyArrow(float(self.xmin), float(self.ymin), float(self.xmax), float(self.ymax),
                         width=width, length_includes_head=True)
        c = to_mpl_color(options['rgbcolor'])
        p.set_edgecolor(c)
        p.set_facecolor(c)
        subplot.add_patch(p)

#TODO: make bar_chart more general
class GraphicPrimitive_BarChart(GraphicPrimitive):
    """
    Primitive class that initializes the bar chart graphics primitive.
    """
    def __init__(self, ind, datalist, options):
        self.datalist = datalist
        self.ind = ind
        GraphicPrimitive.__init__(self, options)

    def _allowed_options(self):
        return {'rgbcolor':'The color as an rgb tuple.',
                'hue':'The color given as a hue.',
                'width':'The width of the bars'}

    def _repr_(self):
        return "BarChart defined by a %s datalist "%(len(self.datalist))

    def _render_on_subplot(self, subplot):
        options = self.options()
        color = options['rgbcolor']
        width = float(options['width'])
        subplot.bar(self.ind, self.datalist, color=color, width=width)


class GraphicPrimitive_Line(GraphicPrimitive):
    """
    Primitive class that initializes the line graphics type.
    """
    def __init__(self, xdata, ydata, options):
        self.xdata = xdata
        self.ydata = ydata
        GraphicPrimitive.__init__(self, options)

    def _allowed_options(self):
        return {'alpha':'How transparent the line is.',
                'thickness':'How thick the line is.',
                'rgbcolor':'The color as an rgb tuple.',
                'hue':'The color given as a hue.',
                'linestyle':"The style of the line, which is one of '--' (dashed), '-.' (dash dot), '-' (solid), 'steps', ':' (dotted).",
                'marker':"'0' (tickleft), '1' (tickright), '2' (tickup), '3' (tickdown), '' (nothing), ' ' (nothing), '+' (plus), ',' (pixel), '.' (point), '1' (tri_down), '3' (tri_left), '2' (tri_up), '4' (tri_right), '<' (triangle_left), '>' (triangle_right), 'None' (nothing), 'D' (diamond), 'H' (hexagon2), '_' (hline), '^' (triangle_up), 'd' (thin_diamond), 'h' (hexagon1), 'o' (circle), 'p' (pentagon), 's' (square), 'v' (triangle_down), 'x' (x), '|' (vline)",
                'markersize':'the size of the marker in points',
                'markeredgecolor':'the markerfacecolor can be any color arg',
                'markeredgewidth':'the size of the markter edge in points'
                }

    def _repr_(self):
        return "Line defined by %s points"%len(self)

    def __getitem__(self, i):
        return self.xdata[int(i)], self.ydata[int(i)]

    def __setitem__(self, i, point):
        i = int(i)
        self.xdata[i] = float(point[0])
        self.ydata[i] = float(point[1])

    def __len__(self):
        return len(self.xdata)

    def _render_on_subplot(self, subplot):
        import matplotlib.patches as patches
        options = dict(self.options())
        del options['alpha']
        del options['thickness']
        del options['rgbcolor']
        p = patches.Line2D(self.xdata, self.ydata, **options)
        options = self.options()
        a = float(options['alpha'])
        p.set_alpha(a)
        p.set_linewidth(float(options['thickness']))
        p.set_color(to_mpl_color(options['rgbcolor']))
        subplot.add_line(p)

class GraphicPrimitive_Circle(GraphicPrimitive):
    """
    Primitive class that initializes the
    circle graphics type
    """
    def __init__(self, x, y, r, options):
        self.x = x
        self.y = y
        self.r = r
        GraphicPrimitive.__init__(self, options)

    def _allowed_options(self):
        return {'alpha':'How transparent the line is.',
                'fill': 'Whether or not to fill the polygon.',
                'thickness':'How thick the border of the polygon is.',
                'rgbcolor':'The color as an rgb tuple.',
                'hue':'The color given as a hue.'}

    def _repr_(self):
        return "Circle defined by (%s,%s) with r=%s"%(self.x, self.y, self.r)

    def _render_on_subplot(self, subplot):
        import matplotlib.patches as patches
        options = self.options()
        p = patches.Circle((float(self.x), float(self.y)), float(self.r))
        p.set_linewidth(float(options['thickness']))
        p.set_fill(options['fill'])
        a = float(options['alpha'])
        p.set_alpha(a)
        c = to_mpl_color(options['rgbcolor'])
        p.set_edgecolor(c)
        p.set_facecolor(c)
        subplot.add_patch(p)

class GraphicPrimitive_ContourPlot(GraphicPrimitive):
    """
    Primitive class that initializes the
    contour_plot graphics type
    """
    def __init__(self, xy_data_array, xrange, yrange, options):
        self.xrange = xrange
        self.yrange = yrange
        self.xy_data_array = xy_data_array
        self.xy_array_row = len(xy_data_array)
        self.xy_array_col = len(xy_data_array[0])
        GraphicPrimitive.__init__(self, options)

    def _allowed_options(self):
        return {'plot_points':'How many points to use for plotting precision',
                'cmap':"""The colormap, one of (autumn, bone, cool, copper,
                       gray, hot, hsv, jet, pink, prism, spring, summer, winter)""",
                       'fill':'Fill contours or not',
                'contours':'Number of contour levels.'}

    def _repr_(self):
        return "ContourPlot defined by a %s x %s data grid"%(self.xy_array_row, self.xy_array_col)

    def _render_on_subplot(self, subplot):
        options = self.options()
        fill = options['fill']
        cmap = options['cmap']
        contours = options['contours']
        #cm is the matplotlib color map module
        from matplotlib import cm
        try:
            cmap = cm.__dict__[cmap]
        except KeyError:
            from matplotlib.colors import LinearSegmentedColormap as C
            possibilities = ', '.join([str(x) for x in cm.__dict__.keys() if \
                                       isinstance(cm.__dict__[x], C)])
            print "The possible color maps include: %s"%possibilities
            raise RuntimeError, "Color map %s not known"%cmap

        x0,x1 = float(self.xrange[0]), float(self.xrange[1])
        y0,y1 = float(self.yrange[0]), float(self.yrange[1])
        if fill:
            if contours is None:
                subplot.contourf(self.xy_data_array, cmap=cmap, extent=(x0,x1,y0,y1))
            else:
                subplot.contourf(self.xy_data_array, int(contours), cmap=cmap, extent=(x0,x1,y0,y1))
        else:
            if contours is None:
                subplot.contour(self.xy_data_array, cmap=cmap, extent=(x0,x1,y0,y1))
            else:
                subplot.contour(self.xy_data_array, int(contours), cmap=cmap, extent=(x0,x1,y0,y1))


class GraphicPrimitive_MatrixPlot(GraphicPrimitive):
    """
    Primitive class that initializes the
    matrix_plot graphics type
    """
    def __init__(self, xy_data_array, xrange, yrange, options):
        self.xrange = xrange
        self.yrange = yrange
        self.xy_data_array = xy_data_array
        self.xy_array_row = len(xy_data_array)
        self.xy_array_col = len(xy_data_array[0])
        GraphicPrimitive.__init__(self, options)

    def _allowed_options(self):
        return {'cmap':"""The colormap, one of (autumn, bone, cool, copper,
                gray, hot, hsv, jet, pink, prism, spring, summer, winter)"""}

    def _repr_(self):
        return "MatrixPlot defined by a %s x %s data grid"%(self.xy_array_row, self.xy_array_col)

    def _render_on_subplot(self, subplot):
        options = self.options()
        cmap = options['cmap']
        #cm is the matplotlib color map module
        from matplotlib import cm
        try:
            cmap = cm.__dict__[cmap]
        except KeyError:
            from matplotlib.colors import LinearSegmentedColormap as C
            possibilities = ', '.join([str(x) for x in cm.__dict__.keys() if \
                                       isinstance(cm.__dict__[x], C)])
            print "The possible color maps include: %s"%possibilities
            raise RuntimeError, "Color map %s not known"%cmap
        subplot.imshow(self.xy_data_array, cmap=cmap, interpolation='nearest')

# Below is the base class that is used to make 'field plots'.
# Its implementation is motivated by Mathematica's 'PlotField'.
# Currently it is used to make the function 'plot_vector_field'
# TODO: use this to make these functions:
# 'plot_gradient_field' and 'plot_hamiltonian_field'

class GraphicPrimitive_PlotField(GraphicPrimitive):
    """
    Primitive class that initializes the
    plot_field graphics type
    """
    def __init__(self, xpos_array, ypos_array, xvec_array, yvec_array, options):
        self.xpos_array = xpos_array
        self.ypos_array = ypos_array
        self.xvec_array = xvec_array
        self.yvec_array = yvec_array
        GraphicPrimitive.__init__(self, options)

    def _allowed_options(self):
        return {'plot_points':'How many points to use for plotting precision',
                'cmap':"""The colormap, one of (autumn, bone, cool, copper,
                gray, hot, hsv, jet, pink, prism, spring, summer, winter)"""}

    def _repr_(self):
        return "PlotField defined by a %s x %s vector grid"%(len(self.xpos_array), len(self.ypos_array))

    def _render_on_subplot(self, subplot):
        options = self.options()
        cmap = options['cmap']
        #cm is the matplotlib color map module
        from matplotlib import cm
        try:
            cmap = cm.__dict__[cmap]
        except KeyError:
            from matplotlib.colors import LinearSegmentedColormap as C
            possibilities = ', '.join([str(x) for x in cm.__dict__.keys() if \
                                       isinstance(cm.__dict__[x], C)])
            print "The possible color maps include: %s"%possibilities
            raise RuntimeError, "Color map %s not known"%cmap
        subplot.quiver(self.xpos_array, self.ypos_array, self.xvec_array, self.yvec_array)

class GraphicPrimitive_Disk(GraphicPrimitive):
    """
    Primitive class that initializes the
    disk graphics type
    """
    def __init__(self, point, r, angle, options):
        self.x = point[0]
        self.y = point[1]
        self.r = r
        self.rad1 = angle[0]
        self.rad2 = angle[1]
        GraphicPrimitive.__init__(self, options)

    def _allowed_options(self):
        return {'alpha':'How transparent the line is.',
                'fill': 'Whether or not to fill the polygon.',
                'thickness':'How thick the border of the polygon is.',
                'rgbcolor':'The color as an rgb tuple.',
                'hue':'The color given as a hue.'}

    def _repr_(self):
        return "Disk defined by (%s,%s) with r=%s spanning (%s, %s) radians"%(self.x,
        self.y, self.r, self.rad1, self.rad2)

    def _render_on_subplot(self, subplot):
        import matplotlib.patches as patches
        options = self.options()
        deg1 = self.rad1*(360.0/(2.0*pi)) #convert radians to degrees
        deg2 = self.rad2*(360.0/(2.0*pi))
        p = patches.Wedge((float(self.x), float(self.y)), float(self.r), float(deg1),
                            float(deg2))
        p.set_linewidth(float(options['thickness']))
        p.set_fill(options['fill'])
        p.set_alpha(options['alpha'])
        c = to_mpl_color(options['rgbcolor'])
        p.set_edgecolor(c)
        p.set_facecolor(c)
        subplot.add_patch(p)

class GraphicPrimitive_Point(GraphicPrimitive):
    """
    Primitive class that initializes the
    point graphics type

    """
    def __init__(self, xdata, ydata, options):
        self.xdata = xdata
        self.ydata = ydata
        GraphicPrimitive.__init__(self, options)

    def _allowed_options(self):
        return {'alpha':'How transparent the line is.',
                'pointsize': 'How big the point is.',
                'faceted': 'If True color the edge of the point.',
                'rgbcolor':'The color as an rgb tuple.',
                'hue':'The color given as a hue.'}

    def _repr_(self):
        return "Point set defined by %s point(s)"%len(self.xdata)

    def __getitem__(self, i):
        return self.xdata[i], self.ydata[i]

    def _render_on_subplot(self,subplot):
        options = self.options()
        c = to_mpl_color(options['rgbcolor'])
        a = float(options['alpha'])
        s = int(options['pointsize'])
        faceted = options['faceted'] #faceted=True colors the edge of point
        subplot.scatter(self.xdata, self.ydata, s=s, c=c, alpha=a, faceted=faceted)

class GraphicPrimitive_Polygon(GraphicPrimitive):
    """
    Primitive class that initializes the
    polygon graphics type

    """
    def __init__(self, xdata, ydata, options):
        self.xdata = xdata
        self.ydata = ydata
        GraphicPrimitive.__init__(self, options)

    def _repr_(self):
        return "Polygon defined by %s points"%len(self)

    def __getitem__(self, i):
        return self.xdata[i], self.ydata[i]

    def __setitem__(self, i, point):
        i = int(i)
        self.xdata[i] = float(point[0])
        self.ydata[i] = float(point[1])

    def __len__(self):
        return len(self.xdata)

    def _allowed_options(self):
        return {'alpha':'How transparent the line is.',
                'thickness': 'How thick the border line is.',
                'rgbcolor':'The color as an rgb tuple.',
                'hue':'The color given as a hue.'}

    def _render_on_subplot(self, subplot):
        import matplotlib.patches as patches
        options = self.options()
        p = patches.Polygon([(self.xdata[i],self.ydata[i]) for i in xrange(len(self.xdata))])
        p.set_linewidth(float(options['thickness']))
        a = float(options['alpha'])
        p.set_alpha(a)
        c = to_mpl_color(options['rgbcolor'])
        p.set_edgecolor(c)
        p.set_facecolor(c)
        subplot.add_patch(p)

class GraphicPrimitive_Text(GraphicPrimitive):
    """
    Text graphics primitive.
    """
    def __init__(self, string, point, options):
        self.string = string
        self.x = point[0]
        self.y = point[1]
        GraphicPrimitive.__init__(self, options)

    def _repr_(self):
        return "Text %s at the point (%s,%s)"%(self.string, self.x, self.y)

    def _allowed_options(self):
        return {'fontsize': 'How big the text is.',
                'rgbcolor':'The color as an rgb tuple.',
                'hue':'The color given as a hue.',
                'vertical_alignment': 'how to align vertically: top, center, bottom',
                'horizontal_alignment':'how to align horizontally: left, center, right'}

    def _render_on_subplot(self, subplot):
        options = self.options()
        c = options['rgbcolor']
        f = int(options['fontsize'])
        va = options['vertical_alignment']
        ha = options['horizontal_alignment']
        subplot.text(float(self.x), float(self.y), self.string, color=c, fontsize=f,
                        verticalalignment=va,horizontalalignment=ha)

class GraphicPrimitive_NetworkXGraph(GraphicPrimitive):
    """
    Primitive class that initializes the NetworkX graph type.

    INPUT:
        graph -- a NetworkX graph
        pos -- an optional positioning dictionary: for example, the
        spring layout from NetworkX for the 5-cycle is
            {   0: [-0.91679746, 0.88169588,],
                1: [ 0.47294849, 1.125     ,],
                2: [ 1.125     ,-0.12867615,],
                3: [ 0.12743933,-1.125     ,],
                4: [-1.125     ,-0.50118505,]   }
        vertex_labels -- determines whether labels for nodes are plotted
        node_size -- node size
        color_dict -- a dictionary specifying node colors: each key is a color recognized by
                        matplotlib, and each entry is a list of vertices.
        scaling_term -- default is 0.05. if nodes are getting chopped off, increase; if graph
                        is too small, decrease. should be positive, but values much bigger than
                        1/8 won't be useful unless the nodes are huge

    EXAMPLES:
        sage: from sage.plot.plot import GraphicPrimitive_NetworkXGraph
        sage: import networkx
        sage: D = networkx.dodecahedral_graph()
        sage: NGP = GraphicPrimitive_NetworkXGraph(D)
        sage: g = Graphics()
        sage: g.append(NGP)
        sage: g.axes(False)
        sage: g.save('sage.png')

        sage: import networkx
        sage: from sage.plot.plot import GraphicPrimitive_NetworkXGraph
        sage: from math import sin, cos, pi
        sage: P = networkx.petersen_graph()
        sage: d = {'#FF0000':[0,5], '#FF9900':[1,6], '#FFFF00':[2,7], '#00FF00':[3,8], '#0000FF':[4,9]}
        sage: pos_dict = {}
        sage: for i in range(5):
        ...    x = float(cos(pi/2 + ((2*pi)/5)*i))
        ...    y = float(sin(pi/2 + ((2*pi)/5)*i))
        ...    pos_dict[i] = [x,y]
        ...
        sage: for i in range(10)[5:]:
        ...    x = float(0.5*cos(pi/2 + ((2*pi)/5)*i))
        ...    y = float(0.5*sin(pi/2 + ((2*pi)/5)*i))
        ...    pos_dict[i] = [x,y]
        ...
        sage: NGP = GraphicPrimitive_NetworkXGraph(graph=P, color_dict=d, pos=pos_dict)
        sage: g = Graphics()
        sage: g.append(NGP)
        sage: g.axes(False)
        sage: g.save('sage.png')
    """
    def __init__(self, graph, pos=None, vertex_labels=True, node_size=300, color_dict=None, scaling_term=0.05):
        self.__nxg = graph
        self.__node_size = node_size
        self.__vertex_labels = vertex_labels
        self.__color_dict = color_dict
        if len(self.__nxg) != 0:
            import networkx as NX
            if pos is None:
                self.__pos = NX.drawing.spring_layout(self.__nxg)
            else:
                self.__pos = pos

            nodelist=self.__nxg.nodes()

            xes = [self.__pos[v][0] for v in nodelist]
            ys = [self.__pos[v][1] for v in nodelist]
            xmin = min(xes)
            xmax = max(xes)
            ymin = min(ys)
            ymax = max(ys)
            if xmax == xmin:
                xmax += 1
                xmin -= 1
            if ymax == ymin:
                ymax += 1
                ymin -= 1
            dx = xmax - xmin
            dy = ymax - ymin

            if not pos is None:
                missing = []
                for e in nodelist:
                    if not e in self.__pos:
                        missing.append(e)
                for e in missing:
                    from random import random
                    self.__pos[v] = [xmin + dx*random(),ymin + dy*random()]

            # adjust the plot
            xmin -= scaling_term*dx
            xmax += scaling_term*dx
            ymin -= scaling_term*dy
            ymax += scaling_term*dy

            self._xmin = xmin
            self._xmax = xmax
            self._ymin = ymin
            self._ymax = ymax
        else:
            self.__pos = {}
            self._xmin = -1
            self._xmax = 1
            self._ymin = -1
            self._ymax = 1

    def _render_on_subplot(self, subplot):
        if len(self.__nxg) != 0:
            import networkx as NX
            node_size = float(self.__node_size)
            if self.__color_dict is None:
                NX.draw_networkx_nodes(G=self.__nxg, pos=self.__pos, ax=subplot, node_size=node_size)
            else:
                for i in self.__color_dict:
                    NX.draw_networkx_nodes(G=self.__nxg, nodelist=self.__color_dict[i], node_color=i, pos=self.__pos, ax=subplot, node_size=node_size)
            NX.draw_networkx_edges(G=self.__nxg, pos=self.__pos, ax=subplot, node_size=node_size)
            if self.__vertex_labels:
                labels = {}
                for v in self.__nxg:
                    labels[v] = str(v)
                NX.draw_networkx_labels(self.__nxg, self.__pos, labels=labels, ax=subplot)

######################################################################
#                                                                    #
#    Graphics Primitives Factories -- construct GraphicPrimitives    #
#                                                                    #
######################################################################
#
# The current method of writing a new Graphic Primitive
# involves writing a specific Factory for a given
# primitive, for example, 'GraphicPrimitive_circle' for 'circle'.
# This class should inherit from GraphicPrimitiveFactory,
# which should define any general Graphic Primitive attributes.
#
# As of now, the Graphic Primitive Factories, have
# only a __call__ method that deals with setting kwargs
# and coercing data into a correct form to present to
# one of the matplotlib functions.
#

class GraphicPrimitiveFactory:
    def __init__(self):
        # options for this specific graphics primitive.
        self.reset()

    def reset(self):
        # First the default options for all graphics primitives
        self.options = {'alpha':1,'thickness':1,'rgbcolor':(0,0,0)}
        self._reset()

    def _coerce(self, xdata, ydata):
        return to_float_list(xdata), to_float_list(ydata)

class GraphicPrimitiveFactory_arrow(GraphicPrimitiveFactory):
    def __call__(self, minpoint, maxpoint, **kwds):
        options = dict(self.options)
        for k, v in kwds.iteritems():
            options[k] = v
        xmin = float(minpoint[0])
        ymin = float(minpoint[1])
        xmax = float(maxpoint[0]) - xmin
        ymax = float(maxpoint[1]) - ymin
        return self._from_xdata_ydata(xmin, ymin, xmax, ymax, options=options)

#XXX: BarChart is a work in progress, only supports one datalist now.
class GraphicPrimitiveFactory_bar_chart(GraphicPrimitiveFactory):
    def __call__(self, datalist, **kwds):
        options = dict(self.options)
        for k, v in kwds.iteritems():
            options[k] = v
        dl = len(datalist)
        #if dl > 1:
        #    print "WARNING, currently only 1 data set allowed"
        #    datalist = datalist[0]
        if dl == 3:
            datalist = datalist+[0]
        #bardata = []
        #cnt = 1
        #for pnts in datalist:
            #ind = [i+cnt/dl for i in range(len(pnts))]
        ind = range(len(datalist))
        xrange = (0, len(datalist))
        yrange = (min(datalist), max(datalist))
            #bardata.append([ind, pnts, xrange, yrange])
            #cnt += 1
        return self._from_xdata_ydata(ind, datalist, xrange, yrange, options=options)

class GraphicPrimitiveFactory_circle(GraphicPrimitiveFactory):
    def __call__(self, point, radius, **kwds):
        options = dict(self.options)
        for k, v in kwds.iteritems():
            options[k] = v
        return self._from_xdata_ydata((float(point[0]), float(point[1])),
                                       float(radius), options=options)

class GraphicPrimitiveFactory_contour_plot(GraphicPrimitiveFactory):
    def __call__(self, f, xrange, yrange, **kwds):
        options = dict(self.options)
        for k, v in kwds.iteritems():
            options[k] = v
        #should the xy_data_array be made right
        #when contour_plot is called?  Here we go:
        plot_points = int(options['plot_points'])
        xstep = abs(float(xrange[0]) - float(xrange[1]))/plot_points
        ystep = abs(float(yrange[0]) - float(yrange[1]))/plot_points
        xy_data_array = [[float(f(x, y)) for x in \
                          sage.misc.misc.xsrange(xrange[0], xrange[1], xstep)]
                         for y in sage.misc.misc.xsrange(yrange[0], yrange[1], ystep)]
        return self._from_xdata_ydata(xy_data_array, xrange, yrange, options=options)

class GraphicPrimitiveFactory_matrix_plot(GraphicPrimitiveFactory):
    def __call__(self, mat, **kwds):
        from sage.matrix.all import is_Matrix
        from matplotlib.numerix import array #is this needed?
        if not is_Matrix(mat) or (isinstance(mat, (list, tuple)) and isinstance(mat[0], (list, tuple))):
            raise TypeError, "mat must be of type Matrix or a two dimensional array"
        options = dict(self.options)
        for k, v in kwds.iteritems():
            options[k] = v
        if is_Matrix(mat):
            xrange = (0, mat.ncols())
            yrange = (0, mat.nrows())
        else:
            xrange = (0, len(mat[0]))
            yrange = (0, len(mat))
        xy_data_array = [array(r) for r in mat]
        return self._from_xdata_ydata(xy_data_array, xrange, yrange, options=options)


class GraphicPrimitiveFactory_plot_field(GraphicPrimitiveFactory):
    def __call__(self, (f, g), xrange, yrange, **kwds):
        options = dict(self.options)
        for k, v in kwds.iteritems():
            options[k] = v
        #big list loop, again, should this be done here?:
        plot_points = int(options['plot_points'])
        xstep = abs(float(xrange[0]) - float(xrange[1]))/plot_points
        ystep = abs(float(yrange[0]) - float(yrange[1]))/plot_points
        Lpx,Lpy,Lcx,Lcy = [],[],[],[]
        for x in sage.misc.misc.xsrange(xrange[0], xrange[1], xstep):
            for y in sage.misc.misc.xsrange(yrange[0], yrange[1], ystep):
                Lpx.append(float(x))
                Lpy.append(float(y))
                Lcx.append(float(f(x)))
                Lcy.append(float(g(y)))
        return self._from_xdata_ydata(Lpx, Lpy, Lcx, Lcy, xrange, yrange, options=options)

class GraphicPrimitiveFactory_disk(GraphicPrimitiveFactory):
    def __call__(self, point, radius, angle, **kwds):
        options = dict(self.options)
        for k, v in kwds.iteritems():
            options[k] = v
        return self._from_xdata_ydata((float(point[0]), float(point[1])),float(radius),
                    (float(angle[0]), float(angle[1])), options=options)

class GraphicPrimitiveFactory_text(GraphicPrimitiveFactory):
    def __call__(self, string, point, **kwds):
        options = dict(self.options)
        for k, v in kwds.iteritems():
            options[k] = v
        return self._from_xdata_ydata(string, (float(point[0]), float(point[1])), options=options)

class GraphicPrimitiveFactory_points(GraphicPrimitiveFactory):
    def __call__(self, xdata, ydata, **kwds):
        options = dict(self.options)
        for k, v in kwds.iteritems():
            options[k] = v
        return self._from_xdata_ydata(xdata, ydata, options=options)

# WARNING: The below GraphicPrimitiveFactory_from_point_list
# class can potentially be very slow for large point sets.
#
# It exists because it provides the following functionality:
# Allows user to give as input to the function 'point'
# a list of (x,y) values at which to plot points, coloring
# each one a different color if needed.  From this input list we then
# loop through it, first coercing all the values the floats
# and then forming two new list that consist of all then
# x-values in one list and all the y-values in another list.
# This is needed to be done because that is how the input is
# taken in the matplotlib function 'scatter'.

class GraphicPrimitiveFactory_from_point_list(GraphicPrimitiveFactory):
    def __call__(self, points, coerce=True, **kwds):
        try:
            return points._plot_(**kwds)
        except AttributeError:
            pass
        options = dict(self.options)
        for k, v in kwds.iteritems():
            options[k] = v

        done = False
        if not isinstance(points, (list,tuple)) or \
           (isinstance(points,(list,tuple)) and len(points) == 2):
            try:
                xdata = [float(points[0])]
                ydata = [float(points[1])]
                done = True
            except TypeError:
                pass

        if not done:
            if coerce:
                xdata = []
                ydata = []
                for z in points:
                    xdata.append(float(z[0]))
                    ydata.append(float(z[1]))
            else:
                xdata = [z[0] for z in points]
                ydata = [z[1] for z in points]

        return self._from_xdata_ydata(xdata, ydata, True, options=options)


class ArrowFactory(GraphicPrimitiveFactory_arrow):
    """

    An arrow from (xmin, ymin) to (xmax, ymax).

    EXAMPLES:

    A straight, black arrow
       sage: a1 = arrow((1, 1), (3, 3))
       sage: a1.save()

    Make a red arrow:
       sage: a2 = arrow((-1, -1), (2, 3), rgbcolor=(1,0,0))
       sage: a2.save()

    You can change the width of an arrow:
        sage: a3 = arrow((1, 1), (3, 3), width=0.05)
        sage: a3.save()
    """
    def _reset(self):
        self.options={'width':0.02,'rgbcolor':(0, 0, 0)}

    def _repr_(self):
        return "type arrow? for help and examples"

    def _from_xdata_ydata(self, xmin, ymin, xmax, ymax, options):
        g = Graphics()
        g._arrow(xmin, ymin, xmax, ymax, options=options)
        return g

#an unique arrow instance
arrow = ArrowFactory()

class BarChartFactory(GraphicPrimitiveFactory_bar_chart):
    """
    A bar chart of (currently) one list of numerical data.
    Support for more datalists in progress.

    EXAMPLES:
    A bar_chart with blue bars:
        sage: bc1 = bar_chart([1,2,3,4])
        sage: bc1.save()

    A bar_chart with thinner bars:
        sage: bc2 = bar_chart([x^2 for x in range(1,20)], width=0.2)
        sage: bc2.save()

    A bar_chart with negative values and red bars:
        sage: bc3 = bar_chart([-3,5,-6,11], rgbcolor=(1,0,0))
        sage: bc3.save()

    """
    def _reset(self):
        self.options={'width':0.5,'rgbcolor':(0, 0, 1)}

    def _repr_(self):
        return "type bar_chart? for help and examples"

    def _from_xdata_ydata(self, ind, datalist, xrange, yrange, options):
        g = Graphics()
        #TODO: improve below for multiple data sets!
        #cnt = 1
        #for ind, pnts, xrange, yrange in bardata:
            #options={'rgbcolor':hue(cnt/dl),'width':0.5/dl}
        #    g._bar_chart(ind, pnts, xrange, yrange, options=options)
        #    cnt += 1
        #else:
        g._bar_chart(ind, datalist, xrange, yrange, options=options)
        return g

#an unique bar_chart instance
bar_chart = BarChartFactory()


class CircleFactory(GraphicPrimitiveFactory_circle):
    """

    A circle at a point = (x,y) with radius = r
    Type circle.options to see all options

    EXAMPLES:
    sage: c = circle((1,1),1,rgbcolor=(1,0,0))
    sage: c.save()

    To correct the apect ratio of certain graphics, it is necessary
    to show with a 'figsize' of square dimensions.

    sage: c.save(figsize=[5,5],xmin=-1,xmax=3,ymin=-1,ymax=3)

    Here we make an more complicated plot with many circles of different colors

    sage: g = Graphics()
    sage: step=6; ocur=1/5; paths=16;
    sage: for r in range(1,paths+1):
    ...       for x,y in [((r+ocur)*cos(n), (r+ocur)*sin(n)) for n in srange(0, 2*pi+pi/step, pi/step)]:
    ...           g += circle((x,y), ocur, rgbcolor=hue(r/paths))
    ...       rnext = (r+1)^2
    ...       ocur = (rnext-r)-ocur
    ...
    sage: g.save(xmin=-(paths+1)^2, xmax=(paths+1)^2, ymin=-(paths+1)^2, ymax=(paths+1)^2, figsize=[6,6])

    """
    def _reset(self):
        self.options={'alpha':1,'fill':False,'thickness':1,'rgbcolor':(0, 0, 0)}

    def _repr_(self):
        return "type circle? for help and examples"

    def _from_xdata_ydata(self, point, r, options):
        g = Graphics()
        g._circle(float(point[0]), float(point[1]), float(r), options)
        return g


#an unique circle instance
circle = CircleFactory()

class ContourPlotFactory(GraphicPrimitiveFactory_contour_plot):
    r"""

    \code{contour_plot} takes a function of two variables, f(x,y)
    and plots contour lines of the function over the specified
    xrange and yrange as demonstrated below.
    contour_plot(f, (xmin, xmax), (ymin, ymax))

    EXAMPLES:

    Here we plot a simple funtion of two variables:
        sage: def f(x,y):
        ...       return cos(x^2 + y^2)
        sage: C = contour_plot(f, (-4, 4), (-4, 4))
        sage: C.save('sage.png')


    Here we change the ranges and add some options:
        sage: def h(x,y):
        ...       return (x^2)*cos(x*y)
        sage: C = contour_plot(h, (-10, 5), (-5, 5), fill=False, plot_points=100)
        sage: C.save('sage.png')


    An even more complicated plot.
        sage: def f(x,y):
        ...       return sin(x^2 + y^2)*cos(x)*sin(y)
        sage: C = contour_plot(f, (-4, 4), (-4, 4),plot_points=100)
        sage: C.save('sage.png')
    """
    def _reset(self):
        self.options={'plot_points':25, 'fill':True, 'cmap':'gray', 'contours':None}

    def _repr_(self):
        return "type contour_plot? for help and examples"

    def _from_xdata_ydata(self, xy_data_array, xrange, yrange, options):
        g = Graphics()
        g._contour_plot(xy_data_array, xrange, yrange, options)
        return g

#unique contour_plot instance
contour_plot = ContourPlotFactory()

class LineFactory(GraphicPrimitiveFactory_from_point_list):
    r"""
    Create the line through the given list of points.

    Type line.options for a dictionary of the default options for
    lines.  You can change this to change the defaults for all future
    lines.  Use line.reset() to reset to the default options.

    INPUT:
    \begin{verbatim}
        alpha -- How transparent the line is
        thickness -- How thick the line is
        rgbcolor -- The color as an rgb tuple
        hue -- The color given as a hue
        Any MATLAB/MATPLOTLIB line option may also be passed in.  E.g.,
        linestyle -- The style of the line, which is one of
                  '--' (dashed), '-.' (dash dot), '-' (solid),
                  'steps', ':' (dotted)
        marker  -- "'0' (tickleft), '1' (tickright), '2' (tickup), '3' (tickdown),
                   '' (nothing), ' ' (nothing), '+' (plus), ',' (pixel), '.' (point),
                   '1' (tri_down), '3' (tri_left), '2' (tri_up), '4' (tri_right),
                   '<' (triangle_left), '>' (triangle_right), 'None' (nothing),
                   'D' (diamond), 'H' (hexagon2), '_' (hline), '^' (triangle_up),
                   'd' (thin_diamond), 'h' (hexagon1), 'o' (circle), 'p' (pentagon),
                   's' (square), 'v' (triangle_down), 'x' (x), '|' (vline)"
       markersize -- the size of the marker in points
       markeredgecolor -- the markerfacecolor can be any color arg
       markeredgewidth -- the size of the markter edge in points
    \end{verbatim}


    EXAMPLES:
    A blue conchoid of Nicomedes:

        sage: L = [[1+5*cos(pi/2+pi*i/100), tan(pi/2+pi*i/100)*(1+5*cos(pi/2+pi*i/100))] for i in range(1,100)]
        sage: p = line(L, rgbcolor=(1/4,1/8,3/4))
        sage: p.save()

    A blue hypotrochoid (3 leaves):

        sage: n = 4; h = 3; b = 2
        sage: L = [[n*cos(pi*i/100)+h*cos((n/b)*pi*i/100),n*sin(pi*i/100)-h*sin((n/b)*pi*i/100)] for i in range(200)]
        sage: p = line(L, rgbcolor=(1/4,1/4,3/4))
        sage: p.save()

    A blue hypotrochoid (4 leaves):

        sage: n = 6; h = 5; b = 2
        sage: L = [[n*cos(pi*i/100)+h*cos((n/b)*pi*i/100),n*sin(pi*i/100)-h*sin((n/b)*pi*i/100)] for i in range(200)]
        sage: p = line(L, rgbcolor=(1/4,1/4,3/4))
        sage: p.save()

    A red limacon of Pascal:

        sage: L = [[sin(pi*i/100)+sin(pi*i/50),-(1+cos(pi*i/100)+cos(pi*i/50))] for i in range(-100,101)]
        sage: p = line(L, rgbcolor=(1,1/4,1/2))
        sage: p.save()

    A light green trisectrix of Maclaurin:

        sage: L = [[2*(1-4*cos(-pi/2+pi*i/100)^2),10*tan(-pi/2+pi*i/100)*(1-4*cos(-pi/2+pi*i/100)^2)] for i in range(1,100)]
        sage: p = line(L, rgbcolor=(1/4,1,1/8))
        sage: p.save()

    A green lemniscate of Bernoulli:

        sage: v = [(1/cos(-pi/2+pi*i/100), tan(-pi/2+pi*i/100)) for i in range(201)]
        sage: L = [(a/(a^2+b^2), b/(a^2+b^2)) for a,b in v]
        sage: p = line(L, rgbcolor=(1/4,3/4,1/8))
        sage: p.save()

    A red plot of the Jacobi elliptic function $\text{sn}(x,2)$, $-3<x<3$:

        sage: L = [(i/100.0, maxima.eval('jacobi_sn (%s/100.0,2.0)'%i)) for i in range(-300,300)]
        sage: p = line(L, rgbcolor=(3/4,1/4,1/8))
        sage: p.save()

    A red plot of $J$-Bessel function $J_2(x)$, $0<x<10$:

        sage: L = [(i/10.0, maxima.eval('bessel_j (2,%s/10.0)'%i)) for i in range(100)]
        sage: p = line(L, rgbcolor=(3/4,1/4,5/8))
        sage: p.save()


    A purple plot of the Riemann zeta function $\zeta(1/2 + it)$, $0<t<30$:

        sage: v = [zeta(0.5 + i/10 * I) for i in range(300)]
        sage: L = [(z.real(), z.imag()) for z in v]
        sage: p = line(L, rgbcolor=(3/4,1/2,5/8))
        sage: p.save()

    A purple plot of the Hasse-Weil $L$-function $L(E, 1 + it)$, $-1<t<10$:

        sage: E = EllipticCurve('37a')
        sage: vals = E.Lseries_values_along_line(1-I, 1+10*I, 100) # critical line
        sage: L = [(z[1].real(), z[1].imag()) for z in vals]
        sage: p = line(L, rgbcolor=(3/4,1/2,5/8))
        sage: p.save()

    A red, blue, and green "cool cat":

        sage: ncos = lambda x: -cos(x)
        sage: G = plot(ncos, -2, 2, thickness=5, rgbcolor=(0.5,1,0.5))
        sage: P = polygon([[1,2], [5,6], [5,0]], rgbcolor=(1,0,0))
        sage: Q = polygon([(-x,y) for x,y in P[0]], rgbcolor=(0,0,1))
        sage: H = G + P + Q
        sage: H.save()
    """
    def _reset(self):
        self.options = {'alpha':1,'rgbcolor':(0,0,0),'thickness':1}

    def _repr_(self):
        return "type line? for help and examples."

    def _from_xdata_ydata(self, xdata, ydata, coerce, options):
        if coerce:
            xdata, ydata = self._coerce(xdata, ydata)
        g = Graphics()
        g.append(GraphicPrimitive_Line(xdata, ydata, options))
        try:
            g._extend_axes(min(xdata), max(xdata), min(ydata), max(ydata))
        except ValueError:
            pass
        return g

# unique line instance
line = LineFactory()

class MatrixPlotFactory(GraphicPrimitiveFactory_matrix_plot):
    r"""
    A plot of a given matrix or 2D array.

    Each (ith, jth) matrix element is given a different
    color value depending on its relative size compared
    to the other elements in the matrix.

    The tick marks drawn on the frame axes denote the
    (ith, jth) element of the matrix.

    EXAMPLES:

    A matrix over ZZ colored with different grey levels:

        sage: M1 = Matrix(ZZ,3,4,[[1,3,5,1],[2,4,5,6],[1,3,5,7]])
        sage: MP1 = matrix_plot(M1)
        sage: MP1.save()

    Here we make a random matrix over RR and use cmap='hsv'
    to color the matrix elements different RGB colors:

        sage: n = 22
        sage: L = [n*random() for i in range(n*n)]
        sage: M2 = Matrix(RR, n, n, L)
        sage: MP2 = matrix_plot(M2, cmap='hsv')
        sage: MP2.save()
    """
    def _reset(self):
        self.options={'cmap':'gray'}

    def _repr_(self):
        return "type matrix_plot? for help and examples"

    def _from_xdata_ydata(self, xy_data_array, xrange, yrange, options):
        g = Graphics()
        g._matrix_plot(xy_data_array, xrange, yrange, options)
        return g

#unique matrix_plot instance
matrix_plot = MatrixPlotFactory()


# Below is the base class that is used to make 'plot_vector_field'.
# Its implementation is motivated by Mathematica's 'PlotVectorField'.
# TODO: make class similiar to this one to implement:
# 'plot_gradient_field' and 'plot_hamiltonian_field'
class PlotFieldFactory(GraphicPrimitiveFactory_plot_field):
    r"""

    \code{plot_field} takes two functions of one variable, (f(x), g(y))
    and plots vector arrows of the function over the specified
    xrange and yrange as demonstrated below.
    plot_field((f, g), (xmin, xmax), (ymin, ymax))

    EXAMPLES:

    Plot the vector field of sin and cos:
    sage: vf1 = plot_vector_field((lambda x:sin(x), lambda y:cos(y)), (-3,3), (-3,3))

    """
    def _reset(self):
        self.options={'plot_points':20, 'cmap':'gray'}

    def _repr_(self):
        return "type contour_plot? for help and examples"

    def _from_xdata_ydata(self, xpos_array, ypos_array, xvec_array, yvec_array, xrange, yrange, options):
        g = Graphics()
        g._plot_field(xpos_array, ypos_array, xvec_array, yvec_array, xrange, yrange, options)
        return g

#unique plot_vector_field instance
plot_vector_field = PlotFieldFactory()


class DiskFactory(GraphicPrimitiveFactory_disk):
    """

    A disk at a point = (x,y) with radius = r
    spanning (in radians) angle=(rad1, rad2)
    Type disk.options to see all options

    EXAMPLES:
    Make some dangerous disks:

        sage: bl = disk((0.0,0.0), 1, (pi, 3*pi/2), rgbcolor=(1,1,0))
        sage: tr = disk((0.0,0.0), 1, (0, pi/2), rgbcolor=(1,1,0))
        sage: tl = disk((0.0,0.0), 1, (pi/2, pi), rgbcolor=(0,0,0))
        sage: br = disk((0.0,0.0), 1, (3*pi/2, 2*pi), rgbcolor=(0,0,0))
        sage: P  = tl+tr+bl+br
        sage: P.save(figsize=(4,4),xmin=-2,xmax=2,ymin=-2,ymax=2)

    """
    def _reset(self):
        self.options={'alpha':1,'fill':True,'rgbcolor':(0,0,0),'thickness':0}

    def _repr_(self):
        return "type disk? for help and examples"

    def _from_xdata_ydata(self, point, r, angle, options):
        g = Graphics()
        g._disk(point, r, angle, options)
        return g

#an unique disk instance
disk = DiskFactory()

class PointFactory(GraphicPrimitiveFactory_from_point_list):
    """

    A point of size 'pointsize' defined by point = (x,y)
    Type point.options to see all options. point takes either
    a single tuple of coordinates or a list of tuples.

    EXAMPLES:
        A purple point from a single tuple or coordinates:
        sage: p1 = point((0.5, 0.5), rgbcolor=hue(0.75))
        sage: p1.save()

        Here are some random larger red points, given as a list of tuples
        sage: p2 = point(((0.5, 0.5), (1, 2), (0.5, 0.9), (-1, -1)), rgbcolor=hue(1), pointsize=30)
        sage: p2.save()

    """
    def _reset(self):
        self.options = {'alpha':1,'pointsize':10,'faceted':False,'rgbcolor':(0,0,0)}

    def _repr_(self):
        return "type point? for options help"

    def _from_xdata_ydata(self, xdata, ydata, coerce, options):
        if coerce:
            xdata, ydata = self._coerce(xdata, ydata)
        g = Graphics()
        g.append(GraphicPrimitive_Point(xdata, ydata, options))
        try:
            g._extend_axes(min(xdata), max(xdata), min(ydata), max(ydata))
        except ValueError:
            pass
        return g

# unique point instance
point = PointFactory()


class PolygonFactory(GraphicPrimitiveFactory_from_point_list):
    """
    Type polygon.options for a dictionary of the default
    options for polygons.  You can change this to change
    the defaults for all future polygons.  Use polygon.reset()
    to reset to the default options.

    EXAMPLES:
    We create a purple-ish polygon:
        sage: polygon([[1,2], [5,6], [5,0]], rgbcolor=(1,0,1))
        Graphics object consisting of 1 graphics primitive

    Some modern art -- a random polygon:
        sage: v = [(randrange(-5,5), randrange(-5,5)) for _ in range(10)]
        sage: polygon(v)
        Graphics object consisting of 1 graphics primitive

    A purple hexagon:

        sage: L = [[cos(pi*i/3),sin(pi*i/3)] for i in range(6)]
        sage: p = polygon(L, rgbcolor=(1,0,1))
        sage: p.save()

    A green deltoid:

        sage: L = [[-1+cos(pi*i/100)*(1+cos(pi*i/100)),2*sin(pi*i/100)*(1-cos(pi*i/100))] for i in range(200)]
        sage: p = polygon(L, rgbcolor=(1/8,3/4,1/2))
        sage: p.save()

    A blue hypotrochoid:

        sage: L = [[6*cos(pi*i/100)+5*cos((6/2)*pi*i/100),6*sin(pi*i/100)-5*sin((6/2)*pi*i/100)] for i in range(200)]
        sage: p = polygon(L, rgbcolor=(1/8,1/4,1/2))
        sage: p.save()

    Another one:

        sage: n = 4; h = 5; b = 2
        sage: L = [[n*cos(pi*i/100)+h*cos((n/b)*pi*i/100),n*sin(pi*i/100)-h*sin((n/b)*pi*i/100)] for i in range(200)]
        sage: p = polygon(L, rgbcolor=(1/8,1/4,3/4))
        sage: p.save()

    A purple epicycloid:

        sage: m = 9; b = 1
        sage: L = [[m*cos(pi*i/100)+b*cos((m/b)*pi*i/100),m*sin(pi*i/100)-b*sin((m/b)*pi*i/100)] for i in range(200)]
        sage: p = polygon(L, rgbcolor=(7/8,1/4,3/4))
        sage: p.save()

    A brown astroid:

        sage: L = [[cos(pi*i/100)^3,sin(pi*i/100)^3] for i in range(200)]
        sage: p = polygon(L, rgbcolor=(3/4,1/4,1/4))
        sage: p.save()

    And, my favorite, a greenish blob:

        sage: L = [[cos(pi*i/100)*(1+cos(pi*i/50)), sin(pi*i/100)*(1+sin(pi*i/50))] for i in range(200)]
        sage: p = polygon(L, rgbcolor=(1/8, 3/4, 1/2))
        sage: p.save()

    This one is for my wife:

        sage: L = [[sin(pi*i/100)+sin(pi*i/50),-(1+cos(pi*i/100)+cos(pi*i/50))] for i in range(-100,100)]
        sage: p = polygon(L, rgbcolor=(1,1/4,1/2))
        sage: p.save()

    AUTHORS:
        -- David Joyner (2006-04-14): the long list of examples above.

    """
    def _reset(self):
        self.options={'alpha':1,'rgbcolor':(0,0,0),'thickness':0}

    def _repr_(self):
        return "SAGE polygon; type polygon? for help and examples."

    def _from_xdata_ydata(self, xdata, ydata, coerce, options):
        if coerce:
            xdata, ydata = self._coerce(xdata, ydata)
        g = Graphics()
        g.append(GraphicPrimitive_Polygon(xdata, ydata, options))
        try:
            g._extend_axes(min(xdata), max(xdata), min(ydata), max(ydata))
        except ValueError:
            pass
        return g

# unique polygon instance
polygon = PolygonFactory()

class PlotFactory(GraphicPrimitiveFactory):
    r"""
    Use plot by writing

        plot(X, ...)

    where X is a SAGE object that either is callable and returns
    numbers that can be coerced to floats, or has a _plot_ method
    that returns a GraphicPrimitive object.

    Type plot.options for a dictionary of the default
    options for plots.  You can change this to change
    the defaults for all future plots.  Use plot.reset()
    to reset to the default options.

    PLOT OPTIONS:
    The plot options are

        plot_points -- the number of points to initially plot before
                       doing adaptive refinement
        plot_division -- the maximum number points including those
                       computed during adaptive refinement
        max_bend      -- parameter that affects adaptive refinement

        xmin -- starting x value
        xmax -- ending x value

    APPEARANCE OPTIONS:
    The following options affect the appearance of the line through the points
    on the graph of X (these are the same as for the line function):

    INPUT:
    \begin{verbatim}
        alpha -- How transparent the line is
        thickness -- How thick the line is
        rgbcolor -- The color as an rgb tuple
        hue -- The color given as a hue
        Any MATLAB/MATPLOTLIB line option may also be passed in.  E.g.,
        linestyle -- The style of the line, which is one of
                  '--' (dashed), '-.' (dash dot), '-' (solid),
                  'steps', ':' (dotted)
        marker  -- "'0' (tickleft), '1' (tickright), '2' (tickup), '3' (tickdown),
                   '' (nothing), ' ' (nothing), '+' (plus), ',' (pixel), '.' (point),
                   '1' (tri_down), '3' (tri_left), '2' (tri_up), '4' (tri_right),
                   '<' (triangle_left), '>' (triangle_right), 'None' (nothing),
                   'D' (diamond), 'H' (hexagon2), '_' (hline), '^' (triangle_up),
                   'd' (thin_diamond), 'h' (hexagon1), 'o' (circle), 'p' (pentagon),
                   's' (square), 'v' (triangle_down), 'x' (x), '|' (vline)"
       markersize -- the size of the marker in points
       markeredgecolor -- the markerfacecolor can be any color arg
       markeredgewidth -- the size of the marker edge in points
    \end{verbatim}

    Note that this function does NOT simply sample equally spaced
    points between xmin and xmax.  Instead it computes equally spaced
    points and add small perturbations to them.  This reduces the
    possibility of, e.g., sampling sin only at multiples of $2\pi$,
    which would yield a very misleading graph.

    EXAMPLES:
    We plot the sin function:
        sage: P = plot(sin, 0,10); P
        Graphics object consisting of 1 graphics primitive
        sage: len(P)     # number of graphics primitives
        1
        sage: len(P[0])  # how many points were computed
        201
        sage: P.save()   # render

        sage: P = plot(sin, 0,10, plot_points=10); P
        Graphics object consisting of 1 graphics primitive
        sage: len(P[0])  # random output
        80
        sage: P.save()   # render

    Use \code{show(plot(sin, 0,10))} or \code{plot(sin,0,10).show()}
    to show the corresponding graphics object.

    We draw the graph of an elliptic curve as the union
    of graphs of 2 functions.
        sage: def h1(x): return abs(sqrt(x^3  - 1))
        sage: def h2(x): return -abs(sqrt(x^3  - 1))
        sage: P = plot([h1, h2], 1,4)    # slightly random output because of random sampling
        Graphics object consisting of 2 graphics primitives
        sage: P.save()

    We can also directly plot the elliptic curve:
        sage: E = EllipticCurve([0,-1])
        sage: P = plot(E, 1, 4, rgbcolor=hue(0.6))
        sage: P.save()

    We can change the line style to one of '--' (dashed), '-.' (dash dot),
    '-' (solid), 'steps', ':' (dotted):
        sage: g = plot(sin,0,10, linestyle='-.')
        sage: g.save('sage.png')
    """
    def _reset(self):
        o = self.options
        o['plot_points'] = 200
        o['plot_division'] = 1000 # is this a good value?
        o['max_bend'] = 0.1       # is this good as well?

    def _repr_(self):
        return "plot; type plot? for help and examples."

    def __call__(self, funcs, xmin=None, xmax=None, parametric=False,
                 polar=False, label='',
                 show=None, **kwds):
        if show is None:
            show = SHOW_DEFAULT
        try:
            G = funcs._plot_(xmin=xmin, xmax=xmax, **kwds)
            if show:
                G.show(**kwds)
            return G
        except AttributeError:
            pass
        try:
            G = funcs.plot(xmin=xmin, xmax=xmax, **kwds)
            if show:
                G.show(**kwds)
            return G
        except AttributeError:
            pass

        if xmin is None:
            xmin = -1
        if xmax is None:
            xmax = 1  # defaults
        options = dict(self.options)
        for k, v in kwds.iteritems():
            options[k] = v
        #check to see if funcs is a list of functions that will
        #be all plotted together.
        if isinstance(funcs, (list, tuple)) and not parametric:
            G = Graphics()
            for i in range(0, len(funcs)):
                G += plot(funcs[i], xmin, xmax, polar=polar, **kwds)
            if show:
                G.show(**kwds)
            return G
        #parametric_plot will be a list or tuple of two functions (f,g)
        #and will plotted as (f(x), g(x)) for all x in the given range
        if parametric:
            f,g = funcs
        #or we have only a single function to be plotted:
        else:
            f = funcs
        xmin = float(xmin)
        xmax = float(xmax)
        plot_points = int(options['plot_points'])
        del options['plot_points']
        delta = (xmax - xmin) / plot_points
        data = []
        dd = delta
        for i in xrange(plot_points + 1):
            x = xmin + i*delta
            if i < plot_points:
                x += delta*random.random()
                if x > xmax:
                    x = xmax
            else:
                x = xmax  # guarantee that we get the last point.
            try:
                y = f(x)
                data.append((x, float(y)))
            except (TypeError, ValueError), msg:
                #raise ValueError, "%s\nUnable to compute f(%s)"%(msg, x)
                pass
        # adaptive refinement
        i, j = 0, 0
        max_bend = float(options['max_bend'])
        del options['max_bend']
        plot_division = int(options['plot_division'])
        del options['plot_division']
        while i < len(data) - 1:
            if abs(data[i+1][1] - data[i][1]) > max_bend:
                x = (data[i+1][0] + data[i][0])/2
                y = float(f(x))
                data.insert(i+1, (x, y))
                j += 1
                if j > plot_division:
                    #is this wrong?
                    break
            else:
                i += 1
        if parametric:
            data = [(fdata, g(x)) for x, fdata in data]
        if polar:
            data = [(y*cos(x), y*sin(x)) for x, y in data]
        G = line(data, coerce=False, **options)

        # Label?
        if label:
            label = '  '+str(label)
            G += text(label, data[-1], horizontal_alignment='left',
                      vertical_alignment='center')

        if show:
            G.show(**kwds)
        return G

# unique plot instance
plot = PlotFactory()


class TextFactory(GraphicPrimitiveFactory_text):
    """
    Text at the point (x,y)
    Type text.options for a dictionary of options.

    text(string, position, options...)

    OPTIONS:
        fontsize -- How big the text is
        rgbcolor -- The color as an rgb tuple
        hue -- The color given as a hue
        vertical_alignment -- how to align vertically: top, center, bottom
        horizontal_alignment -- how to align horizontally: left, center, right

    EXAMPLES:
        Type this to see some text in top right plane:

        sage: t = text("SAGE is really neat!!",(2,12))

        Type this to see the same text in larger font and colored red:

        sage: t = text("SAGE is really neat!!",(2,12),fontsize=20,rgbcolor=(1,0,0))

        You can also center text differently:

        sage: t1 = text("Hello",(1,1), vertical_alignment="top")
        sage: t2 = text("World", (1,0.5), horizontal_alignment="left")

        sage: (t1+t2).save()

    """
    def _reset(self):
        self.options = {'fontsize':10, 'rgbcolor':(0,0,0),
                        'horizontal_alignment':'center',
                        'vertical_alignment':'center'}

    def _repr_(self):
        return "type text? for help and examples"

    def _from_xdata_ydata(self, string, point, options):
        g = Graphics()
        g._text(string, point, options)
        return g

# unique text instance
text = TextFactory()


########## misc functions ###################

def parametric_plot((f,g), tmin, tmax, show=None, **kwargs):
    """
    parametric_plot takes two functions as a list or a tuple and make
    a plot with the first function giving the x coordinates and the
    second function giving the y coordinates.

    INPUT:
        (f,g) -- tuple of functions
        tmin -- start value of t
        tmax -- end value of t
        show -- whether or not to show the plot immediately (default: True)
        other options -- passed to plot.

    EXAMPLE:
        sage: f = lambda t: sin(t)
        sage: g = lambda t: sin(2*t)
        sage: G = parametric_plot((f,g),0,2*pi,rgbcolor=hue(0.6))
        sage: G.save()
    """
    if show is None:
        show = SHOW_DEFAULT
    return plot((f,g), tmin, tmax, parametric=True, show=show, **kwargs)

def polar_plot(funcs, xmin, xmax, show=None, **kwargs):
    """
    polar_plot takes a single function or a list or tuple of functions
    and plots them parametrically in the given range.

    EXAMPLES:
    Here is a blue 8-leaved petal:
        sage: p1 = polar_plot(lambda x:sin(5*x)^2, 0, 2*pi, rgbcolor=hue(0.6))
        sage: p1.save()

    A red figure-8:
        sage: p2 = polar_plot(lambda x:abs(sqrt(1 - sin(x)^2)), 0, 2*pi, rgbcolor=hue(1.0))
        sage: p2.save()

    A green limacon of Pascal:
        sage: p3 = polar_plot(lambda x:2 + 2*cos(x), 0, 2*pi, rgbcolor=hue(0.3))
        sage: p3.save()

    """
    if show is None:
        show = SHOW_DEFAULT
    return plot(funcs, xmin, xmax, polar=True, **kwargs)

def list_plot(data, plotjoined=False, show=None, **kwargs):
    """
    list_plot takes a single list of data, in which case it forms a
    list of tuples (i,di) where i goes from 0 to len(data)-1 and di is
    the ith data value, and puts points at those tuple values.

    list_plot also takes a list of tuples (dxi, dyi) where dxi is the
    ith data representing the x-value, and dyi is the ith y-value if
    plotjoined=True, then a line spanning all the data is drawn
    instead.

    EXAMPLES:
        sage: L = list_plot([i^2 for i in range(5)])
        sage: L.save()

    Here are a bunch of random red points:
        sage: r = [(random(),random()) for _ in range(20)]
        sage: L = list_plot(r,rgbcolor=(1,0,0))
        sage: L.save()

    This gives all the random points joined in a purple line:
        sage: L = list_plot(r, plotjoined=True, rgbcolor=(1,0,1))
        sage: L.save()
    """
    if show is None:
        show = SHOW_DEFAULT
    if not isinstance(data[0], (list, tuple)):
        data = zip(range(len(data)),data)
    if plotjoined:
        P = line(data, **kwargs)
    else:
        P = point(data, **kwargs)
    if show:
        P.show(**kwargs)
    return P

def networkx_plot(graph, pos=None, vertex_labels=True, node_size=300, color_dict=None, graph_border=False, scaling_term=0.05):
    """
    Creates a graphics object ready to display a NetworkX graph.

    INPUT:
        graph -- a NetworkX graph
        pos -- an optional positioning dictionary: for example, the
        spring layout from NetworkX for the 5-cycle is
            {   0: [-0.91679746, 0.88169588,],
                1: [ 0.47294849, 1.125     ,],
                2: [ 1.125     ,-0.12867615,],
                3: [ 0.12743933,-1.125     ,],
                4: [-1.125     ,-0.50118505,]   }
        vertex_labels -- determines whether labels for nodes are plotted
        node_size -- node size
        color_dict -- a dictionary specifying node colors: each key is a color recognized by
                        matplotlib, and each entry is a list of vertices.
        scaling_term -- default is 0.05. if nodes are getting chopped off, increase; if graph
                        is too small, decrease. should be positive, but values much bigger than
                        1/8 won't be useful unless the nodes are huge

    EXAMPLES:
        sage: import networkx
        sage: D = networkx.dodecahedral_graph()
        sage: g = networkx_plot(D)
        sage: g.save('sage.png')

        sage: import networkx
        sage: from math import sin, cos, pi
        sage: P = networkx.petersen_graph()
        sage: d = {'#FF0000':[0,5], '#FF9900':[1,6], '#FFFF00':[2,7], '#00FF00':[3,8], '#0000FF':[4,9]}
        sage: pos_dict = {}
        sage: for i in range(5):
        ...    x = float(cos(pi/2 + ((2*pi)/5)*i))
        ...    y = float(sin(pi/2 + ((2*pi)/5)*i))
        ...    pos_dict[i] = [x,y]
        ...
        sage: for i in range(10)[5:]:
        ...    x = float(0.5*cos(pi/2 + ((2*pi)/5)*i))
        ...    y = float(0.5*sin(pi/2 + ((2*pi)/5)*i))
        ...    pos_dict[i] = [x,y]
        ...
        sage: g = networkx_plot(graph=P, color_dict=d, pos=pos_dict)
        sage: g.save('sage.png')
"""
    g = Graphics()
    NGP = GraphicPrimitive_NetworkXGraph(graph, pos=pos, vertex_labels=vertex_labels, node_size=node_size, color_dict=color_dict, scaling_term=scaling_term)
    g.append(NGP)
    xmin = NGP._xmin
    xmax = NGP._xmax
    ymin = NGP._ymin
    ymax = NGP._ymax
    g.range(xmin=xmin, xmax=xmax, ymin=ymin, ymax=ymax)
    if graph_border:
        from sage.plot.plot import line
        dx = (xmax - xmin)/10
        dy = (ymax - ymin)/10
        border = (line([( xmin - dx, ymin - dy), ( xmin - dx, ymax + dy ), ( xmax + dx, ymax + dy ), ( xmax + dx, ymin - dy ), ( xmin - dx, ymin - dy )], thickness=1.3))
        border.range(xmin = (xmin - dx), xmax = (xmax + dx), ymin = (ymin - dy), ymax = (ymax + dy))
        g = g + border
    g.axes(False)
    return g

def to_float_list(v):
    return [float(x) for x in v]

def to_mpl_color(c):
    c = list(c)
    for i in range(len(c)):
        s = float(c[i])
        if s != 1:
            s = modf(s)[0]
            if s < 0:
                s += 1
        c[i] = s
    return tuple(c)

def hue(h, s=1, v=1):
    """
      hue(h,s=1,v=1) where 'h' stands for hue,
      's' stands for saturation, 'v' stands for value.
      hue returns a list of rgb intensities (r, g, b)
      All values are in range 0 to 1.

      INPUT:
         h, s, v -- real numbers between 0 and 1.  Note that
                    if any are not in this range they are automatically
                    normalized to be in this range by reducing them
                    modulo 1.
      OUTPUT:
         A valid RGB tuple.

      EXAMPLES:
        sage: hue(0.6)
        (0.0, 0.40000000000000036, 1.0)

      hue is an easy way of getting a broader
      range of colors for graphics

        sage: p = plot(sin, -2, 2, rgbcolor=hue(0.6))
        sage: p.save()

    """
    h = float(h); s = float(s); v = float(v)
    if h != 1:
        h = modf(h)[0]
        if h < 0:
            h += 1
    if s != 1:
        s = modf(s)[0]
        if s < 0:
            s += 1
    if v != 1:
        v = modf(v)[0]
        if v < 0:
            v += 1
    c = hsv_to_rgb(h, s, v)
    return (float(c[0]), float(c[1]), float(c[2]))

class GraphicsArray(SageObject):
    """
    GraphicsArray takes a (m x n) list of lists of graphics
    objects and plots them all on one canvas.
    """
    def __init__(self, array):
        if not isinstance(array, (list, tuple)):
            raise TypeError,"array (=%s) must be a list of lists of Graphics objects"%(array)
        self._glist = []
        self._rows = len(array)
        if self._rows > 0:
            if not isinstance(array[0], (list, tuple)):
                array = [array]
                self._rows = 1
            self._cols = len(array[0])
        else:
            self._cols = 0
        self._dims = self._rows*self._cols
        for row in array: #basically flatten the list
            if not isinstance(row, (list, tuple)) or len(row) != self._cols:
                raise TypeError,"array (=%s) must be a list of lists of Graphics objects"%(array)
            for g in row:
                if not isinstance(g, Graphics):
                    raise TypeError, "every element of array must be a Graphics object"
                self._glist.append(g)
        self._figsize = DEFAULT_FIGSIZE

    def _repr_(self):
        return "Graphics Array of size %s x %s"%(self._rows, self._cols)

    def nrows(self):
        return self._rows

    def ncols(self):
        return self._cols

    def __getitem__(self, i):
        i = int(i)
        return self._glist[i]

    def __setitem__(self, i, g):
        i = int(i)
        self._glist[i] = g

    def __set_figsize__(self, list):
        m = int(list[0])
        n = int(list[1])
        self._figsize = [m,n]

    def __len__(self):
        return len(self._glist)

    def append(self, g):
        self._glist.append(g)

    def _render(self, filename, dpi=None, figsize=DEFAULT_FIGSIZE, axes=None, **args):
        r"""
        \code{render} loops over all graphics objects
        in the array and adds them to the subplot.
        """
        #glist is a list of Graphics objects:
        glist = self._glist
        rows = self._rows
        cols = self._cols
        dims = self._dims
        #make a blank matplotlib Figure:
        from matplotlib.figure import Figure
        figure = Figure(figsize)
        global do_verify
        do_verify = True
        for i,g in zip(range(1, dims+1), glist):
            subplot = figure.add_subplot(rows, cols, i)
            g.save(filename, dpi=dpi, figure=figure, sub=subplot,
                   savenow = (i==dims), verify=do_verify,
                   axes = axes,
                   **args)#only save if i==dims.

    def save(self, filename=None, dpi=DEFAULT_DPI, figsize=DEFAULT_FIGSIZE,
             axes = None, **args):
        """
        save the \code{graphics_array} to
            (for now) a png called 'filename'.
        """
        if (figsize != DEFAULT_FIGSIZE): self.__set_figsize__(figsize)
        self._render(filename, dpi=dpi, figsize=self._figsize, axes = axes, **args)

    def show(self, filename=None, dpi=DEFAULT_DPI, figsize=DEFAULT_FIGSIZE,
             axes = None, **args):
        r"""
        Show this graphics array using the default viewer.
        """
        if (figsize != DEFAULT_FIGSIZE): self.__set_figsize__(figsize)
        if EMBEDDED_MODE:
            self.save(filename, dpi=dpi, figsize=self._figsize, axes = axes, **args)
            return
        if filename is None:
            filename = sage.misc.misc.tmp_filename() + '.png'
        self._render(filename, dpi=dpi, figsize=self._figsize, **args)
        os.system('%s %s 2>/dev/null 1>/dev/null &'%(
                         sage.misc.viewer.browser(), filename))


def reshape(v, n, m):
    G = Graphics()
    G.axes(False)
    if len(v) == 0:
        return [[G]*m]*n

    if not isinstance(v[0], Graphics):
        # a list of lists -- flatten it
        v = sum([list(x) for x in v], [])

    # Now v should be a single list.
    # First, make it have the right length.
    for i in xrange(n*m - len(v)):
        v.append(G)

    # Next, create a list of lists out of it.
    L = []
    k = 0
    for i in range(n):
        w = []
        for j in range(m):
            w.append(v[k])
            k += 1
        L.append(w)

    return L

def graphics_array(array, n=None, m=None):
    r"""
    \code{graphics_array} take a list of lists (or tuples)
    of graphics objects and plots them all on one canvas (single plot).

    INPUT:
         array -- a list of lists or tuples
         n, m -- (optional) integers -- if n and m are given then
                 the input array is flattened and turned into an
                 n x m array, with blank graphics objects padded
                 at the end, if necessary.

    EXAMPLE:
    Make some plots of $\sin$ functions:

        sage: f = lambda x: sin(x)
        sage: g = lambda x: sin(2*x)
        sage: h = lambda x: sin(4*x)
        sage: p1 = plot(f,-2*pi,2*pi,rgbcolor=hue(0.5))
        sage: p2 = plot(g,-2*pi,2*pi,rgbcolor=hue(0.9))
        sage: p3 = parametric_plot((f,g),0,2*pi,rgbcolor=hue(0.6))
        sage: p4 = parametric_plot((f,h),0,2*pi,rgbcolor=hue(1.0))

    Now make a graphics array out of the plots;
    Ten you can type either: \code{ga.show()} or \code{ga.save()}.

        sage: ga = graphics_array(((p1,p2),(p3,p4)))
        sage: ga.save()

    Here we give only one row:
        sage: p1 = plot(sin,-4,4)
        sage: p2 = plot(cos,-4,4)
        sage: g = graphics_array([p1, p2]); g
        Graphics Array of size 1 x 2
        sage: g.save()

    """
    if not n is None:
        # Flatten then reshape input
        n = int(n)
        m = int(m)
        array = reshape(array, n, m)
    return GraphicsArray(array)

<<<<<<< HEAD
"""
Clean up the png's left laying around during the test process:

   sage: os.system('rm *.png')
   0
"""
=======
def float_to_html(r,g,b):
    """
    This is a function to present tuples of RGB floats as HTML-happy hex
    for matplotlib. This may not seem necessary, but there are some odd
    cases where matplotlib is just plain schizophrenic- for an example, do

    sage.: color_dict = {(1.0, 0.8571428571428571, 0.0): [4, 5, 6], (0.28571428571428559, 0.0, 1.0): [14, 15, 16], (1.0, 0.0, 0.0): [0, 1, 2, 3], (0.0, 0.57142857142857162, 1.0): [12, 13], (1.0, 0.0, 0.85714285714285676): [17, 18, 19], (0.0, 1.0, 0.57142857142857162): [10, 11], (0.28571428571428581, 1.0, 0.0): [7, 8, 9]}
    sage.: graphs.DodecahedralGraph().show(color_dict=color_dict)

    Notice how the colors don't respect the partition at all.....
    """ # TODO: figure out WTF
    from sage.rings.integer import Integer
    from sage.rings.arith import floor
    rr = Integer(floor(r*255)).str(base=16)
    gg = Integer(floor(g*255)).str(base=16)
    bb = Integer(floor(b*255)).str(base=16)
    rr = '0'*(2-len(rr)) + rr
    gg = '0'*(2-len(gg)) + gg
    bb = '0'*(2-len(bb)) + bb
    return '#' + rr\
               + gg\
               + bb

def rainbow(n):
    """
    Given an integer n, returns a list of colors, represented in HTML hex,
    that changes smoothly in hue from one end of the spectrum to the other.
    Written in order to easily represent vertex partitions on graphs.

    AUTHOR: Robert L. Miller

    EXAMPLE:
        sage: from sage.plot.plot import rainbow
        sage: rainbow(7)
        ['#ff0000', '#ffda00', '#48ff00', '#00ff91', '#0091ff', '#4800ff', '#ff00da']
    """
    from sage.rings.arith import floor
    R = []
    for i in range(n):
        r = 6*float(i)/n
        h = floor(r)
        r = float(r - h)
        if h == 0:#RED
            R.append(float_to_html(1.,r,0.))
        elif h == 1:
            R.append(float_to_html(1. - r,1.,0.))
        elif h == 2:#GREEN
            R.append(float_to_html(0.,1.,r))
        elif h == 3:
            R.append(float_to_html(0.,1. - r,1.))
        elif h == 4:#BLUE
            R.append(float_to_html(r,0.,1.))
        elif h == 5:
            R.append(float_to_html(1.,0.,1. - r))
    return R
>>>>>>> a6e669a6
<|MERGE_RESOLUTION|>--- conflicted
+++ resolved
@@ -2734,14 +2734,6 @@
         array = reshape(array, n, m)
     return GraphicsArray(array)
 
-<<<<<<< HEAD
-"""
-Clean up the png's left laying around during the test process:
-
-   sage: os.system('rm *.png')
-   0
-"""
-=======
 def float_to_html(r,g,b):
     """
     This is a function to present tuples of RGB floats as HTML-happy hex
@@ -2796,5 +2788,4 @@
             R.append(float_to_html(r,0.,1.))
         elif h == 5:
             R.append(float_to_html(1.,0.,1. - r))
-    return R
->>>>>>> a6e669a6
+    return R