#!/usr/bin/env python
DEVEL = False

import distutils.sysconfig, os, sys
from distutils.core import setup, Extension


## Choose cblas library -- note -- make sure to update sage/misc/sagex.py
## if you change this!!
if os.environ.has_key('SAGE_BLAS'):
    BLAS=os.environ['SAGE_BLAS']
elif os.path.exists('/usr/lib/libcblas.dylib') or \
     os.path.exists('/usr/lib/libcblas.so'):
    BLAS='cblas'
elif os.path.exists('/usr/lib/libblas.dll.a'):
    BLAS='gslcblas'
else:
    # This is very slow  (?), but *guaranteed* to be available.
    BLAS='gslcblas'

if len(sys.argv) > 1 and sys.argv[1] == "sdist":
    sdist = True
else:
    sdist = False

NO_WARN = True

if not os.environ.has_key('SAGE_ROOT'):
    print "    ERROR: The environment variable SAGE_ROOT must be defined."
    sys.exit(1)
else:
    SAGE_ROOT  = os.environ['SAGE_ROOT']
    SAGE_LOCAL = SAGE_ROOT + '/local/'
    SAGE_DEVEL = SAGE_ROOT + '/devel/'


if not os.environ.has_key('SAGE_VERSION'):
    SAGE_VERSION=0
else:
    SAGE_VERSION = os.environ['SAGE_VERSION']

SITE_PACKAGES = '%s/lib/python/site-packages/'%SAGE_LOCAL
if not os.path.exists(SITE_PACKAGES):
    SITE_PACKAGES = '%s/lib/python2.5/site-packages/'%SAGE_LOCAL
    if not os.path.exists(SITE_PACKAGES):
        SITE_PACKAGES = '%s/lib/python2.4/site-packages/'%SAGE_LOCAL
        if not os.path.exists(SITE_PACKAGES):
            raise RuntimeError, "Unable to find site-packages directory (see setup.py file in sage python code)."

SITE_PACKAGES_REL=SITE_PACKAGES[len(SAGE_LOCAL)+5:]

if not os.path.exists('build/sage'):
    os.makedirs('build/sage')

sage_link = SITE_PACKAGES + '/sage'
if not os.path.islink(sage_link) or not os.path.exists(sage_link):
    os.system('rm -rf "%s"'%sage_link)
    os.system('cd %s; ln -sf ../../../../devel/sage/build/sage .'%SITE_PACKAGES)


include_dirs = ['%s/include'%SAGE_LOCAL, '%s/include/python'%SAGE_LOCAL, \
                '%s/sage/sage/ext'%SAGE_DEVEL]

#####################################################

ec =    Extension('sage.libs.ec.ec',
              sources = ["sage/libs/ec/ec.pyx"] +  \
                        ["sage/libs/ec/%s"%s for s in \
                         ["analrank.c", "apcompute.c", "arderivs.c",
                          "arintern.c", "arith.c", "artwists.c",
                          "arutil.c", "checkit.c", "degphi.c",
                          "diskio.c", "docurve.c", "dodisk.c",
                          "equation.c", "exotic.c", "fixit.c",
                          "iisog2.c", "iisog3.c", "isog.c", "isog2.c",
                          "isog23.c", "isog24.c", "isog3.c", "isog5.c",
                          "isog52.c", "isog713.c", "isogNprime.c",
                          "isoggen.c", "isogsort.c", "isogx0.c",
                          "isogx0branch.c", "isogx0branch1.c",
                          "isogx0branch2.c", "isogx0branch3.c",
                          "isogx0branch4.c", "isogx0branch5.c",
                          "isogx0branch6.c", "isogx0getd.c",
                          "isogx0period.c", "readit.c",
                          "special.c", "util.c"]],
              libraries = ["pari", "m"])

hanke = Extension(name = "sage.libs.hanke.hanke",
              sources = ["sage/libs/hanke/hanke.pyx",
                         "sage/libs/hanke/wrap.cc",
                         "sage/libs/hanke/Matrix_mpz/Matrix_mpz.cc",
                         "sage/libs/hanke/Matrix_mpz/CountLocal2.cc",
                         "sage/libs/hanke/Matrix_mpz/CountLocal.cc",
                         "sage/libs/hanke/Matrix_mpz/Local_Constants.cc",
                         "sage/libs/hanke/Matrix_mpz/Local_Density_Front.cc",
                         "sage/libs/hanke/Matrix_mpz/Local_Density_Congruence.cc",
                         "sage/libs/hanke/Matrix_mpz/Local_Normal.cc",
                         "sage/libs/hanke/Matrix_mpz/Local_Invariants.cc",
                         "sage/libs/hanke/Utilities/string_utils.cc",
                         "sage/libs/hanke/GMP_class_extras/mpz_class_extras.cc",
                         "sage/libs/hanke/GMP_class_extras/vectors.cc" ],
                   libraries = ["gmp", "gmpxx", "stdc++"])

# NOTE: It is *very* important (for cygwin) that csage be the first library
# listed below for ntl.
ntl = Extension('sage.libs.ntl.ntl',
                 sources = ["sage/libs/ntl/ntl.pyx"],
                 libraries = ["csage", "ntl", "gmp", "gmpxx", "m", "stdc++"]
                 )

mwrank =  Extension("sage.libs.mwrank.mwrank",
                    sources = ["sage/libs/mwrank/mwrank.pyx",
                         "sage/libs/mwrank/wrap.cc"],
                    define_macros = [("NTL_ALL",None)],
                    libraries = ["mwrank", "ntl", "gmp", "gmpxx", "stdc++", "m", "pari"])

pari = Extension('sage.libs.pari.gen',
                 sources = ["sage/libs/pari/gen.pyx"],
                 libraries = ['pari', 'gmp'])

cf = Extension('sage.libs.cf.cf',
               sources = ["sage/libs/cf/cf.pyxe", "sage/libs/cf/ftmpl_inst.cc"],
               libraries = ['cf', 'cfmem', 'gmp', 'stdc++', 'm']
               )


givaro_gfq = Extension('sage.rings.finite_field_givaro',
                       sources = ["sage/rings/finite_field_givaro.pyx"],
                       libraries = ['givaro', 'gmpxx', 'gmp', 'm', 'stdc++', ],   # this order is needed to compile under windows.
                       language='c++'
                       )


qd = Extension('sage.rings.real_rqdf',
                       sources = ["sage/rings/real_rqdf.pyx"],
                       libraries = ['qd', 'm', 'stdc++','gmp','mpfr' ],
                       language='c++'
                       )

matrix = Extension('sage.matrix.matrix', ['sage/matrix/matrix.pyx'])

matrix_misc = Extension('sage.matrix.misc', ['sage/matrix/misc.pyx'],
                        libraries=['gmp'])

matrix_dense = Extension('sage.matrix.matrix_dense',
                         ['sage/matrix/matrix_dense.pyx'])

matrix_sparse = Extension('sage.matrix.matrix_sparse',
                          ['sage/matrix/matrix_sparse.pyx'])

matrix_generic_dense = Extension('sage.matrix.matrix_generic_dense',
                                 ['sage/matrix/matrix_generic_dense.pyx'])

matrix_generic_sparse = Extension('sage.matrix.matrix_generic_sparse',
                                  ['sage/matrix/matrix_generic_sparse.pyx'])

matrix_domain_dense = Extension('sage.matrix.matrix_domain_dense',
                                ['sage/matrix/matrix_domain_dense.pyx'])

matrix_domain_sparse = Extension('sage.matrix.matrix_domain_sparse',
              ['sage/matrix/matrix_domain_sparse.pyx'])

matrix_pid_dense = Extension('sage.matrix.matrix_pid_dense',
                       ['sage/matrix/matrix_pid_dense.pyx'])

matrix_pid_sparse = Extension('sage.matrix.matrix_pid_sparse',
                       ['sage/matrix/matrix_pid_sparse.pyx'])


matrix_integer_2x2 = Extension('sage.matrix.matrix_integer_2x2',
                                 ['sage/matrix/matrix_integer_2x2.pyx'],
                                 libraries = ['gmp'])

linbox = Extension('sage.libs.linbox.linbox',
                   ['sage/libs/linbox/linbox.pyx'],
                   # For this to work on cygwin, linboxwrap *must* be before ntl.
                   libraries = ['linboxwrap', 'ntl', 'linbox', 'gmp', 'gmpxx', 'stdc++', 'givaro', BLAS],
                   language = 'c++')

libsingular = Extension('sage.libs.singular.singular',
                        sources = ['sage/libs/singular/singular.pyx'],
                        libraries = ['gmp', 'm', 'readline', 'singular', 'singfac', 'singcf', 'omalloc'],
                        language="c++",
                        )


matrix_modn_dense = Extension('sage.matrix.matrix_modn_dense',
                              ['sage/matrix/matrix_modn_dense.pyx'],
                              libraries = ['gmp'])

matrix_mod2_dense = Extension('sage.matrix.matrix_mod2_dense',
                              ['sage/matrix/matrix_mod2_dense.pyx',
                               'sage/libs/m4ri/packedmatrix.c',
                               'sage/libs/m4ri/matrix.c',
                               'sage/libs/m4ri/brilliantrussian.c',
                               'sage/libs/m4ri/grayflex.c',],
                              libraries = ['gmp'])

matrix_modn_sparse = Extension('sage.matrix.matrix_modn_sparse',
                               ['sage/matrix/matrix_modn_sparse.pyx'])

matrix_field_dense = Extension('sage.matrix.matrix_field_dense',
                       ['sage/matrix/matrix_field_dense.pyx'])

matrix_field_sparse = Extension('sage.matrix.matrix_field_sparse',
                       ['sage/matrix/matrix_field_sparse.pyx'])

matrix_rational_dense = Extension('sage.matrix.matrix_rational_dense',
                                  ['sage/matrix/matrix_rational_dense.pyx'],
                                 libraries = ['gmp'])

matrix_integer_sparse = Extension('sage.matrix.matrix_integer_sparse',
                                  ['sage/matrix/matrix_integer_sparse.pyx'],
                                  libraries = ['gmp'])

matrix_rational_sparse = Extension('sage.matrix.matrix_rational_sparse',
                                  ['sage/matrix/matrix_rational_sparse.pyx'],
                                 libraries = ['gmp'])

# TODO -- change to use BLAS at some point.
matrix_integer_dense = Extension('sage.matrix.matrix_integer_dense',
                                 ['sage/matrix/matrix_integer_dense.pyx'],
                                  libraries = ['iml', 'gmp', 'm', BLAS])  # order matters for cygwin!!

matrix_real_double_dense=Extension('sage.matrix.matrix_real_double_dense',
   ['sage/matrix/matrix_real_double_dense.pyx'],libraries=['gsl',BLAS],
   define_macros=[('GSL_DISABLE_DEPRECATED','1')],include_dirs=[SAGE_ROOT+'/local/lib/python2.5/site-packages/numpy/core/include/numpy'])

matrix_complex_double_dense=Extension('sage.matrix.matrix_complex_double_dense',
   ['sage/matrix/matrix_complex_double_dense.pyx'],libraries=['gsl',BLAS],
   define_macros=[('GSL_DISABLE_DEPRECATED','1')],include_dirs=[SAGE_ROOT+'/local/lib/python2.5/site-packages/numpy/core/include/numpy'])


solve = Extension('sage.matrix.solve',['sage/matrix/solve.pyx'],libraries = ['gsl',BLAS],define_macros =
   [('GSL_DISABLE_DEPRECATED','1')])

matrix_cyclo_dense = Extension('sage.matrix.matrix_cyclo_dense',
                               ['sage/matrix/matrix_cyclo_dense.pyx'])

matrix_rational_sparse = Extension('sage.matrix.matrix_rational_sparse',
                                   ['sage/matrix/matrix_rational_sparse.pyx'],
                                   libraries = ['gmp'])

matrix_cyclo_sparse = Extension('sage.matrix.matrix_cyclo_sparse',
                                   ['sage/matrix/matrix_cyclo_sparse.pyx'])

#matrix_padic_capped_relative_dense = Extension('sage.matrix.padics.matrix_padic_capped_relative_dense',
#                                               ['sage/matrix/padics/matrix_padic_capped_relative_dense.pyx'])

complex_number = Extension('sage.rings.complex_number',
			    ['sage/rings/complex_number.pyx'],
			    libraries = ['mpfr', 'gmp'])

free_module_element = Extension('sage.modules.free_module_element',
                                ['sage/modules/free_module_element.pyx'])

################ GSL wrapping ######################
gsl_probability=Extension('sage.gsl.probability_distribution',['sage/gsl/probability_distribution.pyx'],libraries=['gsl',BLAS],define_macros=[('GSL_DISABLE_DEPRECATED','1')])
gsl_integration=Extension('sage.gsl.integration',['sage/gsl/integration.pyx'],define_macros=[('GSL_DISABLE_DEPRECATED','1')], libraries=['gsl',BLAS])

gsl_ode = Extension('sage.gsl.ode',['sage/gsl/ode.pyx'],libraries=['gsl',BLAS],define_macros=[('GSL_DISABLE_DEPRECATED','1')])

gsl_fft = Extension('sage.gsl.fft',
                ['sage/gsl/fft.pyx'],
                libraries = ['gsl', BLAS],define_macros=[('GSL_DISABLE_DEPRECATED','1')])

gsl_interpolation = Extension('sage.gsl.interpolation',
                ['sage/gsl/interpolation.pyx'],
                libraries = ['gsl', BLAS],
define_macros=[('GSL_DISABLE_DEPRECATED','1')])

gsl_callback = Extension('sage.gsl.callback',
                ['sage/gsl/callback.pyx'],
                libraries = ['gsl', BLAS]
,define_macros=[('GSL_DISABLE_DEPRECATED','1')])

real_double = Extension('sage.rings.real_double',
                ['sage/rings/real_double.pyx'],
                libraries = ['gsl', 'gmp', BLAS],define_macros=[('GSL_DISABLE_DEPRECATED','1')])

complex_double = Extension('sage.rings.complex_double',
                           ['sage/rings/complex_double.pyx'],
                           libraries = ['gsl', BLAS, 'pari', 'gmp'])

real_double_vector = Extension('sage.modules.real_double_vector',['sage/modules/real_double_vector.pyx'],
                              libraries = ['gsl',BLAS,'pari','gmp'],define_macros = [('GSL_DISABLE_DEPRECAED','1')],include_dirs=[SAGE_ROOT+'/local/lib/python2.5/site-packages/numpy/core/include/numpy'])

complex_double_vector = Extension('sage.modules.complex_double_vector',['sage/modules/complex_double_vector.pyx'],
                           libraries = ['gsl', BLAS, 'pari', 'gmp'],define_macros=[('GSL_DISABLE_DEPRECATED','1')],include_dirs=[SAGE_ROOT+'/local/lib/python2.5/site-packages/numpy/core/include/numpy'])


vector_integer_dense = Extension('sage.modules.vector_integer_dense',
                                 ['sage/modules/vector_integer_dense.pyx'],
                                 libraries = ['gmp'])

vector_modn_dense = Extension('sage.modules.vector_modn_dense',
                                 ['sage/modules/vector_modn_dense.pyx'])

vector_rational_sparse = Extension('sage.modules.vector_rational_sparse',
                                 ['sage/modules/vector_rational_sparse.pyx'],
                                 libraries = ['gmp'])

vector_rational_dense = Extension('sage.modules.vector_rational_dense',
                                 ['sage/modules/vector_rational_dense.pyx'],
                                 libraries = ['gmp'])

gsl_array = Extension('sage.gsl.gsl_array',['sage/gsl/gsl_array.pyx'],
                libraries=['gsl',BLAS],define_macros=[('GSL_DISABLE_DEPRECATED','1')])

gsl_ode = Extension('sage.gsl.ode',['sage/gsl/ode.pyx'],libraries=['gsl',BLAS],
                define_macros=[('GSL_DISABLE_DEPRECATED','1')])


dwt = Extension('sage.gsl.dwt',['sage/gsl/dwt.pyx'],
                 libraries=['gsl',BLAS],
                 define_macros=[('GSL_DISABLE_DEPRECATED','1')])


sagex_ds = Extension('sage.misc.sagex_ds', ['sage/misc/sagex_ds.pyx'])


#####################################################

ext_modules = [ \

    free_module_element,

    complex_double_vector,
    real_double_vector,

    vector_integer_dense,
    vector_modn_dense,
    vector_rational_dense,

    #vector_rational_sparse,

    ec,
    pari,

    mwrank,

    ntl,

    matrix,

    matrix_misc,

    #cf,

    matrix_dense,
    matrix_generic_dense,

    matrix_sparse,
    matrix_generic_sparse,

##     matrix_domain_dense,
##     matrix_domain_sparse,

##     matrix_pid_dense,
##     matrix_pid_sparse,

##     matrix_field_dense,
##     matrix_field_sparse,

     matrix_integer_dense,
     matrix_rational_dense,
     matrix_rational_sparse,
     matrix_integer_2x2,
     matrix_integer_sparse,
     matrix_real_double_dense,
     matrix_complex_double_dense,
#     matrix_padic_capped_relative_dense,
     solve,
     linbox,
     matrix_modn_dense,
     matrix_modn_sparse,
     matrix_mod2_dense,
     givaro_gfq, \

     libsingular, \

##     matrix_rational_sparse,

##     matrix_cyclo_dense,
##     matrix_cyclo_sparse,

    dwt,

    gsl_array,
    gsl_ode,
    gsl_fft,
    gsl_interpolation,
    gsl_callback,
    gsl_probability,
    gsl_integration,
    real_double,
    complex_double,
    qd,

    complex_number,

    sagex_ds,

    Extension('sage.ext.sig',
              sources = ['sage/ext/sig.pyx']), \

    Extension('sage.ext.arith',
              sources = ['sage/ext/arith.pyx']), \

    Extension('sage.ext.arith_gmp',
              sources = ['sage/ext/arith_gmp.pyx'],
              libraries=['gmp']), \

    Extension('sage.ext.multi_modular',
              sources = ['sage/ext/multi_modular.pyx'],
              libraries=['gmp']), \

    Extension('sage.structure.coerce',
              sources = ['sage/structure/coerce.pyx']), \

    Extension('sage.modular.congroup_pyx',
              sources = ['sage/modular/congroup_pyx.pyx', \
                         'sage/ext/arith.pyx']), \

    Extension('sage.structure.element',
              sources = ['sage/structure/element.pyx']), \

    Extension('sage.modules.module',
              sources = ['sage/modules/module.pyx']), \

    Extension('sage.rings.ring',
              sources = ['sage/rings/ring.pyx']), \

    Extension('sage.rings.multi_polynomial',
              sources = ['sage/rings/multi_polynomial.pyx']
              ), \

    Extension('sage.rings.multi_polynomial_ring_generic',
              sources = ['sage/rings/multi_polynomial_ring_generic.pyx']
              ), \

    Extension('sage.rings.multi_polynomial_libsingular',
              sources = ['sage/rings/multi_polynomial_libsingular.pyx'],
              libraries = ['gmp', 'm', 'readline', 'singular', 'singcf', 'singfac', 'omalloc'],
              language="c++",
              ), \

    Extension('sage.groups.group',
              sources = ['sage/groups/group.pyx']), \

    Extension('sage.structure.sage_object',
              sources = ['sage/structure/sage_object.pyx']), \

    Extension('sage.structure.parent',
              sources = ['sage/structure/parent.pyx']), \

    Extension('sage.structure.parent_base',
              sources = ['sage/structure/parent_base.pyx']), \

    Extension('sage.structure.parent_gens',
              sources = ['sage/structure/parent_gens.pyx']), \

    Extension('sage.ext.interactive_constructors_c',
              sources = ['sage/ext/interactive_constructors_c.pyx']), \

    Extension('sage.misc.sagex_c',
              sources = ['sage/misc/sagex_c.pyx']), \

    Extension('sage.rings.real_mpfr',
              sources = ['sage/rings/real_mpfr.pyx', 'sage/rings/ring.pyx'],
              libraries = ['mpfr', 'pari', 'gmp']), \

    Extension('sage.rings.real_mpfi',
              sources = ['sage/rings/real_mpfi.pyx'],
              libraries = ['mpfi', 'mpfr', 'gmp']), \

    Extension('sage.rings.integer',
              sources = ['sage/ext/arith.pyx', 'sage/rings/integer.pyx', \
                         'sage/ext/mpn_pylong.c', 'sage/ext/mpz_pylong.c'],
              libraries=['ntl', 'gmp']), \

    Extension('sage.rings.integer_ring',
              sources = ['sage/rings/integer_ring.pyx'],
              libraries=['ntl', 'gmp']), \

    Extension('sage.rings.padics.pow_computer',
              sources = ['sage/rings/padics/pow_computer.pyx'],
              libraries=['gmp']),
    Extension('sage.rings.padics.local_generic_element',
              sources = ['sage/rings/padics/local_generic_element.pyx']),
    Extension('sage.rings.padics.padic_generic_element',
              sources = ['sage/rings/padics/padic_generic_element.pyx']),
    Extension('sage.rings.padics.padic_base_generic_element',
              sources = ['sage/rings/padics/padic_base_generic_element.pyx']),
    Extension('sage.rings.padics.padic_ring_fixed_mod_element',
              sources = ['sage/rings/padics/padic_ring_fixed_mod_element.pyx', \
                         'sage/rings/padics/padic_generic_element.c'],
              libraries=['gmp']),
    Extension('sage.rings.padics.padic_ring_capped_absolute_element',
              sources = ['sage/rings/padics/padic_ring_capped_absolute_element.pyx', \
                         'sage/rings/padics/padic_generic_element.c'],
              libraries=['gmp']),
    Extension('sage.rings.padics.padic_capped_relative_element',
              sources = ['sage/rings/padics/padic_capped_relative_element.pyx', \
                         'sage/rings/padics/padic_generic_element.c'],
              libraries=['gmp']),


    Extension('sage.rings.memory', \
              sources = ['sage/rings/memory.pyx'], \
              libraries=['gmp']), \

    Extension('sage.rings.bernoulli_mod_p',
              sources = ['sage/rings/bernoulli_mod_p.pyx', 'sage/ext/arith.pyx'],
              libraries=['ntl'],
              include_dirs=['sage/libs/ntl/']), \

    Extension('sage.rings.polynomial.polynomial_element',
              sources = ['sage/rings/polynomial/polynomial_element.pyx']), \

<<<<<<< HEAD
    Extension('sage.rings.power_series_ring_element',
              sources = ['sage/rings/power_series_ring_element.pyx']), \

    Extension('sage.rings.laurent_series_ring_element',
              sources = ['sage/rings/laurent_series_ring_element.pyx']), \

    Extension('sage.rings.polynomial_pyx',
              sources = ['sage/rings/polynomial_pyx.pyx',
=======
    Extension('sage.rings.polynomial.polynomial_pyx',
              sources = ['sage/rings/polynomial/polynomial_pyx.pyx',
>>>>>>> bae6bad4
                         'sage/ext/arith_gmp.pyx'],
              libraries=['gmp']), \

    Extension('sage.rings.rational',
              sources = ['sage/rings/rational.pyx',
                         'sage/ext/arith.pyx', \
                         'sage/rings/integer.pyx', \
                         'sage/ext/mpn_pylong.c', 'sage/ext/mpz_pylong.c'],
              libraries=['ntl', 'gmp']), \

    Extension('sage.rings.sparse_poly',
              sources = ['sage/rings/sparse_poly.pyx'],
              libraries=['gmp']), \

    Extension('sage.rings.polynomial.polydict',
              sources = ['sage/rings/polynomial/polydict.pyx']), \

    Extension('sage.rings.number_field.number_field_element',
              sources = ['sage/rings/number_field/number_field_element.pyx'],
              libraries=['ntl','gmp'],
              language = 'c++'), \

    Extension('sage.misc.search',
              ['sage/misc/search.pyx']), \

    Extension('sage.misc.reset',
              ['sage/misc/reset.pyx']), \

    Extension('sage.calculus.var',
              ['sage/calculus/var.pyx']), \

    Extension('sage.modular.modsym.heilbronn',
              ['sage/modular/modsym/heilbronn.pyx',
               'sage/modular/modsym/p1list.pyx',
               'sage/ext/arith.pyx'],
              libraries = ['gmp', 'm']), \

    Extension('sage.modular.modsym.p1list',
              ['sage/modular/modsym/p1list.pyx',
               'sage/ext/arith.pyx'],
              libraries = ['gmp']), \

    Extension('sage.structure.mutability',
              ['sage/structure/mutability.pyx']
              ), \

    Extension('sage.matrix.matrix0',
              ['sage/matrix/matrix0.pyx']
              ), \

    Extension('sage.matrix.matrix1',
              ['sage/matrix/matrix1.pyx']
              ), \

    Extension('sage.matrix.matrix2',
              ['sage/matrix/matrix2.pyx']
              ), \

    Extension('sage.matrix.matrix',
              ['sage/matrix/matrix.pyx']
              ), \

    Extension('sage.matrix.matrix_window',
              ['sage/matrix/matrix_window.pyx']
              ), \

    Extension('sage.matrix.matrix_window_modn_dense',
              ['sage/matrix/matrix_window_modn_dense.pyx']
              ), \

    Extension('sage.matrix.strassen',
              ['sage/matrix/strassen.pyx']
              ), \

    Extension('sage.rings.integer_mod',
              ['sage/rings/integer_mod.pyx'],
              libraries = ['gmp']
              ), \

    Extension('sage.combinat.expnums',
              ['sage/combinat/expnums.pyx'],
              libraries = ['gmp']
              ), \

    Extension('sage.graphs.graph_fast',
              ['sage/graphs/graph_fast.pyx'],
              libraries = ['gmp']
              ), \

    ]


#mpc = Extension('sage.rings.mpc',
#              sources = ['sage/rings/mpc.pyx', 'sage/rings/ring.pyx'],
#              libraries = ['mpc', 'mpfr', 'gmp'])


extra_compile_args = [ ]

if NO_WARN and distutils.sysconfig.get_config_var('CC').startswith("gcc"):
    extra_compile_args = ['-w']

if DEVEL:
    extra_compile_args.append('-ggdb')
    ext_modules.append(hanke)
    #ext_modules.append(mpc)

for m in ext_modules:
    m.libraries = ['csage'] + m.libraries + ['stdc++', 'ntl']
    m.library_dirs += ['%s/lib' % SAGE_LOCAL]


######################################################################
# CODE for generating C/C++ code from Pyrex and doing dependency
# checking, etc.  In theory distutils would run Pyrex, but I don't
# trust it at all, and it won't have the more sophisticated dependency
# checking that we need.
######################################################################

def is_older(file1, file2):
    """
    Return True if either file2 does not exist or is older than file1.

    If file1 does not exist, always return False.
    """
    if not os.path.exists(file1):
        return False
    if not os.path.exists(file2):
        return True
    if os.path.getmtime(file2) < os.path.getmtime(file1):
        return True
    return False


def need_to_pyrex(filename, outfile):
    """
    INPUT:
        filename -- The name of a pyrex file in the SAGE source tree.
        outfile -- The name of the corresponding c or cpp file in the build directory.

    OUTPUT:
        bool -- whether or not outfile must be regenerated.
    """
    if is_older(filename, outfile):   # outfile is older than filename
        return True
    base =  os.path.splitext(filename)[0]
    pxd = base+'.pxd'
    if is_older(pxd, outfile):   # outfile is older than pxd file (if it exists)
        return True

    ## comment this out to turn on dependency checking!
    # return False

    # Now we look inside the file to see what it cimports or include.
    # If any of these files are newer than outfile, we rebuild
    # outfile.
    S = open(filename).readlines()
    if os.path.exists(pxd):
        S += open(pxd).readlines()
    # Take the lines that begin with cimport (it won't hurt to
    # have extra lines)
    C = [x.strip() for x in S if 'cimport' in x]
    for A in C:
        # Deduce the full module name.
        # The only allowed forms of cimport are:
        #        cimport a.b.c.d
        #        from a.b.c.d cimport e
        # Also, the cimport can be both have no dots (current directory) or absolute.
        # The multiple imports with parens, e.g.,
        #        import (a.b.c.d, e.f.g)
        # of Python are not allowed in Pyrex.
        # In both cases, the module name is the second word if we split on whitespace.
        try:
            A = A.strip().split()[1]
        except IndexError:
            # illegal statement or not really a cimport (e.g., cimport could
            # be in a comment or something)
            continue

        # Now convert A to a filename, e.g., a/b/c/d
        #
        if '.' in A:
            # It is an absolute cimport.
            A = A.replace('.','/') + '.pxd'
        else:
            # It is a relative cimport.
            A =  os.path.split(base)[0] + '/' + A + '.pxd'
        # Check to see if a/b/c/d.pxd exists and is newer than filename.
        # If so, we have to regenerate outfile.  If not, we're safe.
        if os.path.exists(A) and is_older(A, outfile):
            print "\nRegenerating %s because it depends on %s."%(outfile, A)
            return True # yep we must rebuild

    # OK, next we move on to include pxi files.
    # If they change, we likewise must rebuild the pyx file.
    I = [x for x in S if 'include' in x]
    # The syntax for include is like this:
    #       include "../a/b/c.pxi"
    # I.e., it's a quoted *relative* path to a pxi file.
    for A in I:
        try:
            A = A.strip().split()[1]
        except IndexError:
            # Illegal include statement or not really an include
            # (e.g., include could easily be in a comment or
            # something).  No reason to crash setup.py!
            continue
        # Strip the quotes from either side of the pxi filename.
        A = A.strip('"').strip("'")
        # Now take filename (the input argument to this function)
        # and strip off the last part of the path and stick
        # A onto it to get the filename of the pxi file relative
        # where setup.py is being run.
        A = os.path.split(filename)[0] + '/' + A
        # Finally, check to see if filename is older than A
        if os.path.exists(A) and is_older(A, outfile):
            print "\nBuilding %s because it depends on %s."%(outfile, A)
            return True

    # We do not have to rebuild.
    return False

def process_pyrexembed_file(f, m):
    # This is a pyrexembed file, so process accordingly.
    dir, base = os.path.split(f[:-5])
    tmp = '%s/.tmp_pyrexembed'%dir
    if os.path.exists(tmp) and not os.path.isdir(tmp):
        print "Please delete file '%s' in %s"%(tmp, dir)
        sys.exit(1)
    if not os.path.exists(tmp):
        os.makedirs(tmp)
    pyxe_file = "%s/%s.pyxe"%(tmp, base)

    # The following files will be produced by pyrexembed.
    cpp_file = "%s/%s_embed.cpp"%(dir, base)
    c_file = "%s/%s.c"%(dir, base)
    pyx_file = "%s/%s.pyx"%(dir,base)
    pyx_embed_file = "%s/%s.pyx"%(tmp, base)
    h_file = "%s/%s_embed.h"%(tmp, base)
    if is_older(f, pyx_file) or is_older(f, cpp_file) or is_older(f, h_file):
        os.system('cp -p %s %s'%(f, pyxe_file))
        os.system('cp -p %s/*.pxi %s'%(dir, tmp))
        os.system('cp -p %s/*.pxd %s'%(dir, tmp))
        os.system('cp -p %s/*.h %s'%(dir, tmp))
        cmd = "pyrexembed %s"%pyxe_file
        print cmd
        ret = os.system(cmd)
        if ret != 0:
            print "sage: Error running pyrexembed."
            sys.exit(1)
        process_pyrex_file(pyx_embed_file, m)
        cmd = 'cp -p %s/*.pyx %s/; cp -p %s/*.c %s/; cp -p %s/*.h %s/; cp -p %s/*.cpp %s/'%(tmp, dir, tmp, dir, tmp, dir, tmp, dir)
        print cmd
        os.system(cmd)
    return [cpp_file, c_file]

def process_pyrex_file(f, m):
    """
    INPUT:
        f -- file name
        m -- Extension module description (i.e., object of type Extension).
    """
    # This is a pyrex file, so process accordingly.
    pyx_inst_file = '%s/%s'%(SITE_PACKAGES, f)
    if is_older(f, pyx_inst_file):
        print "%s --> %s"%(f, pyx_inst_file)
        os.system('cp %s %s 2>/dev/null'%(f, pyx_inst_file))
    outfile = f[:-4] + ".c"
    if m.language == 'c++':
        outfile += 'pp'

    if need_to_pyrex(f, outfile):
        cmd = "pyrexc --embed-positions -I%s %s"%(os.getcwd(), f)
        print cmd
        ret = os.system(cmd)
        if ret != 0:
            print "sage: Error running pyrexc."
            sys.exit(1)
        # If the language for the extension is C++,
        # then move the resulting output file to have the correct extension.
        # (I don't know how to tell Pyrex to do this automatically.)
        if m.language == 'c++':
            os.system('mv %s.c %s'%(f[:-4], outfile))
    return [outfile]


def pyrex(ext_modules):
    for m in ext_modules:
        m.extra_compile_args += extra_compile_args
#        m.extra_link_args += extra_link_args
        new_sources = []
        for i in range(len(m.sources)):
            f = m.sources[i]
            s = open(f).read()
            if f[-5:] == '.pyxe':# and s.find("#embed") != -1 and s.find('#}embed') != -1:
                new_sources = process_pyrexembed_file(f, m)
            elif f[-4:] == ".pyx":
                new_sources += process_pyrex_file(f, m)
            else:
                new_sources.append(f)
        m.sources = new_sources




if not sdist:
    pyrex(ext_modules)

setup(name        = 'sage',

      version     =  SAGE_VERSION,

      description = 'SAGE: System for Algebra and Geometry Experimentation',

      license     = 'GNU Public License (GPL)',

      author      = 'William Stein',

      author_email= 'wstein@gmail.com',

      url         = 'http://modular.math.washington.edu/sage',

      packages    = ['sage',

                     'sage.algebras',

                     'sage.catalogue',

                     'sage.categories',

                     'sage.coding',

                     'sage.combinat',

                     'sage.crypto',

                     'sage.databases',

                     'sage.ext',

                     'sage.calculus',

                     'sage.functions',

                     'sage.geometry',

                     'sage.games',

                     'sage.gsl',

                     'sage.graphs',

                     'sage.groups',
                     'sage.groups.abelian_gps',
                     'sage.groups.matrix_gps',
                     'sage.groups.perm_gps',

                     'sage.interfaces',

                     'sage.lfunctions',

                     'sage.libs',
                     'sage.libs.hanke',
                     'sage.libs.linbox',
                     'sage.libs.mwrank',
                     'sage.libs.ntl',
                     'sage.libs.ec',
                     'sage.libs.pari',
                     'sage.libs.singular',

                     'sage.matrix',
#                     'sage.matrix.padics',

                     'sage.misc',

                     'sage.modules',

                     'sage.modular',
                     'sage.modular.abvar',
                     'sage.modular.hecke',
                     'sage.modular.modform',
                     'sage.modular.modsym',
                     'sage.modular.ssmod',

                     'sage.monoids',

                     'sage.plot',
                     'sage.plot.mpl3d',

                     'sage.probability',

                     'sage.quadratic_forms',

                     'sage.rings',
                     'sage.rings.number_field',
                     'sage.rings.padics',
                     'sage.rings.polynomial',
                     'sage.rings.polynomial.padics',

                     'sage.tests',

                     'sage.sets',

                     'sage.schemes',
                     'sage.schemes.generic',
                     'sage.schemes.jacobians',
                     'sage.schemes.plane_curves',
                     'sage.schemes.plane_quartics',
                     'sage.schemes.elliptic_curves',
                     'sage.schemes.hyperelliptic_curves',

                     'sage.server',
                     'sage.server.server1',
                     'sage.server.notebook',
                     'sage.server.notebook.compress',
                     'sage.server.wiki',
                     'sage.server.trac',

                     'sage.structure',

                     'sage.dsage',
                     'sage.dsage.database',
                     'sage.dsage.database.tests',
                     'sage.dsage.server',
                     'sage.dsage.server.tests',
                     'sage.dsage.interface',
                     'sage.dsage.interface.tests',
                     'sage.dsage.errors',
                     'sage.dsage.twisted',
                     'sage.dsage.twisted.tests',
                     'sage.dsage.dist_functions',
                     'sage.dsage.dist_functions.tests',
                     'sage.dsage.misc',
                     'sage.dsage.misc.tests',
                     'sage.dsage.scripts'
                     ],

      scripts = ['sage/dsage/scripts/dsage_server.py',
                 'sage/dsage/scripts/dsage_worker.py',
                 'sage/dsage/scripts/dsage_setup.py'
                ],

      ext_modules = ext_modules,
      include_dirs = include_dirs)<|MERGE_RESOLUTION|>--- conflicted
+++ resolved
@@ -516,19 +516,14 @@
     Extension('sage.rings.polynomial.polynomial_element',
               sources = ['sage/rings/polynomial/polynomial_element.pyx']), \
 
-<<<<<<< HEAD
     Extension('sage.rings.power_series_ring_element',
               sources = ['sage/rings/power_series_ring_element.pyx']), \
 
     Extension('sage.rings.laurent_series_ring_element',
               sources = ['sage/rings/laurent_series_ring_element.pyx']), \
 
-    Extension('sage.rings.polynomial_pyx',
-              sources = ['sage/rings/polynomial_pyx.pyx',
-=======
     Extension('sage.rings.polynomial.polynomial_pyx',
               sources = ['sage/rings/polynomial/polynomial_pyx.pyx',
->>>>>>> bae6bad4
                          'sage/ext/arith_gmp.pyx'],
               libraries=['gmp']), \
 
