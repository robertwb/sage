--- conflicted
+++ resolved
@@ -15,13 +15,8 @@
 elif os.path.exists('/usr/lib/libblas.dll.a'):   # untested.
     CBLAS='blas'
 else:
-<<<<<<< HEAD
-    # TODO: CHANGE BACK!
-    CBLAS='cblas'  # possibly (?) slow but *guaranteed* to be available
-=======
     # This is very slow  (?), but *guaranteed* to be available.
     CBLAS='gslcblas'
->>>>>>> 8d9bf037
 
 if len(sys.argv) > 1 and sys.argv[1] == "sdist":
     sdist = True
