#!/usr/bin/env python
DEVEL = False

import distutils.sysconfig, os, sys
from distutils.core import setup, Extension


if os.environ.has_key('SAGE_CBLAS'):
    CBLAS=os.environ['SAGE_CBLAS']
else:
    CBLAS='gslcblas'  # possibly (?) slow but *guaranteed* to be available

if len(sys.argv) > 1 and sys.argv[1] == "sdist":
    sdist = True
else:
    sdist = False

NO_WARN = True

if not os.environ.has_key('SAGE_ROOT'):
    print "    ERROR: The environment variable SAGE_ROOT must be defined."
    sys.exit(1)
else:
    SAGE_ROOT  = os.environ['SAGE_ROOT']
    SAGE_LOCAL = SAGE_ROOT + '/local/'


if not os.environ.has_key('SAGE_VERSION'):
    SAGE_VERSION=0
else:
    SAGE_VERSION = os.environ['SAGE_VERSION']

SITE_PACKAGES = '%s/lib/python/site-packages/'%SAGE_LOCAL
if not os.path.exists(SITE_PACKAGES):
    SITE_PACKAGES = '%s/lib/python2.5/site-packages/'%SAGE_LOCAL
    if not os.path.exists(SITE_PACKAGES):
        SITE_PACKAGES = '%s/lib/python2.4/site-packages/'%SAGE_LOCAL
        if not os.path.exists(SITE_PACKAGES):
            raise RuntimeError, "Unable to find site-packages directory (see setup.py file in sage python code)."

if not os.path.exists('build/sage'):
    os.makedirs('build/sage')

sage_link = SITE_PACKAGES + '/sage'
if not os.path.islink(sage_link) or not os.path.exists(sage_link):
    os.system('rm -rf "%s"'%sage_link)
    os.system('cd %s; ln -sf ../../../../devel/sage/build/sage .'%SITE_PACKAGES)

#####################################################

ec =    Extension('sage.libs.ec.ec',
              sources = ["sage/libs/ec/ec.pyx"] +  \
                        ["sage/libs/ec/%s"%s for s in \
                         ["analrank.c", "apcompute.c", "arderivs.c",
                          "arintern.c", "arith.c", "artwists.c",
                          "arutil.c", "checkit.c", "degphi.c",
                          "diskio.c", "docurve.c", "dodisk.c",
                          "equation.c", "exotic.c", "fixit.c",
                          "iisog2.c", "iisog3.c", "isog.c", "isog2.c",
                          "isog23.c", "isog24.c", "isog3.c", "isog5.c",
                          "isog52.c", "isog713.c", "isogNprime.c",
                          "isoggen.c", "isogsort.c", "isogx0.c",
                          "isogx0branch.c", "isogx0branch1.c",
                          "isogx0branch2.c", "isogx0branch3.c",
                          "isogx0branch4.c", "isogx0branch5.c",
                          "isogx0branch6.c", "isogx0getd.c",
                          "isogx0period.c", "readit.c",
                          "special.c", "util.c"]],
              libraries = ["pari", "m"])

hanke = Extension(name = "sage.libs.hanke.hanke",
              sources = ["sage/libs/hanke/hanke.pyx",
                         "sage/libs/hanke/wrap.cc",
                         "sage/libs/hanke/Matrix_mpz/Matrix_mpz.cc",
                         "sage/libs/hanke/Matrix_mpz/CountLocal2.cc",
                         "sage/libs/hanke/Matrix_mpz/CountLocal.cc",
                         "sage/libs/hanke/Matrix_mpz/Local_Constants.cc",
                         "sage/libs/hanke/Matrix_mpz/Local_Density_Front.cc",
                         "sage/libs/hanke/Matrix_mpz/Local_Density_Congruence.cc",
                         "sage/libs/hanke/Matrix_mpz/Local_Normal.cc",
                         "sage/libs/hanke/Matrix_mpz/Local_Invariants.cc",
                         "sage/libs/hanke/Utilities/string_utils.cc",
                         "sage/libs/hanke/GMP_class_extras/mpz_class_extras.cc",
                         "sage/libs/hanke/GMP_class_extras/vectors.cc" ],
                   libraries = ["gmp", "gmpxx", "stdc++"])

ntl = Extension('sage.libs.ntl.ntl',
                 sources = ["sage/libs/ntl/ntl.pyx", "sage/libs/ntl/ntl_wrap.cc"],
                 libraries = ["ntl", "gmp", "gmpxx", "m", "stdc++"]
                 )

mwrank =  Extension("sage.libs.mwrank.mwrank",
                    sources = ["sage/libs/mwrank/mwrank.pyx",
                         "sage/libs/mwrank/wrap.cc"],
                    define_macros = [("NTL_ALL",None)],
                    libraries = ["mwrank", "ntl", "gmp", "gmpxx", "stdc++", "m", "pari"])

pari = Extension('sage.libs.pari.gen',
                 sources = ["sage/libs/pari/gen.pyx"],
                 libraries = ['pari', 'gmp'])

cf = Extension('sage.libs.cf.cf',
               sources = ["sage/libs/cf/cf.pyxe", "sage/libs/cf/ftmpl_inst.cc"],
               libraries = ['cf', 'cfmem', 'gmp', 'stdc++', 'm']
               )

linbox_gfq = Extension('sage.libs.linbox.finite_field_givaro',
                   sources = ["sage/libs/linbox/finite_field_givaro.pyx"],
                   libraries = ['gmp', 'gmpxx', 'm', 'stdc++', 'givaro', 'linbox'],
                   language='c++'
                   )

matrix_dense = Extension('sage.matrix.matrix_dense',
              ['sage/matrix/matrix_dense.pyx'])

matrix_domain = Extension('sage.matrix.matrix_domain',
              ['sage/matrix/matrix_domain.pyx'])

matrix_field = Extension('sage.matrix.matrix_field',
              ['sage/matrix/matrix_field.pyx'])

matrix_integer_dense = Extension('sage.matrix.matrix_integer_dense',
                                 ['sage/matrix/matrix_integer_dense.pyx'],
                                 libraries = ['gmp'])

matrix_integer_sparse = Extension('sage.matrix.matrix_integer_sparse',
                                  ['sage/matrix/matrix_integer_sparse.pyx'],
                                  libraries = ['gmp'])

matrix_modn_dense = Extension('sage.matrix.matrix_modn_dense',
                              ['sage/matrix/matrix_modn_dense.pyx'])

matrix_modn_sparse = Extension('sage.matrix.matrix_modn_sparse',
                               ['sage/matrix/matrix_modn_sparse.pyx'])

matrix_pid = Extension('sage.matrix.matrix_pid',
                       ['sage/matrix/matrix_pid.pyx'])

matrix_rational_dense = Extension('sage.matrix.matrix_rational_dense',
                                  ['sage/matrix/matrix_rational_dense.pyx'],
                                  libraries = ['gmp'])

matrix_rational_sparse = Extension('sage.matrix.matrix_rational_sparse',
                                   ['sage/matrix/matrix_rational_sparse.pyx'],
                                   libraries = ['gmp'])

complex_number2 = Extension('sage.rings.complex_number2',
			    ['sage/rings/complex_number2.pyx'],
			    libraries = ['gmp'])

free_module_element = Extension('sage.modules.free_module_element',
                                ['sage/modules/free_module_element.pyx'])

################ GSL wrapping ######################

gsl_fft = Extension('sage.gsl.fft',
                ['sage/gsl/fft.pyx'],
                libraries = ['gsl', CBLAS])

gsl_interpolation = Extension('sage.gsl.interpolation',
                ['sage/gsl/interpolation.pyx'],
                libraries = ['gsl', CBLAS])

gsl_callback = Extension('sage.gsl.callback',
                ['sage/gsl/callback.pyx'],
                libraries = ['gsl', CBLAS])

real_double = Extension('sage.rings.real_double',
                ['sage/rings/real_double.pyx'],
                libraries = ['gsl', CBLAS])

complex_double = Extension('sage.rings.complex_double',
                           ['sage/rings/complex_double.pyx'],
                           libraries = ['gsl', CBLAS, 'pari', 'gmp'])

RealDoubleVectors = Extension('sage.modules.RealDoubleVectors',['sage/modules/RealDoubleVectors.pyx'],
                              libraries = ['gsl',CBLAS,'pari','gmp'],define_macros = [('GSL_DISABLE_DEPRECAED','1')])

#####################################################

ext_modules = [ \
    free_module_element, \

<<<<<<< HEAD
=======
    RealDoubleVectors,\
>>>>>>> 590bbd1b
    ec, \
    pari, \

    mwrank, \

    ntl, \

    #cf, \

    matrix_domain,
    matrix_dense,
    matrix_field,
    matrix_integer_dense,
    matrix_integer_sparse,
    matrix_modn_dense,
    matrix_modn_sparse,
    matrix_pid,
    matrix_rational_dense,
    matrix_rational_sparse,

    gsl_fft,
    gsl_interpolation,
    gsl_callback,
    real_double,
    complex_double,

    # complex_number2, \

    #Extension('sage.rings.multi_polynomial_element_pyx',
    #          sources = ['sage/rings/multi_polynomial_element_pyx.pyx']), \

    Extension('sage.ext.arith',
              sources = ['sage/ext/arith.pyx']), \

    Extension('sage.ext.arith_gmp',
              sources = ['sage/ext/arith_gmp.pyx'],
              libraries=['gmp']), \

    Extension('sage.structure.coerce',
              sources = ['sage/structure/coerce.pyx']), \

    Extension('sage.modular.congroup_pyx',
              sources = ['sage/modular/congroup_pyx.pyx', \
                         'sage/ext/arith.pyx']), \

    Extension('sage.structure.element',
              sources = ['sage/structure/element.pyx']), \

    Extension('sage.modules.module',
              sources = ['sage/modules/module.pyx']), \

    Extension('sage.rings.ring',
              sources = ['sage/rings/ring.pyx']), \

    Extension('sage.groups.group',
              sources = ['sage/groups/group.pyx']), \

    Extension('sage.structure.sage_object',
              sources = ['sage/structure/sage_object.pyx']), \

    Extension('sage.structure.gens',
              sources = ['sage/structure/gens.pyx']), \

    Extension('sage.rings.real_mpfr',
              sources = ['sage/rings/real_mpfr.pyx', 'sage/rings/ring.pyx'],
              libraries = ['mpfr', 'gmp']), \

    Extension('sage.rings.integer',
              sources = ['sage/ext/arith.pyx', 'sage/rings/integer.pyx', \
                         'sage/ext/mpn_pylong.c', 'sage/ext/mpz_pylong.c'],
              libraries=['gmp']), \

    Extension('sage.rings.bernoulli_mod_p',
              sources = ['sage/rings/bernoulli_mod_p.pyx', 'sage/ext/arith.pyx'],
              libraries=['ntl'],
              include_dirs=['sage/libs/ntl/']), \

    Extension('sage.rings.polynomial_pyx',
              sources = ['sage/rings/polynomial_pyx.pyx',
                         'sage/ext/arith_gmp.pyx'],
              libraries=['gmp']), \

    Extension('sage.rings.rational',
              sources = ['sage/rings/rational.pyx',
                         'sage/ext/arith.pyx', \
                         'sage/rings/integer.pyx', \
                         'sage/ext/mpn_pylong.c', 'sage/ext/mpz_pylong.c'],
              libraries=['gmp']), \

    Extension('sage.rings.sparse_poly',
              sources = ['sage/rings/sparse_poly.pyx'],
              libraries=['gmp']), \

    Extension('sage.rings.polydict',
              sources = ['sage/rings/polydict.pyx']), \

    Extension('sage.matrix.sparse_matrix_pyx',
              ['sage/matrix/sparse_matrix_pyx.pyx',
               'sage/rings/integer.pyx',
               'sage/rings/rational.pyx',
               'sage/ext/arith.pyx',
               'sage/ext/mpn_pylong.c', 'sage/ext/mpz_pylong.c'],
              libraries=['gmp']), \

    Extension('sage.matrix.dense_matrix_pyx',
              ['sage/matrix/dense_matrix_pyx.pyx',
               'sage/rings/integer.pyx',
               'sage/rings/rational.pyx',
               'sage/ext/arith.pyx',
               'sage/ext/mpn_pylong.c', 'sage/ext/mpz_pylong.c'],
              libraries=['gmp']), \

    Extension('sage.misc.search',
              ['sage/misc/search.pyx']), \

    Extension('sage.modular.modsym.heilbronn',
              ['sage/modular/modsym/heilbronn.pyx',
               'sage/modular/modsym/p1list.pyx',
               'sage/ext/arith.pyx'],
              libraries = ['gmp', 'm']), \

    Extension('sage.modular.modsym.p1list',
              ['sage/modular/modsym/p1list.pyx',
               'sage/ext/arith.pyx'],
              libraries = ['gmp']), \

    Extension('sage.structure.mutability_pyx',
              ['sage/structure/mutability_pyx.pyx']
              ), \

    Extension('sage.matrix.matrix_generic',
              ['sage/matrix/matrix_generic.pyx']
              ), \

    Extension('sage.rings.integer_mod',
              ['sage/rings/integer_mod.pyx'],
              libraries = ['gmp']
              ), \

    ]


#mpc = Extension('sage.rings.mpc',
#              sources = ['sage/rings/mpc.pyx', 'sage/rings/ring.pyx'],
#              libraries = ['mpc', 'mpfr', 'gmp'])


extra_compile_args = [ ]

if NO_WARN and distutils.sysconfig.get_config_var('CC').startswith("gcc"):
    extra_compile_args = ['-w']

if DEVEL:
    extra_compile_args.append('-ggdb')
    ext_modules.append(hanke)
    #ext_modules.append(mpc)
    ext_modules.append(linbox_gfq)

for m in ext_modules:
    m.sources += ['sage/ext/interrupt.c']

include_dirs = ['%s/include'%SAGE_LOCAL, '%s/include/python'%SAGE_LOCAL]

extra_link_args =  ['-L%s/lib'%SAGE_LOCAL]

def need_to_create(file1, file2):
    """
    Return True if either file2 does not exist or is older than file1.

    If file1 does not exist, always return False.
    """
    if not os.path.exists(file1):
        return False
    if not os.path.exists(file2):
        return True
    if os.path.getctime(file2) < os.path.getctime(file1):
        return True
    return False


def process_pyrexembed_file(f, m):
    # This is a pyrexembed file, so process accordingly.
    dir, base = os.path.split(f[:-5])
    tmp = '%s/.tmp_pyrexembed'%dir
    if os.path.exists(tmp) and not os.path.isdir(tmp):
        print "Please delete file '%s' in %s"%(tmp, dir)
        sys.exit(1)
    if not os.path.exists(tmp):
        os.makedirs(tmp)
    pyxe_file = "%s/%s.pyxe"%(tmp, base)

    # The following files will be produced by pyrexembed.
    cpp_file = "%s/%s_embed.cpp"%(dir, base)
    c_file = "%s/%s.c"%(dir, base)
    pyx_file = "%s/%s.pyx"%(dir,base)
    pyx_embed_file = "%s/%s.pyx"%(tmp, base)
    h_file = "%s/%s_embed.h"%(tmp, base)
    if need_to_create(f, pyx_file) or need_to_create(f, cpp_file) or need_to_create(f, h_file):
        os.system('cp -p %s %s'%(f, pyxe_file))
        os.system('cp -p %s/*.pxi %s'%(dir, tmp))
        os.system('cp -p %s/*.pxd %s'%(dir, tmp))
        os.system('cp -p %s/*.h %s'%(dir, tmp))
        cmd = "pyrexembed %s"%pyxe_file
        print cmd
        ret = os.system(cmd)
        if ret != 0:
            print "Error running pyrexembed."
            sys.exit(ret)
        process_pyrex_file(pyx_embed_file, m)
        cmd = 'cp -p %s/*.pyx %s/; cp -p %s/*.c %s/; cp -p %s/*.h %s/; cp -p %s/*.cpp %s/'%(tmp, dir, tmp, dir, tmp, dir, tmp, dir)
        print cmd
        os.system(cmd)
    return [cpp_file, c_file]

def process_pyrex_file(f, m):
    # This is a pyrex file, so process accordingly.
    g = os.path.splitext(f)[0]
    pyx_inst_file = '%s/%s'%(SITE_PACKAGES, f)
    if need_to_create(f, pyx_inst_file):
        print "%s --> %s"%(f, pyx_inst_file)
        os.system('cp %s %s 2>/dev/null'%(f, pyx_inst_file))
    out_file = f[:-4] + ".c"
    if m.language == 'c++':
        out_file += 'pp'
    if need_to_create(f, out_file) or need_to_create(g + '.pxd', out_file):
        cmd = "pyrexc -I%s %s"%(os.getcwd(),f)
        print cmd
        ret = os.system(cmd)
        if ret != 0:
            print "Error running pyrexc."
            sys.exit(ret)
        # If the language for the extension is C++,
        # then move the resulting output file to have the correct extension.
        # (I don't know how to tell Pyrex to do this automatically.)
        if m.language == 'c++':
            os.system('mv %s.c %s'%(f[:-4], out_file))
    return [out_file]


def pyrex(ext_modules):
    for m in ext_modules:
        m.extra_compile_args += extra_compile_args
        m.extra_link_args += extra_link_args
        new_sources = []
        for i in range(len(m.sources)):
            f = m.sources[i]
            s = open(f).read()
            if f[-5:] == '.pyxe':# and s.find("#embed") != -1 and s.find('#}embed') != -1:
                new_sources = process_pyrexembed_file(f, m)
            elif f[-4:] == ".pyx":
                new_sources += process_pyrex_file(f, m)
            else:
                new_sources.append(f)
        m.sources = new_sources


#############################################
# Update interrupt.h and interrupt.pxi files
for D in os.listdir("sage/libs/"):
    if os.path.isdir('sage/libs/%s'%D):
        os.system("cp sage/ext/interrupt.h sage/libs/%s/"%D)
        os.system("cp sage/ext/interrupt.h %s/include/"%SAGE_LOCAL)
        os.system("cp sage/ext/interrupt.pxi sage/libs/%s/"%D)


##########################################




if not sdist:
    pyrex(ext_modules)


setup(name        = 'sage',

      version     =  SAGE_VERSION,

      description = 'SAGE: System for Algebra and Geometry Experimentation',

      license     = 'GNU Public License (GPL)',

      author      = 'William Stein',

      author_email= 'wstein@gmail.com',

      url         = 'http://modular.math.washington.edu/sage',

      packages    = ['sage',

                     'sage.algebras',

                     'sage.categories',

                     'sage.coding',

                     'sage.combinat',

                     'sage.crypto',

                     'sage.databases',

                     'sage.edu',

                     'sage.ext',

                     'sage.functions',

                     'sage.geometry',

                     'sage.gsl',

                     'sage.groups',
                     'sage.groups.abelian_gps',
                     'sage.groups.matrix_gps',
                     'sage.groups.perm_gps',

                     'sage.interfaces',

                     'sage.lfunctions',

                     'sage.libs',
                     'sage.libs.hanke',
                     'sage.libs.mwrank',
                     'sage.libs.ntl',
                     'sage.libs.ec',
                     'sage.libs.pari',
                     'sage.libs.cf',
                     'sage.libs.linbox',

                     'sage.matrix',

                     'sage.misc',

                     'sage.modules',

                     'sage.modular',
                     'sage.modular.abvar',
                     'sage.modular.hecke',
                     'sage.modular.modform',
                     'sage.modular.modsym',
                     'sage.modular.ssmod',

                     'sage.monoids',

                     'sage.plot',
                     'sage.plot.mpl3d',

                     'sage.quadratic_forms',

                     'sage.rings',
                     'sage.rings.number_field',

                     'sage.tests',

                     'sage.sets',

                     'sage.schemes',
                     'sage.schemes.generic',
                     'sage.schemes.jacobians',
                     'sage.schemes.plane_curves',
                     'sage.schemes.plane_quartics',
                     'sage.schemes.elliptic_curves',
                     'sage.schemes.hyperelliptic_curves',

                     'sage.server',
                     'sage.server.server1',
                     'sage.server.notebook',
                     'sage.server.wiki',
                     'sage.server.trac',

                     'sage.structure',
                     ],

      ext_modules = ext_modules,
      include_dirs = include_dirs)<|MERGE_RESOLUTION|>--- conflicted
+++ resolved
@@ -181,10 +181,7 @@
 ext_modules = [ \
     free_module_element, \
 
-<<<<<<< HEAD
-=======
     RealDoubleVectors,\
->>>>>>> 590bbd1b
     ec, \
     pari, \
 
