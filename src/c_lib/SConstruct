--- conflicted
+++ resolved
@@ -80,21 +80,13 @@
 # whitespace without the syntax clutter of lists of strings.
 includes = ['$SAGE_LOCAL/include/', '$SAGE_LOCAL/include/python2.5/',
             '$SAGE_LOCAL/include/NTL/', 'include']
-<<<<<<< HEAD
-cFiles = Split( "interrupt.c  mpn_pylong.c  mpz_pylong.c  stdsage.c gmp_globals.c" )
-=======
 cFiles = Split( "convert.c  interrupt.c  mpn_pylong.c  mpz_pylong.c") + \
          Split( "stdsage.c  gmp_globals.c" )
->>>>>>> a55e57b6
 cppFiles = Split( "ZZ_pylong.cpp  ntl_wrap.cpp" )
 srcFiles = cFiles + cppFiles
 
 lib = env.SharedLibrary( "csage", [ "src/" + x for x in srcFiles ],
-<<<<<<< HEAD
-                         LIBS=['ntl', 'gmp'], LIBPATH=['$SAGE_LOCAL/lib'],
-=======
                          LIBS=['ntl', 'gmp', 'pari'], LIBPATH=['$SAGE_LOCAL/lib'],
->>>>>>> a55e57b6
                          CPPPATH=includes )
 
 env.Alias( "install", [ lib ] )