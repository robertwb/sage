--- conflicted
+++ resolved
@@ -65,15 +65,6 @@
 
 givaro_extra_compile_args =['-D__STDC_LIMIT_MACROS']
 
-<<<<<<< HEAD
-=======
-#########################################################
-### PolyBoRi settings
-#########################################################
-
-polybori_extra_compile_args = []
-polybori_major_version = '0.8'
-
 #########################################################
 ### Library order
 #########################################################
@@ -91,8 +82,8 @@
     "linboxsage", "ntl", "iml", "linbox", "givaro",
     "gsl", "pari", "flint", "ratpoints", "ecl", "glpk", "ppl",
     "arb", "mpfi", "mpfr", "mpc", "gmp", "gmpxx",
-    "polybori-" + polybori_major_version,
-    "polybori_groebner-" + polybori_major_version,
+    "polybori",
+    "polybori_groebner",
     "m4rie", "m4ri",
     "zn_poly", "gap",
     "gd", "png12",
@@ -112,7 +103,6 @@
 
 library_order["stdc++"] = 1000
 
->>>>>>> 336ae6ca
 #############################################################
 ### List of modules
 ###
@@ -1778,14 +1768,8 @@
 
     Extension('sage.rings.polynomial.pbori',
               sources = ['sage/rings/polynomial/pbori.pyx'],
-<<<<<<< HEAD
               libraries=['polybori', 'polybori_groebner', 'm4ri', 'gd', 'png12'],
-              include_dirs = [SAGE_INC, "sage/libs/polybori"],
-=======
-              libraries=['polybori-' + polybori_major_version,
-                         'polybori_groebner-' + polybori_major_version, 'm4ri', 'gd', 'png12'],
->>>>>>> 336ae6ca
-              depends = [SAGE_INC + "/polybori/" + hd + ".h" for hd in ["polybori", "config"] ] + \
+              depends = [SAGE_INC + "/polybori/" + hd + ".h" for hd in ["polybori", "config"] ] +
                         [SAGE_INC + '/m4ri/m4ri.h'],
               extra_compile_args = m4ri_extra_compile_args,
               language = 'c++'),
