import os
from glob import glob
from distutils.extension import Extension
from sage.env import SAGE_LOCAL

SAGE_INC = os.path.join(SAGE_LOCAL, 'include')

#########################################################
### pkg-config setup
#########################################################

import pkgconfig

# CBLAS can be one of multiple implementations
cblas_pc = pkgconfig.parse('cblas')
cblas_libs = list(cblas_pc['libraries'])
cblas_library_dirs = list(cblas_pc['library_dirs'])
cblas_include_dirs = list(cblas_pc['include_dirs'])

# TODO: Remove Cygwin hack by installing a suitable cblas.pc
if os.path.exists('/usr/lib/libblas.dll.a'):
    cblas_libs = ['gslcblas']

# LAPACK can be one of multiple implementations
lapack_pc = pkgconfig.parse('lapack')
lapack_libs = list(lapack_pc['libraries'])
lapack_library_dirs = list(lapack_pc['library_dirs'])
lapack_include_dirs = list(lapack_pc['include_dirs'])

# FFLAS-FFPACK
fflas_ffpack_pc = pkgconfig.parse('fflas-ffpack')
fflas_ffpack_libs = list(fflas_ffpack_pc['libraries'])
fflas_ffpack_library_dirs = list(fflas_ffpack_pc['library_dirs'])
fflas_ffpack_cflags = pkgconfig.cflags('fflas-ffpack').split()

# Givaro
givaro_pc = pkgconfig.parse('givaro')
givaro_libs = list(givaro_pc['libraries'])
givaro_library_dirs = list(givaro_pc['library_dirs'])
givaro_cflags = pkgconfig.cflags('givaro').split()

# GNU Scientific Library
# Note we replace the built-in gslcblas with the above cblas
gsl_pc = pkgconfig.parse('gsl')
gsl_libs = list(gsl_pc['libraries'].difference(['gslcblas']).union(cblas_libs))
gsl_library_dirs = list(gsl_pc['library_dirs'])
gsl_include_dirs = list(gsl_pc['include_dirs'])

# GD image library
gd_pc = pkgconfig.parse('gdlib')
gd_libs = list(gd_pc['libraries'])
gd_library_dirs = list(gd_pc['library_dirs'])
gd_include_dirs = list(gd_pc['include_dirs'])

# LinBox
linbox_pc = pkgconfig.parse('linbox')
linbox_libs = list(linbox_pc['libraries'])
linbox_library_dirs = list(linbox_pc['library_dirs'])
linbox_cflags = pkgconfig.cflags('linbox').split()

# PNG image library
png_pc = pkgconfig.parse('libpng')
png_libs = list(png_pc['libraries'])
png_library_dirs = list(png_pc['library_dirs'])
png_include_dirs = list(png_pc['include_dirs'])

# zlib
zlib_pc = pkgconfig.parse('zlib')
zlib_libs = list(zlib_pc['libraries'])
zlib_library_dirs = list(zlib_pc['library_dirs'])
zlib_include_dirs = list(zlib_pc['include_dirs'])


#########################################################
### Commonly used definitions and aliases
#########################################################

aliases = dict(
    FFLASFFPACK_CFLAGS=fflas_ffpack_cflags,
    FFLASFFPACK_LIBRARIES=fflas_ffpack_libs,
    FFLASFFPACK_LIBDIR=fflas_ffpack_library_dirs,
    GIVARO_CFLAGS=givaro_cflags,
    GIVARO_LIBRARIES=givaro_libs,
    GIVARO_LIBDIR=givaro_library_dirs,
    GSL_LIBRARIES=gsl_libs,
    GSL_LIBDIR=gsl_library_dirs,
    GSL_INCDIR=gsl_include_dirs,
    LINBOX_CFLAGS=linbox_cflags,
    LINBOX_LIBRARIES=linbox_libs,
    LINBOX_LIBDIR=linbox_library_dirs,
)

#########################################################
### C++11 workaround https://trac.sagemath.org/ticket/20926
#########################################################

nocxx11_args = ['-std=c++98']

#########################################################
### M4RI flags
#########################################################

m4ri_pc = pkgconfig.parse('m4ri')
m4ri_libs = list(m4ri_pc['libraries'])
m4ri_library_dirs = list(m4ri_pc['library_dirs'])
m4ri_include_dirs = list(m4ri_pc['include_dirs'])

m4ri_extra_compile_args = pkgconfig.cflags('m4ri').split()
try:
    m4ri_extra_compile_args.remove("-pedantic")
except ValueError:
    pass

#########################################################
### Singular
#########################################################

singular_libs = ['Singular', 'flint', 'ntl', 'gmpxx', 'gmp', 'readline', 'm']

#########################################################
### Library order
#########################################################

# This list defines the *order* of linking libraries. A library should
# be put *before* any library it links to. Cython allows
# defining libraries using "# distutils: libraries = LIB". However, if
# there are multiple libraries, the order is undefined so we need to
# manually reorder the libraries according to this list. The order is
# important in particular for Cygwin. Any libraries which are not
# listed here will be added at the end of the list (without changing
# their relative order). There is one exception: stdc++ is always put
# at the very end of the list.
library_order_list = [
    "singular", "ec", "ecm",
] + linbox_libs  + gsl_libs + [
    "pari", "flint", "ratpoints", "ecl", "glpk", "ppl",
    "arb", "fplll", "mpfi", "mpfr", "mpc", "gmp", "gmpxx",
    "brial",
    "brial_groebner",
    "m4rie",
] + m4ri_libs + [
    "zn_poly", "gap",
] + gd_libs + png_libs + [
    "m", "readline", "Lfunction" ,
] + cblas_libs + [
    "cryptominisat",
] + zlib_libs

# Make a dict with library:order pairs, where the order are negative
# integers sorted according to library_order_list. When sorting,
# unlisted libraries have order 0, so they appear after the libraries
# in library_order_list.
n = len(library_order_list)
library_order = {}
for i in range(n):
    lib = library_order_list[i]
    library_order[lib] = i-n

library_order["stdc++"] = 1000

#############################################################
### List of modules
###
### Note that the list of modules is sorted alphabetically
### by extension name. Please keep this list sorted when
### adding new modules!
###
#############################################################

from sage_setup.optional_extension import OptionalExtension
UNAME = os.uname()

def uname_specific(name, value, alternative):
    if name in UNAME[0]:
        return value
    else:
        return alternative


ext_modules = [

    ################################
    ##
    ## sage.algebras
    ##
    ################################

    Extension('sage.algebras.quatalg.quaternion_algebra_element',
               sources = ['sage/algebras/quatalg/quaternion_algebra_element.pyx'],
               language='c++',
               libraries = ["flint", "gmp", "gmpxx", "m", "ntl"]),

    Extension('sage.algebras.letterplace.free_algebra_letterplace',
              sources = ['sage/algebras/letterplace/free_algebra_letterplace.pyx'],
              libraries = singular_libs,
              language="c++"),

    Extension('sage.algebras.letterplace.free_algebra_element_letterplace',
              sources = ['sage/algebras/letterplace/free_algebra_element_letterplace.pyx'],
              libraries = singular_libs,
              language="c++"),

    Extension('sage.algebras.letterplace.letterplace_ideal',
              sources = ['sage/algebras/letterplace/letterplace_ideal.pyx'],
              libraries = singular_libs,
              language="c++"),

    Extension('sage.algebras.quatalg.quaternion_algebra_cython',
               sources = ['sage/algebras/quatalg/quaternion_algebra_cython.pyx'],
               language='c++',
               libraries = ["flint", "gmp", "gmpxx", "m", "ntl"]),

    ################################
    ##
    ## sage.arith
    ##
    ################################

    Extension('*', ['sage/arith/*.pyx']),

    ################################
    ##
    ## sage.calculus
    ##
    ################################

    Extension('*', ['sage/calculus/*.pyx']),

    ################################
    ##
    ## sage.categories
    ##
    ################################

    Extension('*', ['sage/categories/**/*.pyx']),

    ################################
    ##
    ## sage.coding
    ##
    ################################

    Extension('sage.coding.codecan.codecan',
              sources = ['sage/coding/codecan/codecan.pyx'],
              libraries = ['flint']),

    Extension('*', ['sage/coding/**/*.pyx']),

    ################################
    ##
    ## sage.combinat
    ##
    ################################

    Extension('*', ['sage/combinat/**/*.pyx']),

    Extension('sage.combinat.subword_complex_c',
              sources=['sage/combinat/subword_complex_c.pyx']),

    ################################
    ##
    ## sage.crypto
    ##
    ################################

    Extension('*', ['sage/crypto/*.pyx']),

    ################################
    ##
    ## sage.data_structures
    ##
    ################################

    Extension('*', ['sage/data_structures/*.pyx']),

    ################################
    ##
    ## sage.ext
    ##
    ################################

    Extension('*', ['sage/ext/**/*.pyx']),

    ################################
    ##
    ## sage.finance
    ##
    ################################

    Extension('*', ['sage/finance/*.pyx']),

    ################################
    ##
    ## sage.functions
    ##
    ################################

    Extension('sage.functions.prime_pi',
        sources = ['sage/functions/prime_pi.pyx'],
        extra_compile_args = ['-std=c99']),

    ################################
    ##
    ## sage.games
    ##
    ################################

    Extension('*', ['sage/games/*.pyx']),

    ################################
    ##
    ## sage.geometry
    ##
    ################################

    Extension('sage.geometry.point_collection',
              sources = ['sage/geometry/point_collection.pyx']),

    Extension('sage.geometry.toric_lattice_element',
              sources = ['sage/geometry/toric_lattice_element.pyx']),

    Extension('sage.geometry.integral_points',
              sources = ['sage/geometry/integral_points.pyx']),

    Extension('sage.geometry.triangulation.base',
              sources = ['sage/geometry/triangulation/base.pyx',
                         'sage/geometry/triangulation/functions.cc',
                         'sage/geometry/triangulation/data.cc',
                         'sage/geometry/triangulation/triangulations.cc'],
              depends = ['sage/geometry/triangulation/functions.h',
                         'sage/geometry/triangulation/data.h',
                         'sage/geometry/triangulation/triangulations.h'],
              language="c++"),

    ################################
    ##
    ## sage.graphs
    ##
    ################################

    Extension('sage.graphs.asteroidal_triples',
              sources = ['sage/graphs/asteroidal_triples.pyx']),

    Extension('sage.graphs.chrompoly',
              sources = ['sage/graphs/chrompoly.pyx']),

    Extension('sage.graphs.cliquer',
              sources = ['sage/graphs/cliquer.pyx']),

    Extension('sage.graphs.centrality',
              sources = ['sage/graphs/centrality.pyx']),

    Extension('sage.graphs.independent_sets',
              sources = ['sage/graphs/independent_sets.pyx']),

    Extension('sage.graphs.graph_decompositions.fast_digraph',
              sources = ['sage/graphs/graph_decompositions/fast_digraph.pyx']),

    Extension('sage.graphs.graph_decompositions.vertex_separation',
              sources = ['sage/graphs/graph_decompositions/vertex_separation.pyx']),

    Extension('sage.graphs.graph_decompositions.graph_products',
              sources = ['sage/graphs/graph_decompositions/graph_products.pyx']),

    Extension('sage.graphs.convexity_properties',
              sources = ['sage/graphs/convexity_properties.pyx']),

    Extension('sage.graphs.comparability',
              sources = ['sage/graphs/comparability.pyx']),

    Extension('sage.graphs.generic_graph_pyx',
              sources = ['sage/graphs/generic_graph_pyx.pyx']),

    Extension('sage.graphs.graph_generators_pyx',
              sources = ['sage/graphs/graph_generators_pyx.pyx']),

    Extension('sage.graphs.distances_all_pairs',
              sources = ['sage/graphs/distances_all_pairs.pyx']),

    Extension('sage.graphs.base.graph_backends',
              sources = ['sage/graphs/base/graph_backends.pyx']),

    Extension('sage.graphs.base.static_dense_graph',
              sources = ['sage/graphs/base/static_dense_graph.pyx']),

    Extension('sage.graphs.base.static_sparse_graph',
              sources = ['sage/graphs/base/static_sparse_graph.pyx'],
              language = 'c++'),

    Extension('sage.graphs.base.static_sparse_backend',
              sources = ['sage/graphs/base/static_sparse_backend.pyx']),

    Extension('sage.graphs.weakly_chordal',
              sources = ['sage/graphs/weakly_chordal.pyx']),

    Extension('sage.graphs.matchpoly',
              sources = ['sage/graphs/matchpoly.pyx'],
              libraries = ['flint'],
              extra_compile_args = ['-std=c99']),

    OptionalExtension("sage.graphs.mcqd",
              ["sage/graphs/mcqd.pyx"],
              language = "c++",
              package = 'mcqd'),

    OptionalExtension("sage.graphs.bliss",
              ["sage/graphs/bliss.pyx"],
              language = "c++",
              libraries = ['bliss'],
              package = 'bliss'),

    OptionalExtension('sage.graphs.modular_decomposition',
              sources = ['sage/graphs/modular_decomposition.pyx'],
              libraries = ['modulardecomposition'],
              package = 'modular_decomposition'),

    Extension('sage.graphs.planarity',
              sources = ['sage/graphs/planarity.pyx'],
              libraries=['planarity']),

    Extension('sage.graphs.strongly_regular_db',
              sources = ['sage/graphs/strongly_regular_db.pyx']),

    Extension('sage.graphs.graph_decompositions.rankwidth',
              sources = ['sage/graphs/graph_decompositions/rankwidth.pyx'],
              libraries=['rw']),

    Extension('sage.graphs.graph_decompositions.bandwidth',
              sources = ['sage/graphs/graph_decompositions/bandwidth.pyx']),

    Extension('sage.graphs.graph_decompositions.cutwidth',
              sources = ['sage/graphs/graph_decompositions/cutwidth.pyx']),

    OptionalExtension('sage.graphs.graph_decompositions.tdlib',
              sources = ['sage/graphs/graph_decompositions/tdlib.pyx'],
              language="c++",
              package = 'tdlib'),

    Extension('sage.graphs.spanning_tree',
              sources = ['sage/graphs/spanning_tree.pyx']),

    Extension('sage.graphs.trees',
              sources = ['sage/graphs/trees.pyx']),

    Extension('sage.graphs.genus',
              sources = ['sage/graphs/genus.pyx']),

    Extension('sage.graphs.hyperbolicity',
              sources = ['sage/graphs/hyperbolicity.pyx']),

    Extension('sage.graphs.base.c_graph',
              sources = ['sage/graphs/base/c_graph.pyx']),

    Extension('sage.graphs.base.sparse_graph',
              sources = ['sage/graphs/base/sparse_graph.pyx']),

    Extension('sage.graphs.base.dense_graph',
              sources = ['sage/graphs/base/dense_graph.pyx']),

    Extension('sage.graphs.base.boost_graph',
              sources = ['sage/graphs/base/boost_graph.pyx'],
              language = 'c++'),

    ################################
    ##
    ## sage.groups
    ##
    ################################

    Extension('*', ['sage/groups/*.pyx']),

    Extension('sage.groups.semimonomial_transformations.semimonomial_transformation',
              sources = ['sage/groups/semimonomial_transformations/semimonomial_transformation.pyx']),
    Extension('sage.groups.matrix_gps.group_element',
              sources = ['sage/groups/matrix_gps/group_element.pyx']),

    ###################################
    ##
    ## sage.groups.perm_gps
    ##
    ###################################

    Extension('sage.groups.perm_gps.permgroup_element',
              sources = ['sage/groups/perm_gps/permgroup_element.pyx']),

    Extension('sage.groups.perm_gps.partn_ref.automorphism_group_canonical_label',
              sources = ['sage/groups/perm_gps/partn_ref/automorphism_group_canonical_label.pyx'],
              libraries = ['flint'],
              extra_compile_args = ['-std=c99']),

    Extension('sage.groups.perm_gps.partn_ref.canonical_augmentation',
              sources = ['sage/groups/perm_gps/partn_ref/canonical_augmentation.pyx'],
              libraries = ['flint'],
              extra_compile_args = ['-std=c99']),

    Extension('sage.groups.perm_gps.partn_ref.double_coset',
              sources = ['sage/groups/perm_gps/partn_ref/double_coset.pyx'],
              libraries = ['flint'],
              extra_compile_args = ['-std=c99']),

    Extension('sage.groups.perm_gps.partn_ref.refinement_binary',
              sources = ['sage/groups/perm_gps/partn_ref/refinement_binary.pyx'],
              libraries = ['flint'],
              extra_compile_args = ['-std=c99']),

    Extension('sage.groups.perm_gps.partn_ref.refinement_graphs',
              sources = ['sage/groups/perm_gps/partn_ref/refinement_graphs.pyx'],
              libraries = ['flint'],
              extra_compile_args = ['-std=c99']),

    Extension('sage.groups.perm_gps.partn_ref.refinement_lists',
              sources = ['sage/groups/perm_gps/partn_ref/refinement_lists.pyx'],
              libraries = ['flint'],
              extra_compile_args = ['-std=c99']),

    Extension('sage.groups.perm_gps.partn_ref.refinement_matrices',
              sources = ['sage/groups/perm_gps/partn_ref/refinement_matrices.pyx'],
              libraries = ['flint'],
              extra_compile_args = ['-std=c99']),

    Extension('sage.groups.perm_gps.partn_ref.refinement_python',
              sources = ['sage/groups/perm_gps/partn_ref/refinement_python.pyx'],
              libraries = ['flint'],
              extra_compile_args = ['-std=c99']),

    Extension('sage.groups.perm_gps.partn_ref.refinement_sets',
              sources = ['sage/groups/perm_gps/partn_ref/refinement_sets.pyx'],
              libraries = ['flint'],
              extra_compile_args = ['-std=c99']),

    Extension('sage.groups.perm_gps.partn_ref2.refinement_generic',
              sources = ['sage/groups/perm_gps/partn_ref2/refinement_generic.pyx'],
              libraries = ["flint", "gmp", "gmpxx", "stdc++"],
              extra_compile_args=["-std=c99"]),

    ################################
    ##
    ## sage.gsl
    ##
    ################################

    Extension('*', ['sage/gsl/*.pyx']),

    ################################
    ##
    ## sage.interacts
    ##
    ################################

    Extension('*', ['sage/interacts/*.pyx']),

    ################################
    ##
    ## sage.interfaces
    ##
    ################################

    Extension('*', ['sage/interfaces/*.pyx']),

    ################################
    ##
    ## sage.lfunctions
    ##
    ################################

    Extension('sage.lfunctions.zero_sums',
              sources = ['sage/lfunctions/zero_sums.pyx'],
              libraries = ["m","flint"]),

    ################################
    ##
    ## sage.libs
    ##
    ################################

    OptionalExtension('sage.libs.coxeter3.coxeter',
              sources = ['sage/libs/coxeter3/coxeter.pyx'],
              include_dirs = [os.path.join(SAGE_INC, 'coxeter')],
              language="c++",
              libraries = ['coxeter3'],
              package = 'coxeter3'),

    Extension('sage.libs.ecl',
              sources = ["sage/libs/ecl.pyx"],
              libraries = ["ecl"]),

    OptionalExtension("sage.libs.fes",
             ["sage/libs/fes.pyx"],
             language = "c",
             libraries = ['fes'],
             package = 'fes'),

    Extension('sage.libs.flint.flint',
              sources = ["sage/libs/flint/flint.pyx"],
              libraries = ["flint", "gmp", "gmpxx", "m", "stdc++"],
              extra_compile_args = ["-std=c99", "-D_XPG6"]),

    Extension('sage.libs.flint.fmpz_poly',
              sources = ["sage/libs/flint/fmpz_poly.pyx"],
              libraries = ["flint", "gmp", "gmpxx", "m", "stdc++"],
              extra_compile_args = ["-std=c99", "-D_XPG6"]),

    Extension('sage.libs.flint.arith',
              sources = ["sage/libs/flint/arith.pyx"],
              libraries = ["flint", "gmp", "gmpxx", "m", "stdc++"],
              extra_compile_args = ["-std=c99", "-D_XPG6"]),

    Extension('sage.libs.fplll.fplll',
              sources = ['sage/libs/fplll/fplll.pyx']),

    Extension("sage.libs.glpk.error",
             ["sage/libs/glpk/error.pyx"]),

    Extension('sage.libs.gmp.pylong',
              sources = ['sage/libs/gmp/pylong.pyx']),

    Extension('sage.libs.gmp.rational_reconstruction',
              sources = ['sage/libs/gmp/rational_reconstruction.pyx']),

    OptionalExtension('sage.libs.braiding',
                      sources = ["sage/libs/braiding.pyx"],
                      libraries = ["braiding"],
                      package="libbraiding",
                      language = 'c++'),


    OptionalExtension('sage.libs.homfly',
                      sources = ["sage/libs/homfly.pyx"],
                      libraries = ["homfly", "gc"],
                      package="libhomfly"),

 #    Extension('sage.libs.linbox.linbox',
 #             sources = ['sage/libs/linbox/linbox.pyx']),

    Extension('*',['sage/libs/linbox/*.pyx']),

    Extension('sage.libs.lcalc.lcalc_Lfunction',
              sources = ['sage/libs/lcalc/lcalc_Lfunction.pyx'],
              libraries = ['m', 'ntl', 'mpfr', 'gmp', 'gmpxx',
                           'Lfunction'],
              extra_compile_args=["-O3", "-ffast-math"],
              language = 'c++'),

    Extension('sage.libs.libecm',
              sources = ['sage/libs/libecm.pyx'],
              libraries = ['ecm'],
              extra_link_args = uname_specific("Linux", ["-Wl,-z,noexecstack"],
                                                        [])),

    Extension('sage.libs.lrcalc.lrcalc',
              sources = ["sage/libs/lrcalc/lrcalc.pyx"]),

    Extension('sage.libs.pari.closure',
              sources = ["sage/libs/pari/closure.pyx"]),

    Extension('sage.libs.pari.convert',
              sources = ["sage/libs/pari/convert.pyx"]),

    Extension('sage.libs.pari.gen',
              sources = ["sage/libs/pari/gen.pyx"]),

    Extension('sage.libs.pari.handle_error',
              sources = ["sage/libs/pari/handle_error.pyx"]),

    Extension('sage.libs.pari.pari_instance',
              sources = ["sage/libs/pari/pari_instance.pyx"],
              extra_compile_args = ["-std=c99", "-D_XPG6"],
              libraries = ['flint']),

    Extension('sage.libs.ppl',
              sources = ['sage/libs/ppl.pyx', 'sage/libs/ppl_shim.cc']),

    Extension('sage.libs.ratpoints',
              sources = ["sage/libs/ratpoints.pyx"],
              libraries = ["ratpoints"]),

    Extension('sage.libs.readline',
              sources = ['sage/libs/readline.pyx'],
              libraries = ['readline']),

    Extension('sage.libs.singular.singular',
              sources = ['sage/libs/singular/singular.pyx'],
              libraries = singular_libs,
              language="c++"),

    Extension('sage.libs.singular.polynomial',
              sources = ['sage/libs/singular/polynomial.pyx'],
              libraries = singular_libs,
              language="c++"),

    Extension('sage.libs.singular.ring',
              sources = ['sage/libs/singular/ring.pyx'],
              libraries = singular_libs,
              language="c++"),

    Extension('sage.libs.singular.groebner_strategy',
              sources = ['sage/libs/singular/groebner_strategy.pyx'],
              libraries = singular_libs,
              language="c++"),

    Extension('sage.libs.singular.function',
              sources = ['sage/libs/singular/function.pyx'],
              libraries = singular_libs,
              language="c++"),

    Extension('sage.libs.singular.option',
              sources = ['sage/libs/singular/option.pyx'],
              libraries = singular_libs,
              language="c++"),

    Extension('sage.libs.symmetrica.symmetrica',
              sources = ["sage/libs/symmetrica/symmetrica.pyx"],
              libraries = ["symmetrica"]),

    Extension('sage.libs.mpmath.utils',
              sources = ["sage/libs/mpmath/utils.pyx"],
              libraries = ['mpfr']),

    Extension('sage.libs.mpmath.ext_impl',
              sources = ["sage/libs/mpmath/ext_impl.pyx"],
              libraries = ['mpfr']),

    Extension('sage.libs.mpmath.ext_main',
              sources = ["sage/libs/mpmath/ext_main.pyx"]),

    Extension('sage.libs.mpmath.ext_libmp',
              sources = ["sage/libs/mpmath/ext_libmp.pyx"]),

    ###################################
    ##
    ## sage.libs.arb
    ##
    ###################################

    Extension('*', ["sage/libs/arb/*.pyx"]),

    ###################################
    ##
    ## sage.libs.eclib
    ##
    ###################################

    Extension('*', ["sage/libs/eclib/*.pyx"]),


    ################################
    ##
    ## sage.libs.gap
    ##
    ################################

    Extension('sage.libs.gap.util',
              sources = ["sage/libs/gap/util.pyx"],
              libraries = ['gmp', 'gap', 'm']),

    Extension('sage.libs.gap.element',
              sources = ["sage/libs/gap/element.pyx"],
              libraries = ['gmp', 'gap', 'm']),

    Extension('sage.libs.gap.libgap',
              sources = ["sage/libs/gap/libgap.pyx"],
              libraries = ['gmp', 'gap', 'm']),

    ###################################
    ##
    ## sage.libs.ntl
    ##
    ###################################

    Extension('sage.libs.ntl.convert',
              sources = ["sage/libs/ntl/convert.pyx"],
              libraries = ["ntl", "gmp", "gmpxx"],
              language='c++'),

    Extension('sage.libs.ntl.error',
              sources = ["sage/libs/ntl/error.pyx"],
              libraries = ["ntl", "gmp", "gmpxx"],
              language='c++'),

    Extension('sage.libs.ntl.ntl_GF2',
              sources = ["sage/libs/ntl/ntl_GF2.pyx"],
              libraries = ["ntl", "gmp", "gmpxx"],
              language='c++'),

    Extension('sage.libs.ntl.ntl_GF2E',
              sources = ["sage/libs/ntl/ntl_GF2E.pyx"],
              libraries = ["ntl", "gmp", "gmpxx", "m"],
              language='c++'),

    Extension('sage.libs.ntl.ntl_GF2EContext',
              sources = ["sage/libs/ntl/ntl_GF2EContext.pyx"],
              libraries = ["ntl", "gmp", "gmpxx", "m"],
              language='c++'),

    Extension('sage.libs.ntl.ntl_GF2EX',
              sources = ["sage/libs/ntl/ntl_GF2EX.pyx"],
              libraries = ["ntl", "gmp", "gmpxx", "m"],
              language='c++'),

    Extension('sage.libs.ntl.ntl_GF2X',
              sources = ["sage/libs/ntl/ntl_GF2X.pyx"],
              libraries = ["ntl", "gmp", "gmpxx", "m"],
              language='c++'),

    Extension('sage.libs.ntl.ntl_lzz_p',
              sources = ["sage/libs/ntl/ntl_lzz_p.pyx"],
              libraries = ["ntl", "gmp", "gmpxx", "m"],
              language='c++'),

    Extension('sage.libs.ntl.ntl_lzz_pContext',
              sources = ["sage/libs/ntl/ntl_lzz_pContext.pyx"],
              libraries = ["ntl", "gmp", "gmpxx", "m"],
              language='c++'),

    Extension('sage.libs.ntl.ntl_lzz_pX',
              sources = ["sage/libs/ntl/ntl_lzz_pX.pyx"],
              libraries = ["ntl", "gmp", "gmpxx", "m"],
              language='c++'),

    Extension('sage.libs.ntl.ntl_mat_GF2',
              sources = ["sage/libs/ntl/ntl_mat_GF2.pyx"],
              libraries = ["ntl", "gmp", "gmpxx", "m"],
              language='c++'),

    Extension('sage.libs.ntl.ntl_mat_GF2E',
              sources = ["sage/libs/ntl/ntl_mat_GF2E.pyx"],
              libraries = ["ntl", "gmp", "gmpxx", "m"],
              language='c++'),

    Extension('sage.libs.ntl.ntl_mat_ZZ',
              sources = ["sage/libs/ntl/ntl_mat_ZZ.pyx"],
              libraries = ["ntl", "gmp", "gmpxx", "m"],
              language='c++'),

    Extension('sage.libs.ntl.ntl_ZZ',
              sources = ["sage/libs/ntl/ntl_ZZ.pyx"],
              libraries = ["ntl", "gmp", "gmpxx", "m"],
              language='c++'),

    Extension('sage.libs.ntl.ntl_ZZX',
              sources = ["sage/libs/ntl/ntl_ZZX.pyx"],
              libraries = ["ntl", "gmp", "gmpxx", "m"],
              language='c++'),

    Extension('sage.libs.ntl.ntl_ZZ_p',
              sources = ["sage/libs/ntl/ntl_ZZ_p.pyx"],
              libraries = ["ntl", "gmp", "gmpxx", "m"],
              language='c++'),

    Extension('sage.libs.ntl.ntl_ZZ_pContext',
              sources = ["sage/libs/ntl/ntl_ZZ_pContext.pyx"],
              libraries = ["ntl", "gmp", "gmpxx", "m"],
              language='c++'),

    Extension('sage.libs.ntl.ntl_ZZ_pE',
              sources = ["sage/libs/ntl/ntl_ZZ_pE.pyx"],
              libraries = ["ntl", "gmp", "gmpxx", "m"],
              language='c++'),

    Extension('sage.libs.ntl.ntl_ZZ_pEContext',
              sources = ["sage/libs/ntl/ntl_ZZ_pEContext.pyx"],
              libraries = ["ntl", "gmp", "gmpxx", "m"],
              language='c++'),

    Extension('sage.libs.ntl.ntl_ZZ_pEX',
              sources = ["sage/libs/ntl/ntl_ZZ_pEX.pyx"],
              libraries = ["ntl", "gmp", "gmpxx", "m"],
              language='c++'),

    Extension('sage.libs.ntl.ntl_ZZ_pX',
              sources = ["sage/libs/ntl/ntl_ZZ_pX.pyx"],
              libraries = ["ntl", "gmp", "gmpxx", "m"],
              language='c++'),

    ################################
    ##
    ## sage.matrix
    ##
    ################################

    Extension('sage.matrix.action',
              sources = ['sage/matrix/action.pyx']),

    Extension('sage.matrix.echelon_matrix',
              sources = ['sage/matrix/echelon_matrix.pyx']),

    Extension('sage.matrix.change_ring',
              sources = ['sage/matrix/change_ring.pyx']),

    Extension('sage.matrix.constructor',
              sources = ['sage/matrix/constructor.pyx']),

    Extension('sage.matrix.matrix',
              sources = ['sage/matrix/matrix.pyx']),

    Extension('sage.matrix.matrix0',
              sources = ['sage/matrix/matrix0.pyx']),

    Extension('sage.matrix.matrix1',
              sources = ['sage/matrix/matrix1.pyx']),

    Extension('sage.matrix.matrix2',
              sources = ['sage/matrix/matrix2.pyx']),

    Extension("sage.matrix.matrix_complex_ball_dense",
              ["sage/matrix/matrix_complex_ball_dense.pyx"],
              libraries=['arb', 'mpfi', 'mpfr'],
              include_dirs=[SAGE_INC + '/flint'],
              language = "c++"),

    Extension('sage.matrix.matrix_complex_double_dense',
              sources = ['sage/matrix/matrix_complex_double_dense.pyx']),

    Extension('sage.matrix.matrix_cyclo_dense',
              sources = ['sage/matrix/matrix_cyclo_dense.pyx'],
              language = "c++",
              libraries=['ntl']),

    Extension('sage.matrix.matrix_dense',
              sources = ['sage/matrix/matrix_dense.pyx']),

    Extension('sage.matrix.matrix_double_dense',
              sources = ['sage/matrix/matrix_double_dense.pyx']),

    Extension('sage.matrix.matrix_generic_dense',
              sources = ['sage/matrix/matrix_generic_dense.pyx']),

    Extension('sage.matrix.matrix_generic_sparse',
              sources = ['sage/matrix/matrix_generic_sparse.pyx']),

    Extension('sage.matrix.matrix_integer_dense',
              sources = ['sage/matrix/matrix_integer_dense.pyx'],
              extra_compile_args = ['-std=c99'] + m4ri_extra_compile_args,
              libraries = ['iml', 'ntl', 'gmp', 'm', 'flint'] + cblas_libs,
              library_dirs = cblas_library_dirs,
              include_dirs = cblas_include_dirs),

    Extension('sage.matrix.matrix_integer_sparse',
              sources = ['sage/matrix/matrix_integer_sparse.pyx']),

    Extension('sage.matrix.matrix_mod2_dense',
              sources = ['sage/matrix/matrix_mod2_dense.pyx'],
              libraries = m4ri_libs + gd_libs + png_libs + zlib_libs,
              library_dirs = m4ri_library_dirs + gd_library_dirs + png_library_dirs + zlib_library_dirs,
              include_dirs = m4ri_include_dirs + gd_include_dirs + png_include_dirs + zlib_include_dirs,
              extra_compile_args = ['-std=c99'] + m4ri_extra_compile_args,
              depends = [SAGE_INC + "/png.h", SAGE_INC + "/m4ri/m4ri.h"]),

    Extension('sage.matrix.matrix_gf2e_dense',
              sources = ['sage/matrix/matrix_gf2e_dense.pyx'],
              libraries = ['m4rie'] + m4ri_libs + ['m'],
              library_dirs = m4ri_library_dirs,
              include_dirs = m4ri_include_dirs,
              depends = [SAGE_INC + "/m4rie/m4rie.h"],
              extra_compile_args = ['-std=c99'] + m4ri_extra_compile_args),

    Extension('sage.matrix.matrix_modn_dense_float',
              sources = ['sage/matrix/matrix_modn_dense_float.pyx'],
              language="c++",
              libraries = linbox_libs + cblas_libs,
              library_dirs = cblas_library_dirs,
              include_dirs = cblas_include_dirs),

    Extension('sage.matrix.matrix_modn_dense_double',
              sources = ['sage/matrix/matrix_modn_dense_double.pyx'],
              language="c++",
              libraries = linbox_libs + cblas_libs,
              library_dirs = cblas_library_dirs,
              include_dirs = cblas_include_dirs,
              extra_compile_args = ["-D_XPG6"]),

    Extension('sage.matrix.matrix_modn_sparse',
              sources = ['sage/matrix/matrix_modn_sparse.pyx']),

    Extension('sage.matrix.matrix_mpolynomial_dense',
              sources = ['sage/matrix/matrix_mpolynomial_dense.pyx'],
              libraries = singular_libs,
              language="c++"),

    Extension('sage.matrix.matrix_rational_dense',
              sources = ['sage/matrix/matrix_rational_dense.pyx'],
              extra_compile_args = ["-std=c99", "-D_XPG6"] + m4ri_extra_compile_args,
              libraries = ['iml', 'ntl', 'm', 'flint'] + cblas_libs,
              library_dirs = cblas_library_dirs,
              include_dirs = cblas_include_dirs,
              depends = [SAGE_INC + '/m4ri/m4ri.h']),

    Extension('sage.matrix.matrix_rational_sparse',
              sources = ['sage/matrix/matrix_rational_sparse.pyx']),

    Extension('sage.matrix.matrix_real_double_dense',
              sources = ['sage/matrix/matrix_real_double_dense.pyx']),

    Extension('sage.matrix.matrix_sparse',
              sources = ['sage/matrix/matrix_sparse.pyx']),

    Extension('sage.matrix.matrix_symbolic_dense',
              sources = ['sage/matrix/matrix_symbolic_dense.pyx']),

    Extension('sage.matrix.matrix_window',
              sources = ['sage/matrix/matrix_window.pyx']),

    OptionalExtension("sage.matrix.matrix_gfpn_dense",
              sources = ['sage/matrix/matrix_gfpn_dense.pyx'],
              libraries = ['mtx'],
              package = 'meataxe'),

    Extension('sage.matrix.misc',
              sources = ['sage/matrix/misc.pyx'],
              libraries=['mpfr']),

    Extension('sage.matrix.strassen',
              sources = ['sage/matrix/strassen.pyx']),

    ################################
    ##
    ## sage.matroids
    ##
    ################################

    Extension('*', ['sage/matroids/*.pyx']),

    ################################
    ##
    ## sage.media
    ##
    ################################

    Extension('*', ['sage/media/*.pyx']),

    ################################
    ##
    ## sage.misc
    ##
    ################################

    Extension('*', ['sage/misc/*.pyx']),

    # Only include darwin_utilities on OS_X >= 10.5
    OptionalExtension('sage.misc.darwin_utilities',
        sources = ['sage/misc/darwin_memory_usage.c',
                   'sage/misc/darwin_utilities.pyx'],
        condition = (UNAME[0] == "Darwin" and not UNAME[2].startswith('8.'))),

    ################################
    ##
    ## sage.modular
    ##
    ################################

    Extension('sage.modular.arithgroup.congroup',
              sources = ['sage/modular/arithgroup/congroup.pyx']),

    Extension('sage.modular.arithgroup.farey_symbol',
              sources = ['sage/modular/arithgroup/farey_symbol.pyx',
                         'sage/modular/arithgroup/farey.cpp',
                         'sage/modular/arithgroup/sl2z.cpp']),

    Extension('sage.modular.arithgroup.arithgroup_element',
              sources = ['sage/modular/arithgroup/arithgroup_element.pyx']),

    Extension('sage.modular.modform.eis_series_cython',
              sources = ['sage/modular/modform/eis_series_cython.pyx'],
              libraries = ["flint"],
              extra_compile_args = ['-std=c99']),

    Extension('sage.modular.modform.l_series_gross_zagier_coeffs',
              sources = ['sage/modular/modform/l_series_gross_zagier_coeffs.pyx']),

    Extension('sage.modular.modsym.apply',
              sources = ['sage/modular/modsym/apply.pyx'],
              libraries = ["flint", "gmp", "gmpxx", "m", "stdc++"],
              extra_compile_args=["-std=c99", "-D_XPG6"]),

    Extension('sage.modular.modsym.manin_symbol',
              sources = ['sage/modular/modsym/manin_symbol.pyx']),

    Extension('sage.modular.modsym.relation_matrix_pyx',
              sources = ['sage/modular/modsym/relation_matrix_pyx.pyx']),

    Extension('sage.modular.modsym.heilbronn',
              sources = ['sage/modular/modsym/heilbronn.pyx'],
              libraries = ["flint", "gmp", "gmpxx", "m", "stdc++"],
              extra_compile_args=["-std=c99", "-D_XPG6"]),

    Extension('sage.modular.modsym.p1list',
              sources = ['sage/modular/modsym/p1list.pyx']),

    Extension('sage.modular.pollack_stevens.dist',
              sources = ['sage/modular/pollack_stevens/dist.pyx'],
              libraries = ['flint','gmp','zn_poly'],
              extra_compile_args=['-std=c99', '-D_XPG6']),

    ################################
    ##
    ## sage.modules
    ##
    ################################

    Extension('sage.modules.finite_submodule_iter',
              sources = ['sage/modules/finite_submodule_iter.pyx']),

    Extension('sage.modules.free_module_element',
              sources = ['sage/modules/free_module_element.pyx']),

    Extension('sage.modules.module',
              sources = ['sage/modules/module.pyx']),

    Extension('sage.modules.vector_complex_double_dense',
              ['sage/modules/vector_complex_double_dense.pyx']),

    Extension('sage.modules.vector_double_dense',
              ['sage/modules/vector_double_dense.pyx']),

    Extension('sage.modules.vector_integer_dense',
              sources = ['sage/modules/vector_integer_dense.pyx']),

    Extension('sage.modules.vector_modn_dense',
              extra_compile_args = ['-std=c99'],
              sources = ['sage/modules/vector_modn_dense.pyx']),

    Extension('sage.modules.vector_mod2_dense',
              sources = ['sage/modules/vector_mod2_dense.pyx'],
              libraries = m4ri_libs + gd_libs + png_libs,
              library_dirs = m4ri_library_dirs + gd_library_dirs + png_library_dirs,
              include_dirs = m4ri_include_dirs + gd_include_dirs + png_include_dirs,
              extra_compile_args = ['-std=c99'] + m4ri_extra_compile_args,
              depends = [SAGE_INC + "/png.h", SAGE_INC + "/m4ri/m4ri.h"]),

    Extension('sage.modules.vector_rational_dense',
              sources = ['sage/modules/vector_rational_dense.pyx']),

    Extension('sage.modules.vector_real_double_dense',
              ['sage/modules/vector_real_double_dense.pyx']),

    ################################
    ##
    ## sage.numerical
    ##
    ################################


    Extension("sage.numerical.mip",
              ["sage/numerical/mip.pyx"],
              libraries=["stdc++"]),

    Extension("sage.numerical.linear_functions",
              ["sage/numerical/linear_functions.pyx"],
              libraries=["stdc++"]),

    Extension("sage.numerical.linear_tensor_element",
              ["sage/numerical/linear_tensor_element.pyx"],
              libraries=["stdc++"]),

    Extension("sage.numerical.sdp",
              ["sage/numerical/sdp.pyx"]),

    Extension("sage.numerical.backends.generic_backend",
              ["sage/numerical/backends/generic_backend.pyx"],
              libraries=["stdc++"]),

    Extension("sage.numerical.backends.generic_sdp_backend",
              ["sage/numerical/backends/generic_sdp_backend.pyx"]),

    Extension("sage.numerical.backends.glpk_backend",
              ["sage/numerical/backends/glpk_backend.pyx"]),

    Extension("sage.numerical.backends.glpk_exact_backend",
              ["sage/numerical/backends/glpk_exact_backend.pyx"]),

    Extension("sage.numerical.backends.ppl_backend",
              ["sage/numerical/backends/ppl_backend.pyx"],
              libraries=["stdc++"]),

    Extension("sage.numerical.backends.cvxopt_backend",
              ["sage/numerical/backends/cvxopt_backend.pyx"]),

    Extension("sage.numerical.backends.cvxopt_sdp_backend",
              ["sage/numerical/backends/cvxopt_sdp_backend.pyx"]),

    Extension("sage.numerical.backends.glpk_graph_backend",
              ["sage/numerical/backends/glpk_graph_backend.pyx"]),

    Extension("sage.numerical.backends.interactivelp_backend",
              ["sage/numerical/backends/interactivelp_backend.pyx"]),

    OptionalExtension("sage.numerical.backends.gurobi_backend",
              ["sage/numerical/backends/gurobi_backend.pyx"],
              libraries = ["stdc++", "gurobi"],
              condition = os.path.isfile(SAGE_INC + "/gurobi_c.h") and
                  os.path.isfile(SAGE_LOCAL + "/lib/libgurobi.so")),

    OptionalExtension("sage.numerical.backends.cplex_backend",
              ["sage/numerical/backends/cplex_backend.pyx"],
              libraries = ["stdc++", "cplex"],
              condition = os.path.isfile(SAGE_INC + "/cplex.h") and
                  os.path.isfile(SAGE_LOCAL + "/lib/libcplex.a")),

    OptionalExtension("sage.numerical.backends.coin_backend",
              ["sage/numerical/backends/coin_backend.pyx"],
              language = 'c++',
              libraries = ["Cbc", "CbcSolver", "Cgl", "Clp", "CoinUtils",
                           "OsiCbc", "OsiClp", "Osi"] + lapack_libs,
              library_dirs = lapack_library_dirs,
              include_dirs = lapack_include_dirs,
              package = 'cbc'),

    ################################
    ##
    ## sage.parallel
    ##
    ################################

    Extension('*', ['sage/parallel/**/*.pyx']),

    ################################
    ##
    ## sage.plot
    ##
    ################################

    Extension('sage.plot.complex_plot',
              sources = ['sage/plot/complex_plot.pyx']),

    Extension('sage.plot.plot3d.base',
              sources = ['sage/plot/plot3d/base.pyx'],
              extra_compile_args=["-std=c99"]),

    Extension('sage.plot.plot3d.implicit_surface',
              sources = ['sage/plot/plot3d/implicit_surface.pyx']),

    Extension('sage.plot.plot3d.index_face_set',
              sources = ['sage/plot/plot3d/index_face_set.pyx'],
              extra_compile_args=["-std=c99"]),

    Extension('sage.plot.plot3d.parametric_surface',
              sources = ['sage/plot/plot3d/parametric_surface.pyx']),

    Extension('sage.plot.plot3d.shapes',
              sources = ['sage/plot/plot3d/shapes.pyx']),

    Extension('sage.plot.plot3d.transform',
              sources = ['sage/plot/plot3d/transform.pyx']),

    ################################
    ##
    ## sage.quadratic_forms
    ##
    ################################

    Extension('*', ['sage/quadratic_forms/*.pyx']),

    ###############################
    ##
    ## sage.quivers
    ##
    ###############################

    Extension('*', ['sage/quivers/*.pyx']),

    ################################
    ##
    ## sage.repl
    ##
    ################################

    Extension('sage.repl.inputhook',
              sources = ['sage/repl/inputhook.pyx']),

    Extension('sage.repl.readline_extra_commands',
              sources = ['sage/repl/readline_extra_commands.pyx'],
              libraries = ['readline']),

    ################################
    ##
    ## sage.rings
    ##
    ################################

    Extension('sage.rings.sum_of_squares',
              sources = ['sage/rings/sum_of_squares.pyx'],
              libraries = ['m']),

    Extension('sage.rings.bernmm',
              sources = ['sage/rings/bernmm.pyx',
                         'sage/rings/bernmm/bern_modp.cpp',
                         'sage/rings/bernmm/bern_modp_util.cpp',
                         'sage/rings/bernmm/bern_rat.cpp'],
              libraries = ['ntl', 'pthread'],
              depends = ['sage/rings/bernmm/bern_modp.h',
                         'sage/rings/bernmm/bern_modp_util.h',
                         'sage/rings/bernmm/bern_rat.h'],
              language = 'c++',
              define_macros=[('USE_THREADS', '1'),
                             ('THREAD_STACK_SIZE', '4096')]),

    Extension('sage.rings.bernoulli_mod_p',
              sources = ['sage/rings/bernoulli_mod_p.pyx'],
              libraries=['ntl'],
              language = 'c++'),

    Extension("sage.rings.complex_arb",
              ["sage/rings/complex_arb.pyx"],
              libraries=['mpfi', 'mpfr', 'gmp'],
              language = 'c++'),

    Extension('sage.rings.complex_double',
              sources = ['sage/rings/complex_double.pyx'],
              extra_compile_args=["-std=c99", "-D_XPG6"],
              libraries = ['m']),

    Extension('sage.rings.complex_interval',
              sources = ['sage/rings/complex_interval.pyx'],
              libraries = ['gmp', 'mpfi', 'mpfr']),

    Extension('sage.rings.complex_number',
              sources = ['sage/rings/complex_number.pyx'],
              libraries = ['gmp', 'mpfr']),

    Extension('sage.rings.integer',
              sources = ['sage/rings/integer.pyx'],
              libraries=['ntl', 'flint']),

    Extension('sage.rings.integer_ring',
              sources = ['sage/rings/integer_ring.pyx'],
              libraries=['ntl']),

    Extension('sage.rings.factorint',
              sources = ['sage/rings/factorint.pyx']),

    Extension('sage.rings.fast_arith',
              sources = ['sage/rings/fast_arith.pyx']),

    Extension('sage.rings.fraction_field_element',
              sources = ['sage/rings/fraction_field_element.pyx']),

    Extension('sage.rings.fraction_field_FpT',
              sources = ['sage/rings/fraction_field_FpT.pyx'],
              libraries = ["flint", "gmp", "gmpxx", "ntl", "zn_poly"],
              language = 'c++'),

    Extension('sage.rings.laurent_series_ring_element',
              sources = ['sage/rings/laurent_series_ring_element.pyx']),

    Extension('sage.rings.morphism',
              sources = ['sage/rings/morphism.pyx']),

    Extension('sage.rings.complex_mpc',
              sources = ['sage/rings/complex_mpc.pyx'],
              libraries = ['gmp', 'mpc', 'mpfr']),

    Extension('sage.rings.noncommutative_ideals',
              sources = ['sage/rings/noncommutative_ideals.pyx']),

    Extension('sage.rings.power_series_mpoly',
              sources = ['sage/rings/power_series_mpoly.pyx']),

    Extension('sage.rings.power_series_poly',
              sources = ['sage/rings/power_series_poly.pyx']),

    Extension('sage.rings.power_series_ring_element',
              sources = ['sage/rings/power_series_ring_element.pyx']),

    Extension('sage.rings.rational',
              sources = ['sage/rings/rational.pyx'],
              libraries=['ntl']),

    Extension('sage.rings.real_double',
              sources = ['sage/rings/real_double.pyx']),

    Extension('sage.rings.real_interval_absolute',
              sources = ['sage/rings/real_interval_absolute.pyx']),

    Extension("sage.rings.real_arb",
              ["sage/rings/real_arb.pyx"],
              libraries = ['mpfi', 'mpfr'],
              language = 'c++'),

    Extension('sage.rings.real_lazy',
              sources = ['sage/rings/real_lazy.pyx']),

    Extension('sage.rings.real_mpfi',
              sources = ['sage/rings/real_mpfi.pyx'],
              libraries = ['mpfi', 'mpfr']),

    Extension('sage.rings.real_mpfr',
              sources = ['sage/rings/real_mpfr.pyx'],
              libraries = ['mpfr']),

    Extension('sage.rings.finite_rings.residue_field',
              sources = ['sage/rings/finite_rings/residue_field.pyx']),

    Extension('sage.rings.ring',
              sources = ['sage/rings/ring.pyx']),

    ################################
    ##
    ## sage.rings.finite_rings
    ##
    ################################

    Extension('sage.rings.finite_rings.finite_field_base',
              sources = ['sage/rings/finite_rings/finite_field_base.pyx']),

    Extension('sage.rings.finite_rings.element_base',
              sources = ['sage/rings/finite_rings/element_base.pyx']),

    Extension('sage.rings.finite_rings.integer_mod',
              sources = ['sage/rings/finite_rings/integer_mod.pyx']),

    Extension('sage.rings.finite_rings.element_givaro',
              sources = ["sage/rings/finite_rings/element_givaro.pyx"],
              libraries = ['givaro', 'ntl', 'gmpxx', 'gmp', 'm'],
              language='c++'),

    Extension('sage.rings.finite_rings.element_ntl_gf2e',
              sources = ['sage/rings/finite_rings/element_ntl_gf2e.pyx'],
              libraries = ['ntl'],
              language = 'c++'),

    Extension('sage.rings.finite_rings.element_pari_ffelt',
              sources = ['sage/rings/finite_rings/element_pari_ffelt.pyx']),

    Extension('sage.rings.finite_rings.hom_finite_field',
              sources = ["sage/rings/finite_rings/hom_finite_field.pyx"]),

    Extension('sage.rings.finite_rings.hom_prime_finite_field',
              sources = ["sage/rings/finite_rings/hom_prime_finite_field.pyx"]),

    Extension('sage.rings.finite_rings.hom_finite_field_givaro',
              sources = ["sage/rings/finite_rings/hom_finite_field_givaro.pyx"],
              # this order is needed to compile under windows.
              libraries = ['givaro', 'ntl', 'gmpxx', 'gmp', 'm'],
              language='c++'),

    ################################
    ##
    ## sage.rings.function_field
    ##
    ################################

    Extension('sage.rings.function_field.function_field_element',
              sources = ['sage/rings/function_field/function_field_element.pyx']),

    ################################
    ##
    ## sage.rings.number_field
    ##
    ################################

    Extension('sage.rings.number_field.number_field_base',
              sources = ['sage/rings/number_field/number_field_base.pyx']),

    Extension('sage.rings.number_field.number_field_element',
              sources = ['sage/rings/number_field/number_field_element.pyx'],
              libraries=['ntl', 'mpfr', 'mpfi'],
              language = 'c++'),

    Extension('sage.rings.number_field.number_field_element_quadratic',
              sources = ['sage/rings/number_field/number_field_element_quadratic.pyx'],
              libraries=['ntl'],
              language = 'c++'),

    Extension('sage.rings.number_field.number_field_morphisms',
              sources = ['sage/rings/number_field/number_field_morphisms.pyx']),

    Extension('sage.rings.number_field.totallyreal',
              sources = ['sage/rings/number_field/totallyreal.pyx']),

    Extension('sage.rings.number_field.totallyreal_data',
              sources = ['sage/rings/number_field/totallyreal_data.pyx'],
              libraries = ['gmp']),

    ################################
    ##
    ## sage.rings.padics
    ##
    ################################

    Extension('sage.rings.padics.morphism',
              sources = ['sage/rings/padics/morphism.pyx']),

    Extension('sage.rings.padics.common_conversion',
              sources = ['sage/rings/padics/common_conversion.pyx']),

    Extension('sage.rings.padics.local_generic_element',
              sources = ['sage/rings/padics/local_generic_element.pyx']),

    Extension('sage.rings.padics.padic_capped_absolute_element',
              sources = ['sage/rings/padics/padic_capped_absolute_element.pyx']),

    Extension('sage.rings.padics.padic_capped_relative_element',
              sources = ['sage/rings/padics/padic_capped_relative_element.pyx']),

    Extension('sage.rings.padics.padic_ext_element',
              sources = ['sage/rings/padics/padic_ext_element.pyx'],
              libraries=['ntl', 'gmp', 'gmpxx', 'm'],
              language='c++'),

    Extension('sage.rings.padics.padic_fixed_mod_element',
              sources = ['sage/rings/padics/padic_fixed_mod_element.pyx']),

    Extension('sage.rings.padics.padic_generic_element',
              sources = ['sage/rings/padics/padic_generic_element.pyx']),

    Extension('sage.rings.padics.padic_printing',
              sources = ['sage/rings/padics/padic_printing.pyx'],
              libraries=['gmp', 'ntl', 'gmpxx', 'm'],
              language='c++'),

    Extension('sage.rings.padics.padic_ZZ_pX_CA_element',
              sources = ['sage/rings/padics/padic_ZZ_pX_CA_element.pyx'],
              libraries = ['ntl', 'gmp', 'gmpxx','m'],
              language='c++'),

    Extension('sage.rings.padics.padic_ZZ_pX_CR_element',
              sources = ['sage/rings/padics/padic_ZZ_pX_CR_element.pyx'],
              libraries=['ntl', 'gmp', 'gmpxx','m'],
              language='c++'),

    Extension('sage.rings.padics.padic_ZZ_pX_element',
              sources = ['sage/rings/padics/padic_ZZ_pX_element.pyx'],
              libraries=['ntl', 'gmp', 'gmpxx', 'm'],
              language='c++'),

    Extension('sage.rings.padics.padic_ZZ_pX_FM_element',
              sources = ['sage/rings/padics/padic_ZZ_pX_FM_element.pyx'],
              libraries=['ntl', 'gmp', 'gmpxx', 'm'],
              language='c++'),

    Extension('sage.rings.padics.pow_computer',
              sources = ['sage/rings/padics/pow_computer.pyx'],
              libraries = ["ntl", "gmp", "gmpxx", "m"],
              language='c++'),

    Extension('sage.rings.padics.pow_computer_ext',
              sources = ['sage/rings/padics/pow_computer_ext.pyx'],
              libraries = ["ntl", "gmp", "gmpxx", "m"],
              language='c++'),

    Extension('sage.rings.padics.pow_computer_flint',
              sources = ['sage/rings/padics/pow_computer_flint.pyx'],
              libraries = ["flint", "gmpxx", "gmp", "ntl"],
              language='c++'),

    Extension('sage.rings.padics.qadic_flint_CR',
              sources = ['sage/rings/padics/qadic_flint_CR.pyx'],
              libraries = ["flint"]),

    Extension('sage.rings.padics.qadic_flint_CA',
              sources = ['sage/rings/padics/qadic_flint_CA.pyx'],
              libraries = ["flint"]),

    Extension('sage.rings.padics.qadic_flint_FM',
              sources = ['sage/rings/padics/qadic_flint_FM.pyx'],
              libraries = ["flint"]),

    ################################
    ##
    ## sage.rings.polynomial
    ##
    ################################

    Extension('sage.rings.polynomial.cyclotomic',
              sources = ['sage/rings/polynomial/cyclotomic.pyx']),

    Extension('sage.rings.polynomial.evaluation',
              libraries = ["flint", "gmp", "ntl", "mpfr", "mpfi"],
              sources = ['sage/rings/polynomial/evaluation.pyx'],
              language = 'c++'),

    Extension('sage.rings.polynomial.laurent_polynomial',
              sources = ['sage/rings/polynomial/laurent_polynomial.pyx']),

    Extension('sage.rings.polynomial.multi_polynomial',
              sources = ['sage/rings/polynomial/multi_polynomial.pyx']),

    Extension('sage.rings.polynomial.multi_polynomial_ideal_libsingular',
              sources = ['sage/rings/polynomial/multi_polynomial_ideal_libsingular.pyx'],
              libraries = singular_libs,
              language="c++"),

    Extension('sage.rings.polynomial.plural',
              sources = ['sage/rings/polynomial/plural.pyx'],
<<<<<<< HEAD
              libraries = ['m', 'readline', 'singular', 'givaro', 'gmpxx', 'gmp'],
              language="c++"),
=======
              libraries = ['m', 'readline', 'Singular', 'givaro', 'gmpxx', 'gmp'],
              language="c++",
              extra_compile_args = givaro_extra_compile_args),
>>>>>>> 7dd92be6

    Extension('sage.rings.polynomial.multi_polynomial_libsingular',
              sources = ['sage/rings/polynomial/multi_polynomial_libsingular.pyx'],
              libraries = singular_libs,
              language="c++"),

    Extension('sage.rings.polynomial.multi_polynomial_ring_generic',
              sources = ['sage/rings/polynomial/multi_polynomial_ring_generic.pyx']),

    Extension('sage.rings.polynomial.polynomial_number_field',
              sources = ['sage/rings/polynomial/polynomial_number_field.pyx']),

    Extension('sage.rings.polynomial.polydict',
              sources = ['sage/rings/polynomial/polydict.pyx']),

    Extension('sage.rings.polynomial.polynomial_compiled',
               sources = ['sage/rings/polynomial/polynomial_compiled.pyx']),

    Extension('sage.rings.polynomial.polynomial_element',
              sources = ['sage/rings/polynomial/polynomial_element.pyx']),

    Extension('sage.rings.polynomial.polynomial_gf2x',
              sources = ['sage/rings/polynomial/polynomial_gf2x.pyx'],
              libraries = ['gmp', 'ntl'],
              extra_compile_args = m4ri_extra_compile_args,
              language = 'c++'),

    Extension('sage.rings.polynomial.polynomial_zz_pex',
              sources = ['sage/rings/polynomial/polynomial_zz_pex.pyx'],
              libraries = ['ntl'],
              language = 'c++'),

    Extension('sage.rings.polynomial.polynomial_zmod_flint',
              sources = ['sage/rings/polynomial/polynomial_zmod_flint.pyx'],
              libraries = ["flint", "gmp", "gmpxx", "ntl", "zn_poly"],
              language = 'c++'),

    Extension('sage.rings.polynomial.polynomial_integer_dense_flint',
              sources = ['sage/rings/polynomial/polynomial_integer_dense_flint.pyx'],
              language = 'c++',
              libraries = ["flint", "ntl", "gmpxx", "gmp"]),

    Extension('sage.rings.polynomial.polynomial_integer_dense_ntl',
              sources = ['sage/rings/polynomial/polynomial_integer_dense_ntl.pyx'],
              libraries = ['ntl'],
              language = 'c++'),

    Extension('sage.rings.polynomial.polynomial_rational_flint',
              sources = ['sage/rings/polynomial/polynomial_rational_flint.pyx'],
              libraries = ["flint", "ntl", "gmpxx", "gmp"],
              language = 'c++'),

    Extension('sage.rings.polynomial.polynomial_modn_dense_ntl',
              sources = ['sage/rings/polynomial/polynomial_modn_dense_ntl.pyx'],
              libraries = ['ntl'],
              language = 'c++'),

    Extension('sage.rings.polynomial.polynomial_ring_homomorphism',
              sources = ['sage/rings/polynomial/polynomial_ring_homomorphism.pyx']),

    Extension('sage.rings.polynomial.pbori',
              sources = ['sage/rings/polynomial/pbori.pyx'],
              libraries=['brial', 'brial_groebner'] + m4ri_libs + png_libs,
              library_dirs = m4ri_library_dirs + png_library_dirs,
              include_dirs = m4ri_include_dirs + png_include_dirs,
              depends = [SAGE_INC + "/polybori/" + hd + ".h" for hd in ["polybori", "config"] ] +
                        [SAGE_INC + '/m4ri/m4ri.h'],
              extra_compile_args = m4ri_extra_compile_args,
              language = 'c++'),

    Extension('sage.rings.polynomial.polynomial_real_mpfr_dense',
              sources = ['sage/rings/polynomial/polynomial_real_mpfr_dense.pyx'],
              libraries = ['gmp', 'mpfr']),

    Extension('sage.rings.polynomial.real_roots',
              sources = ['sage/rings/polynomial/real_roots.pyx'],
              libraries=['mpfr']),

    Extension('sage.rings.polynomial.refine_root',
              sources = ['sage/rings/polynomial/refine_root.pyx'],
              libraries=['gmp', 'mpfr', 'mpfi']),

    Extension('sage.rings.polynomial.symmetric_reduction',
              sources = ['sage/rings/polynomial/symmetric_reduction.pyx']),


    ################################
    ##
    ## sage.rings.semirings
    ##
    ################################

    Extension('sage.rings.semirings.tropical_semiring',
              sources = ['sage/rings/semirings/tropical_semiring.pyx']),

    ################################
    ##
    ## sage.sat
    ##
    ################################

    OptionalExtension("sage.sat.solvers.cryptominisat.cryptominisat",
              sources = ["sage/sat/solvers/cryptominisat/cryptominisat.pyx"],
              include_dirs = [os.path.join(SAGE_INC, "cmsat")] + zlib_include_dirs,
              language = "c++",
              libraries = ['cryptominisat'] + zlib_libs,
              library_dirs = zlib_library_dirs,
              package = 'cryptominisat'),

    OptionalExtension("sage.sat.solvers.cryptominisat.solverconf",
              sources = ["sage/sat/solvers/cryptominisat/solverconf.pyx",
                         "sage/sat/solvers/cryptominisat/solverconf_helper.cpp"],
              include_dirs = [os.path.join(SAGE_INC, "cmsat")] + zlib_include_dirs,
              language = "c++",
              libraries = ['cryptominisat'] + zlib_libs,
              library_dirs = zlib_library_dirs,
              package = 'cryptominisat'),

    Extension('sage.sat.solvers.satsolver',
              sources = ['sage/sat/solvers/satsolver.pyx']),

    ################################
    ##
    ## sage.schemes
    ##
    ################################

    Extension('sage.schemes.elliptic_curves.descent_two_isogeny',
              sources = ['sage/schemes/elliptic_curves/descent_two_isogeny.pyx'],
              extra_compile_args=["-std=c99"],
              libraries = ['flint', 'ratpoints']),

    Extension('sage.schemes.elliptic_curves.period_lattice_region',
              sources = ['sage/schemes/elliptic_curves/period_lattice_region.pyx']),

    Extension('sage.schemes.hyperelliptic_curves.hypellfrob',
              sources = ['sage/schemes/hyperelliptic_curves/hypellfrob.pyx',
                         'sage/schemes/hyperelliptic_curves/hypellfrob/hypellfrob.cpp',
                         'sage/schemes/hyperelliptic_curves/hypellfrob/recurrences_ntl.cpp',
                         'sage/schemes/hyperelliptic_curves/hypellfrob/recurrences_zn_poly.cpp'],
              libraries = ['gmp', 'ntl', 'zn_poly'],
              depends = ['sage/schemes/hyperelliptic_curves/hypellfrob/hypellfrob.h',
                         'sage/schemes/hyperelliptic_curves/hypellfrob/recurrences_ntl.h',
                         'sage/schemes/hyperelliptic_curves/hypellfrob/recurrences_zn_poly.h'],
              language = 'c++',
              include_dirs = ['sage/libs/ntl/',
                              'sage/schemes/hyperelliptic_curves/hypellfrob/']),

    Extension('sage.schemes.projective.projective_morphism_helper',
              sources = ['sage/schemes/projective/projective_morphism_helper.pyx']),

    Extension('sage.schemes.toric.divisor_class',
              sources = ['sage/schemes/toric/divisor_class.pyx']),

    ################################
    ##
    ## sage.sets
    ##
    ################################

    Extension('sage.sets.disjoint_set',
              sources = ['sage/sets/disjoint_set.pyx'],
              libraries = ['flint'],
              extra_compile_args = ['-std=c99']),

    Extension('sage.sets.finite_set_map_cy',
              sources=['sage/sets/finite_set_map_cy.pyx']),

    Extension('sage.sets.recursively_enumerated_set',
              sources = ['sage/sets/recursively_enumerated_set.pyx']),

    ################################
    ##
    ## sage.stats
    ##
    ################################

    Extension('sage.stats.hmm.util',
              sources = ['sage/stats/hmm/util.pyx']),

    Extension('sage.stats.hmm.distributions',
              sources = ['sage/stats/hmm/distributions.pyx']),

    Extension('sage.stats.hmm.hmm',
              sources = ['sage/stats/hmm/hmm.pyx']),

    Extension('sage.stats.hmm.chmm',
              sources = ['sage/stats/hmm/chmm.pyx'],
              extra_compile_args=["-std=c99"]),

    Extension('sage.stats.intlist',
              sources = ['sage/stats/intlist.pyx']),

    Extension('sage.stats.distributions.discrete_gaussian_integer',
              sources = ['sage/stats/distributions/discrete_gaussian_integer.pyx', 'sage/stats/distributions/dgs_gauss_mp.c', 'sage/stats/distributions/dgs_gauss_dp.c', 'sage/stats/distributions/dgs_bern.c'],
              depends = ['sage/stats/distributions/dgs_gauss.h', 'sage/stats/distributions/dgs_bern.h', 'sage/stats/distributions/dgs_misc.h'],
              libraries = ['mpfr'],
              extra_compile_args=["-std=c99", "-D_XOPEN_SOURCE=600"],
          ),

    ################################
    ##
    ## sage.structure
    ##
    ################################

    # Compile this with -Os because it works around a bug with
    # GCC-4.7.3 + Cython 0.19 on Itanium, see Trac #14452. Moreover, it
    # actually results in faster code than -O3.
    Extension('sage.structure.element',
              sources = ['sage/structure/element.pyx'],
              extra_compile_args=["-Os"]),

    Extension('*', ['sage/structure/*.pyx']),

    ################################
    ##
    ## sage.symbolic
    ##
    ################################

    Extension('*', ['sage/symbolic/*.pyx']),

    ################################
    ##
    ## sage.tests
    ##
    ################################

    Extension('sage.tests.stl_vector',
              sources = ['sage/tests/stl_vector.pyx'],
              language = 'c++'),

    Extension('sage.tests.cython',
              sources = ['sage/tests/cython.pyx']),
]<|MERGE_RESOLUTION|>--- conflicted
+++ resolved
@@ -131,7 +131,7 @@
 # their relative order). There is one exception: stdc++ is always put
 # at the very end of the list.
 library_order_list = [
-    "singular", "ec", "ecm",
+    "Singular", "ec", "ecm",
 ] + linbox_libs  + gsl_libs + [
     "pari", "flint", "ratpoints", "ecl", "glpk", "ppl",
     "arb", "fplll", "mpfi", "mpfr", "mpc", "gmp", "gmpxx",
@@ -1582,14 +1582,8 @@
 
     Extension('sage.rings.polynomial.plural',
               sources = ['sage/rings/polynomial/plural.pyx'],
-<<<<<<< HEAD
-              libraries = ['m', 'readline', 'singular', 'givaro', 'gmpxx', 'gmp'],
+              libraries = ['m', 'readline', 'Singular', 'givaro', 'gmpxx', 'gmp'],
               language="c++"),
-=======
-              libraries = ['m', 'readline', 'Singular', 'givaro', 'gmpxx', 'gmp'],
-              language="c++",
-              extra_compile_args = givaro_extra_compile_args),
->>>>>>> 7dd92be6
 
     Extension('sage.rings.polynomial.multi_polynomial_libsingular',
               sources = ['sage/rings/polynomial/multi_polynomial_libsingular.pyx'],
